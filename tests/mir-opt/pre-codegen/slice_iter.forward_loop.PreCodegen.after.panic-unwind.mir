--- conflicted
+++ resolved
@@ -4,82 +4,61 @@
     debug slice => _1;
     debug f => _2;
     let mut _0: ();
-<<<<<<< HEAD
     let mut _11: std::slice::Iter<'_, T>;
     let mut _12: std::slice::Iter<'_, T>;
-    let mut _13: &mut std::slice::Iter<'_, T>;
-    let mut _14: std::option::Option<&T>;
-    let mut _15: isize;
-    let mut _17: &impl Fn(&T);
-    let mut _18: (&T,);
-    let _19: ();
+    let mut _56: std::option::Option<&T>;
+    let mut _58: &impl Fn(&T);
+    let mut _59: (&T,);
+    let _60: ();
     scope 1 {
         debug iter => _12;
-        let _16: &T;
+        let _57: &T;
         scope 2 {
-            debug x => _16;
-=======
-    let mut _13: std::slice::Iter<'_, T>;
-    let mut _14: std::slice::Iter<'_, T>;
-    let mut _15: &mut std::slice::Iter<'_, T>;
-    let mut _65: std::option::Option<&T>;
-    let mut _66: isize;
-    let mut _68: &impl Fn(&T);
-    let mut _69: (&T,);
-    let _70: ();
-    scope 1 {
-        debug iter => _14;
-        let _67: &T;
-        scope 2 {
-            debug x => _67;
+            debug x => _57;
         }
         scope 23 (inlined <std::slice::Iter<'_, T> as Iterator>::next) {
-            debug self => _15;
-            let mut _16: bool;
-            let mut _17: *const *const T;
-            let mut _18: *const std::ptr::NonNull<T>;
-            let mut _20: &std::ptr::NonNull<T>;
-            let mut _21: &std::ptr::NonNull<T>;
-            let mut _38: bool;
-            let mut _39: *const T;
-            let _42: std::ptr::NonNull<T>;
-            let mut _54: &std::ptr::NonNull<T>;
-            let mut _64: &T;
+            debug (*(self: &mut std::slice::Iter<'_, T>)) => _12;
+            let mut _13: bool;
+            let mut _14: *const *const T;
+            let mut _15: *const std::ptr::NonNull<T>;
+            let mut _32: bool;
+            let mut _33: *const T;
+            let _36: std::ptr::NonNull<T>;
+            let mut _55: &T;
             scope 24 {
                 scope 25 {
-                    let _19: std::ptr::NonNull<T>;
-                    let _41: usize;
+                    let _16: std::ptr::NonNull<T>;
+                    let _35: usize;
                     scope 26 {
-                        debug len => _41;
+                        debug len => _35;
                     }
                     scope 27 {
-                        debug end => _19;
+                        debug end => _16;
                         scope 33 (inlined <NonNull<T> as PartialEq>::eq) {
-                            debug self => _20;
-                            debug other => _21;
-                            let mut _22: std::ptr::NonNull<T>;
-                            let mut _29: *mut T;
-                            let mut _30: std::ptr::NonNull<T>;
-                            let mut _37: *mut T;
+                            debug (*(self: &NonNull<T>)) => (_12.0: std::ptr::NonNull<T>);
+                            debug (*(other: &NonNull<T>)) => _16;
+                            let mut _17: std::ptr::NonNull<T>;
+                            let mut _24: *mut T;
+                            let mut _31: *mut T;
                             scope 34 (inlined NonNull::<T>::as_ptr) {
-                                debug self => _22;
-                                let mut _23: *const T;
-                                let mut _27: bool;
-                                let mut _28: bool;
+                                debug self => _17;
+                                let mut _18: *const T;
+                                let mut _22: bool;
+                                let mut _23: bool;
                                 scope 35 {
                                     scope 36 (inlined std::ptr::const_ptr::<impl *const T>::is_null) {
-                                        debug self => _23;
-                                        let mut _24: *const u8;
+                                        debug self => _18;
+                                        let mut _19: *const u8;
                                         scope 37 {
                                             scope 38 (inlined std::ptr::const_ptr::<impl *const T>::is_null::runtime_impl) {
-                                                debug ptr => _24;
-                                                let mut _26: usize;
+                                                debug ptr => _19;
+                                                let mut _21: usize;
                                                 scope 39 (inlined std::ptr::const_ptr::<impl *const u8>::addr) {
-                                                    debug self => _24;
-                                                    let mut _25: *const ();
+                                                    debug self => _19;
+                                                    let mut _20: *const ();
                                                     scope 40 {
                                                         scope 41 (inlined std::ptr::const_ptr::<impl *const u8>::cast::<()>) {
-                                                            debug self => _24;
+                                                            debug self => _19;
                                                         }
                                                     }
                                                 }
@@ -89,24 +68,24 @@
                                 }
                             }
                             scope 42 (inlined NonNull::<T>::as_ptr) {
-                                debug self => _30;
-                                let mut _31: *const T;
-                                let mut _35: bool;
-                                let mut _36: bool;
+                                debug self => _16;
+                                let mut _25: *const T;
+                                let mut _29: bool;
+                                let mut _30: bool;
                                 scope 43 {
                                     scope 44 (inlined std::ptr::const_ptr::<impl *const T>::is_null) {
-                                        debug self => _31;
-                                        let mut _32: *const u8;
+                                        debug self => _25;
+                                        let mut _26: *const u8;
                                         scope 45 {
                                             scope 46 (inlined std::ptr::const_ptr::<impl *const T>::is_null::runtime_impl) {
-                                                debug ptr => _32;
-                                                let mut _34: usize;
+                                                debug ptr => _26;
+                                                let mut _28: usize;
                                                 scope 47 (inlined std::ptr::const_ptr::<impl *const u8>::addr) {
-                                                    debug self => _32;
-                                                    let mut _33: *const ();
+                                                    debug self => _26;
+                                                    let mut _27: *const ();
                                                     scope 48 {
                                                         scope 49 (inlined std::ptr::const_ptr::<impl *const u8>::cast::<()>) {
-                                                            debug self => _32;
+                                                            debug self => _26;
                                                         }
                                                     }
                                                 }
@@ -119,39 +98,39 @@
                     }
                     scope 28 {
                         scope 32 (inlined std::ptr::const_ptr::<impl *const *const T>::cast::<NonNull<T>>) {
-                            debug self => _17;
+                            debug self => _14;
                         }
                     }
                     scope 29 (inlined std::ptr::const_ptr::<impl *const T>::addr) {
-                        debug self => _39;
-                        let mut _40: *const ();
+                        debug self => _33;
+                        let mut _34: *const ();
                         scope 30 {
                             scope 31 (inlined std::ptr::const_ptr::<impl *const T>::cast::<()>) {
-                                debug self => _39;
+                                debug self => _33;
                             }
                         }
                     }
                 }
                 scope 50 (inlined std::slice::Iter::<'_, T>::post_inc_start) {
-                    debug self => _15;
+                    debug (*(self: &mut std::slice::Iter<'_, T>)) => _12;
                     debug offset => const 1_usize;
-                    let mut _43: bool;
+                    let mut _37: bool;
+                    let mut _38: *mut *const T;
+                    let mut _39: *mut std::ptr::NonNull<T>;
+                    let mut _40: std::ptr::NonNull<T>;
+                    let mut _43: std::ptr::NonNull<T>;
                     let mut _44: *mut *const T;
-                    let mut _45: *mut std::ptr::NonNull<T>;
-                    let mut _46: std::ptr::NonNull<T>;
-                    let mut _49: std::ptr::NonNull<T>;
-                    let mut _50: *mut *const T;
-                    let mut _51: *mut usize;
-                    let mut _52: usize;
-                    let mut _53: usize;
+                    let mut _45: *mut usize;
+                    let mut _46: usize;
+                    let mut _47: usize;
                     scope 51 {
-                        debug old => _42;
+                        debug old => _36;
                         scope 52 {
                             scope 53 {
                                 scope 54 {
-                                    debug len => _51;
+                                    debug len => _45;
                                     scope 59 (inlined core::num::<impl usize>::unchecked_sub) {
-                                        debug self => _52;
+                                        debug self => _46;
                                         debug rhs => const 1_usize;
                                         scope 60 {
                                         }
@@ -159,23 +138,23 @@
                                 }
                                 scope 55 {
                                     scope 58 (inlined std::ptr::mut_ptr::<impl *mut *const T>::cast::<usize>) {
-                                        debug self => _50;
+                                        debug self => _44;
                                     }
                                 }
                                 scope 56 {
-                                    debug _end => _45;
+                                    debug _end => _39;
                                     scope 62 (inlined NonNull::<T>::add) {
-                                        debug self => _46;
+                                        debug self => _40;
                                         debug count => const 1_usize;
-                                        let mut _47: *const T;
-                                        let mut _48: *const T;
+                                        let mut _41: *const T;
+                                        let mut _42: *const T;
                                         scope 63 {
                                         }
                                     }
                                 }
                                 scope 57 {
                                     scope 61 (inlined std::ptr::mut_ptr::<impl *mut *const T>::cast::<NonNull<T>>) {
-                                        debug self => _44;
+                                        debug self => _38;
                                     }
                                 }
                             }
@@ -183,30 +162,28 @@
                     }
                 }
                 scope 64 (inlined NonNull::<T>::as_ref::<'_>) {
-                    debug self => _54;
-                    let mut _55: std::ptr::NonNull<T>;
-                    let mut _62: *mut T;
-                    let _63: *const T;
+                    debug (*(self: &NonNull<T>)) => _36;
+                    let mut _54: *mut T;
                     scope 65 {
                         scope 66 (inlined NonNull::<T>::as_ptr) {
-                            debug self => _55;
-                            let mut _56: *const T;
-                            let mut _60: bool;
-                            let mut _61: bool;
+                            debug self => _36;
+                            let mut _48: *const T;
+                            let mut _52: bool;
+                            let mut _53: bool;
                             scope 67 {
                                 scope 68 (inlined std::ptr::const_ptr::<impl *const T>::is_null) {
-                                    debug self => _56;
-                                    let mut _57: *const u8;
+                                    debug self => _48;
+                                    let mut _49: *const u8;
                                     scope 69 {
                                         scope 70 (inlined std::ptr::const_ptr::<impl *const T>::is_null::runtime_impl) {
-                                            debug ptr => _57;
-                                            let mut _59: usize;
+                                            debug ptr => _49;
+                                            let mut _51: usize;
                                             scope 71 (inlined std::ptr::const_ptr::<impl *const u8>::addr) {
-                                                debug self => _57;
-                                                let mut _58: *const ();
+                                                debug self => _49;
+                                                let mut _50: *const ();
                                                 scope 72 {
                                                     scope 73 (inlined std::ptr::const_ptr::<impl *const u8>::cast::<()>) {
-                                                        debug self => _57;
+                                                        debug self => _49;
                                                     }
                                                 }
                                             }
@@ -216,12 +193,11 @@
                             }
                         }
                         scope 74 (inlined std::ptr::mut_ptr::<impl *mut T>::cast_const) {
-                            debug self => _62;
+                            debug self => _54;
                         }
                     }
                 }
             }
->>>>>>> f9c1799f
         }
     }
     scope 3 (inlined core::slice::<impl [T]>::iter) {
@@ -242,40 +218,21 @@
                         debug end_or_len => _7;
                         scope 13 (inlined NonNull::<T>::new_unchecked) {
                             debug ptr => _9;
-<<<<<<< HEAD
-                            let mut _20: *mut T;
+                            let mut _61: *mut T;
                             scope 14 {
                                 scope 15 (inlined NonNull::<T>::new_unchecked::runtime::<T>) {
-                                    debug ptr => _20;
+                                    debug ptr => _61;
                                     scope 16 (inlined std::ptr::mut_ptr::<impl *mut T>::is_null) {
-                                        debug self => _20;
-                                        let mut _21: *mut u8;
+                                        debug self => _61;
+                                        let mut _62: *mut u8;
                                         scope 17 {
                                             scope 18 (inlined std::ptr::mut_ptr::<impl *mut T>::is_null::runtime_impl) {
-                                                debug ptr => _21;
+                                                debug ptr => _62;
                                                 scope 19 (inlined std::ptr::mut_ptr::<impl *mut u8>::addr) {
-                                                    debug self => _21;
+                                                    debug self => _62;
                                                     scope 20 {
                                                         scope 21 (inlined std::ptr::mut_ptr::<impl *mut u8>::cast::<()>) {
-                                                            debug self => _21;
-=======
-                            let mut _10: *const T;
-                            let mut _71: *mut T;
-                            scope 14 {
-                                scope 15 (inlined NonNull::<T>::new_unchecked::runtime::<T>) {
-                                    debug ptr => _71;
-                                    scope 16 (inlined std::ptr::mut_ptr::<impl *mut T>::is_null) {
-                                        debug self => _71;
-                                        let mut _72: *mut u8;
-                                        scope 17 {
-                                            scope 18 (inlined std::ptr::mut_ptr::<impl *mut T>::is_null::runtime_impl) {
-                                                debug ptr => _72;
-                                                scope 19 (inlined std::ptr::mut_ptr::<impl *mut u8>::addr) {
-                                                    debug self => _72;
-                                                    scope 20 {
-                                                        scope 21 (inlined std::ptr::mut_ptr::<impl *mut u8>::cast::<()>) {
-                                                            debug self => _72;
->>>>>>> f9c1799f
+                                                            debug self => _62;
                                                         }
                                                     }
                                                 }
@@ -339,23 +296,13 @@
     bb3: {
         StorageDead(_5);
         StorageLive(_10);
-<<<<<<< HEAD
         StorageLive(_9);
         _9 = _3 as *mut T (PtrToPtr);
-        StorageLive(_20);
-        StorageLive(_21);
+        StorageLive(_61);
+        StorageLive(_62);
         _10 = NonNull::<T> { pointer: _4 };
-        StorageDead(_21);
-        StorageDead(_20);
-=======
-        StorageLive(_71);
-        StorageLive(_72);
-        _10 = _9 as *const T (PointerCoercion(MutToConstPointer));
-        _11 = NonNull::<T> { pointer: _10 };
-        StorageDead(_72);
-        StorageDead(_71);
-        StorageDead(_10);
->>>>>>> f9c1799f
+        StorageDead(_62);
+        StorageDead(_61);
         StorageDead(_9);
         _11 = std::slice::Iter::<'_, T> { ptr: move _10, end_or_len: move _7, _marker: const ZeroSized: PhantomData<&T> };
         StorageDead(_10);
@@ -368,273 +315,206 @@
     }
 
     bb4: {
-<<<<<<< HEAD
+        StorageLive(_56);
+        StorageLive(_35);
+        StorageLive(_16);
+        StorageLive(_36);
+        StorageLive(_48);
+        StorageLive(_32);
+        StorageLive(_13);
+        _13 = const _;
+        switchInt(move _13) -> [0: bb5, otherwise: bb6];
+    }
+
+    bb5: {
+        StorageLive(_15);
         StorageLive(_14);
-        StorageLive(_13);
-        _13 = &mut _12;
-        _14 = <std::slice::Iter<'_, T> as Iterator>::next(move _13) -> [return: bb5, unwind: bb11];
-    }
-
-    bb5: {
-        StorageDead(_13);
-        _15 = discriminant(_14);
-        switchInt(move _15) -> [0: bb6, 1: bb8, otherwise: bb10];
-    }
-
-    bb6: {
+        _14 = &raw const (_12.1: *const T);
+        _15 = _14 as *const std::ptr::NonNull<T> (PtrToPtr);
         StorageDead(_14);
-        StorageDead(_12);
-        drop(_2) -> [return: bb7, unwind continue];
-=======
-        StorageLive(_65);
-        _15 = &mut _14;
-        StorageLive(_41);
-        StorageLive(_63);
-        StorageLive(_38);
-        StorageLive(_16);
-        _16 = const _;
-        switchInt(move _16) -> [0: bb5, otherwise: bb6];
-    }
-
-    bb5: {
+        _16 = (*_15);
+        StorageDead(_15);
+        StorageLive(_24);
+        StorageLive(_17);
+        _17 = (_12.0: std::ptr::NonNull<T>);
+        StorageLive(_18);
+        StorageLive(_23);
+        StorageLive(_22);
+        _18 = (_17.0: *const T);
         StorageLive(_19);
-        StorageLive(_18);
-        StorageLive(_17);
-        _17 = &raw const (_14.1: *const T);
-        _18 = _17 as *const std::ptr::NonNull<T> (PtrToPtr);
+        _19 = _18 as *const u8 (PtrToPtr);
+        StorageLive(_21);
+        StorageLive(_20);
+        _20 = _18 as *const () (PtrToPtr);
+        _21 = move _20 as usize (Transmute);
+        StorageDead(_20);
+        _22 = Eq(move _21, const 0_usize);
+        StorageDead(_21);
+        StorageDead(_19);
+        _23 = Not(move _22);
+        StorageDead(_22);
+        assume(move _23);
+        StorageDead(_23);
+        _24 = _18 as *mut T (PtrToPtr);
+        StorageDead(_18);
         StorageDead(_17);
-        _19 = (*_18);
-        StorageDead(_18);
-        StorageLive(_20);
-        _20 = &(_14.0: std::ptr::NonNull<T>);
-        StorageLive(_21);
-        _21 = &_19;
+        StorageLive(_31);
+        StorageLive(_25);
+        StorageLive(_30);
         StorageLive(_29);
-        StorageLive(_22);
-        _22 = (_14.0: std::ptr::NonNull<T>);
-        StorageLive(_23);
+        _25 = (_16.0: *const T);
+        StorageLive(_26);
+        _26 = _25 as *const u8 (PtrToPtr);
         StorageLive(_28);
         StorageLive(_27);
-        _23 = (_22.0: *const T);
-        StorageLive(_24);
-        _24 = _23 as *const u8 (PtrToPtr);
-        StorageLive(_26);
-        StorageLive(_25);
-        _25 = _24 as *const () (PtrToPtr);
-        _26 = move _25 as usize (Transmute);
+        _27 = _25 as *const () (PtrToPtr);
+        _28 = move _27 as usize (Transmute);
+        StorageDead(_27);
+        _29 = Eq(move _28, const 0_usize);
+        StorageDead(_28);
+        StorageDead(_26);
+        _30 = Not(move _29);
+        StorageDead(_29);
+        assume(move _30);
+        StorageDead(_30);
+        _31 = _25 as *mut T (PtrToPtr);
         StorageDead(_25);
-        _27 = Eq(move _26, const 0_usize);
-        StorageDead(_26);
+        _32 = Eq(move _24, move _31);
+        StorageDead(_31);
         StorageDead(_24);
-        _28 = Not(move _27);
-        StorageDead(_27);
-        assume(move _28);
-        StorageDead(_28);
-        _29 = _23 as *mut T (PtrToPtr);
-        StorageDead(_23);
-        StorageDead(_22);
+        goto -> bb7;
+    }
+
+    bb6: {
+        StorageLive(_33);
+        _33 = (_12.1: *const T);
+        StorageLive(_34);
+        _34 = _33 as *const () (PtrToPtr);
+        _35 = move _34 as usize (Transmute);
+        StorageDead(_34);
+        StorageDead(_33);
+        _32 = Eq(_35, const 0_usize);
+        goto -> bb7;
+    }
+
+    bb7: {
+        StorageDead(_13);
+        switchInt(move _32) -> [0: bb8, otherwise: bb15];
+    }
+
+    bb8: {
+        StorageLive(_55);
+        StorageLive(_45);
+        StorageLive(_39);
+        _36 = (_12.0: std::ptr::NonNull<T>);
         StorageLive(_37);
-        StorageLive(_30);
-        _30 = _19;
-        StorageLive(_31);
-        StorageLive(_36);
-        StorageLive(_35);
-        _31 = (_30.0: *const T);
-        StorageLive(_32);
-        _32 = _31 as *const u8 (PtrToPtr);
-        StorageLive(_34);
-        StorageLive(_33);
-        _33 = _32 as *const () (PtrToPtr);
-        _34 = move _33 as usize (Transmute);
-        StorageDead(_33);
-        _35 = Eq(move _34, const 0_usize);
-        StorageDead(_34);
-        StorageDead(_32);
-        _36 = Not(move _35);
-        StorageDead(_35);
-        assume(move _36);
-        StorageDead(_36);
-        _37 = _31 as *mut T (PtrToPtr);
-        StorageDead(_31);
-        StorageDead(_30);
-        _38 = Eq(move _29, move _37);
+        _37 = const _;
+        switchInt(move _37) -> [0: bb9, otherwise: bb10];
+    }
+
+    bb9: {
+        StorageLive(_38);
+        _38 = &raw mut (_12.1: *const T);
+        _39 = _38 as *mut std::ptr::NonNull<T> (PtrToPtr);
+        StorageDead(_38);
+        StorageLive(_43);
+        StorageLive(_40);
+        _40 = (_12.0: std::ptr::NonNull<T>);
+        StorageLive(_42);
+        StorageLive(_41);
+        _41 = (_40.0: *const T);
+        _42 = Offset(move _41, const 1_usize);
+        StorageDead(_41);
+        _43 = NonNull::<T> { pointer: move _42 };
+        StorageDead(_42);
+        StorageDead(_40);
+        (_12.0: std::ptr::NonNull<T>) = move _43;
+        StorageDead(_43);
+        goto -> bb11;
+    }
+
+    bb10: {
+        StorageLive(_44);
+        _44 = &raw mut (_12.1: *const T);
+        _45 = _44 as *mut usize (PtrToPtr);
+        StorageDead(_44);
+        StorageLive(_47);
+        StorageLive(_46);
+        _46 = (*_45);
+        _47 = SubUnchecked(_46, const 1_usize);
+        StorageDead(_46);
+        (*_45) = move _47;
+        StorageDead(_47);
+        goto -> bb11;
+    }
+
+    bb11: {
         StorageDead(_37);
-        StorageDead(_29);
-        StorageDead(_21);
-        StorageDead(_20);
-        StorageDead(_19);
-        goto -> bb7;
-    }
-
-    bb6: {
-        StorageLive(_39);
-        _39 = (_14.1: *const T);
-        StorageLive(_40);
-        _40 = _39 as *const () (PtrToPtr);
-        _41 = move _40 as usize (Transmute);
-        StorageDead(_40);
         StorageDead(_39);
-        _38 = Eq(_41, const 0_usize);
-        goto -> bb7;
->>>>>>> f9c1799f
-    }
-
-    bb7: {
-        StorageDead(_16);
-        switchInt(move _38) -> [0: bb8, otherwise: bb12];
-    }
-
-    bb8: {
-<<<<<<< HEAD
-        _16 = ((_14 as Some).0: &T);
-        StorageLive(_17);
-        _17 = &_2;
-        StorageLive(_18);
-        _18 = (_16,);
-        _19 = <impl Fn(&T) as Fn<(&T,)>>::call(move _17, move _18) -> [return: bb9, unwind: bb11];
-    }
-
-    bb9: {
-        StorageDead(_18);
-        StorageDead(_17);
-        StorageDead(_14);
-        goto -> bb4;
-=======
-        StorageLive(_64);
+        StorageDead(_45);
         StorageLive(_54);
-        StorageLive(_42);
-        StorageLive(_51);
-        StorageLive(_45);
-        _42 = (_14.0: std::ptr::NonNull<T>);
-        StorageLive(_43);
-        _43 = const _;
-        switchInt(move _43) -> [0: bb9, otherwise: bb10];
-    }
-
-    bb9: {
-        StorageLive(_44);
-        _44 = &raw mut (_14.1: *const T);
-        _45 = _44 as *mut std::ptr::NonNull<T> (PtrToPtr);
-        StorageDead(_44);
-        StorageLive(_49);
-        StorageLive(_46);
-        _46 = (_14.0: std::ptr::NonNull<T>);
-        StorageLive(_48);
-        StorageLive(_47);
-        _47 = (_46.0: *const T);
-        _48 = Offset(move _47, const 1_usize);
-        StorageDead(_47);
-        _49 = NonNull::<T> { pointer: move _48 };
-        StorageDead(_48);
-        StorageDead(_46);
-        (_14.0: std::ptr::NonNull<T>) = move _49;
-        StorageDead(_49);
-        goto -> bb11;
->>>>>>> f9c1799f
-    }
-
-    bb10: {
-        StorageLive(_50);
-        _50 = &raw mut (_14.1: *const T);
-        _51 = _50 as *mut usize (PtrToPtr);
-        StorageDead(_50);
         StorageLive(_53);
         StorageLive(_52);
-        _52 = (*_51);
-        _53 = SubUnchecked(_52, const 1_usize);
+        _48 = (_36.0: *const T);
+        StorageLive(_49);
+        _49 = _48 as *const u8 (PtrToPtr);
+        StorageLive(_51);
+        StorageLive(_50);
+        _50 = _48 as *const () (PtrToPtr);
+        _51 = move _50 as usize (Transmute);
+        StorageDead(_50);
+        _52 = Eq(move _51, const 0_usize);
+        StorageDead(_51);
+        StorageDead(_49);
+        _53 = Not(move _52);
         StorageDead(_52);
-        (*_51) = move _53;
+        assume(move _53);
         StorageDead(_53);
-        goto -> bb11;
-    }
-
-    bb11: {
-        StorageDead(_43);
-        StorageDead(_45);
-        StorageDead(_51);
-        _54 = &_42;
-        StorageLive(_62);
-        StorageLive(_55);
-        _55 = _42;
-        StorageLive(_56);
-        StorageLive(_61);
-        StorageLive(_60);
-        _56 = (_55.0: *const T);
-        StorageLive(_57);
-        _57 = _56 as *const u8 (PtrToPtr);
+        _54 = _48 as *mut T (PtrToPtr);
+        StorageDead(_54);
+        _55 = &(*_48);
+        _56 = Option::<&T>::Some(move _55);
+        StorageDead(_55);
+        StorageDead(_32);
+        StorageDead(_48);
+        StorageDead(_36);
+        StorageDead(_16);
+        StorageDead(_35);
+        _57 = ((_56 as Some).0: &T);
+        StorageLive(_58);
+        _58 = &_2;
         StorageLive(_59);
-        StorageLive(_58);
-        _58 = _57 as *const () (PtrToPtr);
-        _59 = move _58 as usize (Transmute);
+        _59 = (_57,);
+        _60 = <impl Fn(&T) as Fn<(&T,)>>::call(move _58, move _59) -> [return: bb12, unwind: bb13];
+    }
+
+    bb12: {
+        StorageDead(_59);
         StorageDead(_58);
-        _60 = Eq(move _59, const 0_usize);
-        StorageDead(_59);
-        StorageDead(_57);
-        _61 = Not(move _60);
-        StorageDead(_60);
-        assume(move _61);
-        StorageDead(_61);
-        _62 = _56 as *mut T (PtrToPtr);
         StorageDead(_56);
-        StorageDead(_55);
-        _63 = _62 as *const T (PointerCoercion(MutToConstPointer));
-        StorageDead(_62);
-        _64 = &(*_63);
-        StorageDead(_54);
-        _65 = Option::<&T>::Some(move _64);
-        StorageDead(_64);
-        StorageDead(_42);
-        goto -> bb13;
-    }
-
-    bb12: {
-        _65 = const {transmute(0x0000000000000000): Option<&T>};
-        goto -> bb13;
-    }
-
-    bb13: {
-        StorageDead(_38);
-        StorageDead(_63);
-        StorageDead(_41);
-        _66 = discriminant(_65);
-        switchInt(move _66) -> [0: bb14, 1: bb16, otherwise: bb20];
-    }
-
-    bb14: {
-        StorageDead(_65);
-        StorageDead(_14);
-        drop(_2) -> [return: bb15, unwind continue];
+        goto -> bb4;
+    }
+
+    bb13 (cleanup): {
+        drop(_2) -> [return: bb14, unwind terminate(cleanup)];
+    }
+
+    bb14 (cleanup): {
+        resume;
     }
 
     bb15: {
+        StorageDead(_32);
+        StorageDead(_48);
+        StorageDead(_36);
+        StorageDead(_16);
+        StorageDead(_35);
+        StorageDead(_56);
+        StorageDead(_12);
+        drop(_2) -> [return: bb16, unwind continue];
+    }
+
+    bb16: {
         return;
     }
-
-    bb16: {
-        _67 = ((_65 as Some).0: &T);
-        StorageLive(_68);
-        _68 = &_2;
-        StorageLive(_69);
-        _69 = (_67,);
-        _70 = <impl Fn(&T) as Fn<(&T,)>>::call(move _68, move _69) -> [return: bb17, unwind: bb18];
-    }
-
-    bb17: {
-        StorageDead(_69);
-        StorageDead(_68);
-        StorageDead(_65);
-        goto -> bb4;
-    }
-
-    bb18 (cleanup): {
-        drop(_2) -> [return: bb19, unwind terminate(cleanup)];
-    }
-
-    bb19 (cleanup): {
-        resume;
-    }
-
-    bb20: {
-        unreachable;
-    }
 }