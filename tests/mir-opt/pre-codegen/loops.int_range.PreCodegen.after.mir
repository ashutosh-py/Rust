--- conflicted
+++ resolved
@@ -4,59 +4,31 @@
     debug start => _1;
     debug end => _2;
     let mut _0: ();
-<<<<<<< HEAD
-    let mut _3: std::ops::Range<usize>;
-    let mut _4: std::ops::Range<usize>;
-    let mut _5: &mut std::ops::Range<usize>;
-    let mut _13: std::option::Option<usize>;
-    let _15: ();
+    let mut _5: std::option::Option<usize>;
+    let _7: ();
     scope 1 {
-        debug iter => _4;
-        let _14: usize;
+        debug ((iter: std::ops::Range<usize>).0: usize) => _1;
+        debug ((iter: std::ops::Range<usize>).1: usize) => _2;
+        let _6: usize;
         scope 2 {
-            debug i => _14;
-=======
-    let mut _3: usize;
-    let mut _6: std::option::Option<usize>;
-    let mut _9: isize;
-    let _11: ();
-    scope 1 {
-        debug ((iter: std::ops::Range<usize>).0: usize) => _3;
-        debug ((iter: std::ops::Range<usize>).1: usize) => _2;
-        let _10: usize;
-        scope 2 {
-            debug i => _10;
->>>>>>> fb38ce69
+            debug i => _6;
         }
         scope 4 (inlined iter::range::<impl Iterator for std::ops::Range<usize>>::next) {
-            debug ((*(self: &mut std::ops::Range<usize>)).0: usize) => _3;
+            debug ((*(self: &mut std::ops::Range<usize>)).0: usize) => _1;
             debug ((*(self: &mut std::ops::Range<usize>)).1: usize) => _2;
             scope 5 (inlined <std::ops::Range<usize> as iter::range::RangeIteratorImpl>::spec_next) {
-<<<<<<< HEAD
-                debug self => _5;
-                let mut _6: &usize;
-                let mut _7: &usize;
-                let mut _10: bool;
-                let _11: usize;
-                let mut _12: usize;
+                debug ((*(self: &mut std::ops::Range<usize>)).0: usize) => _1;
+                debug ((*(self: &mut std::ops::Range<usize>)).1: usize) => _2;
+                let mut _3: bool;
+                let _4: usize;
                 scope 6 {
-                    debug old => _11;
-=======
-                debug ((*(self: &mut std::ops::Range<usize>)).0: usize) => _3;
-                debug ((*(self: &mut std::ops::Range<usize>)).1: usize) => _2;
-                let mut _5: bool;
-                let _7: usize;
-                let mut _8: usize;
-                scope 6 {
-                    debug old => _7;
->>>>>>> fb38ce69
+                    debug old => _4;
                     scope 7 {
                     }
                 }
                 scope 8 (inlined std::cmp::impls::<impl PartialOrd for usize>::lt) {
-                    debug (*(self: &usize)) => _3;
+                    debug (*(self: &usize)) => _1;
                     debug (*(other: &usize)) => _2;
-                    let mut _4: usize;
                 }
             }
         }
@@ -67,99 +39,39 @@
     }
 
     bb0: {
-        StorageLive(_3);
-        _3 = _1;
         goto -> bb1;
     }
 
     bb1: {
-<<<<<<< HEAD
-        StorageLive(_13);
-        _5 = &mut _4;
-        StorageLive(_11);
-        StorageLive(_10);
-=======
->>>>>>> fb38ce69
-        StorageLive(_6);
-        StorageLive(_7);
         StorageLive(_5);
         StorageLive(_4);
-        _4 = _3;
-        _5 = Lt(move _4, _2);
-        StorageDead(_4);
-        switchInt(move _5) -> [0: bb2, otherwise: bb3];
+        StorageLive(_3);
+        _3 = Lt(_1, _2);
+        switchInt(move _3) -> [0: bb2, otherwise: bb3];
     }
 
     bb2: {
-<<<<<<< HEAD
-        StorageDead(_7);
-        StorageDead(_6);
-        StorageDead(_10);
-        StorageDead(_11);
-        StorageDead(_13);
+        StorageDead(_3);
         StorageDead(_4);
+        StorageDead(_5);
         return;
     }
 
     bb3: {
-        StorageDead(_7);
-        StorageDead(_6);
-        _11 = (_4.0: usize);
-        StorageLive(_12);
-        _12 = <usize as Step>::forward_unchecked(_11, const 1_usize) -> [return: bb4, unwind continue];
+        _4 = _1;
+        _1 = <usize as Step>::forward_unchecked(_4, const 1_usize) -> [return: bb4, unwind continue];
     }
 
     bb4: {
-        (_4.0: usize) = move _12;
-        StorageDead(_12);
-        _13 = Option::<usize>::Some(_11);
-        StorageDead(_10);
-        StorageDead(_11);
-        _14 = ((_13 as Some).0: usize);
-        _15 = opaque::<usize>(move _14) -> [return: bb5, unwind continue];
-    }
-
-    bb5: {
-        StorageDead(_13);
-=======
-        _6 = const Option::<usize>::None;
-        goto -> bb5;
-    }
-
-    bb3: {
-        _7 = _3;
-        StorageLive(_8);
-        _8 = <usize as Step>::forward_unchecked(_7, const 1_usize) -> [return: bb4, unwind continue];
-    }
-
-    bb4: {
-        _3 = move _8;
-        StorageDead(_8);
-        _6 = Option::<usize>::Some(_7);
-        goto -> bb5;
+        _5 = Option::<usize>::Some(_4);
+        StorageDead(_3);
+        StorageDead(_4);
+        _6 = ((_5 as Some).0: usize);
+        _7 = opaque::<usize>(move _6) -> [return: bb5, unwind continue];
     }
 
     bb5: {
         StorageDead(_5);
-        StorageDead(_7);
-        _9 = discriminant(_6);
-        switchInt(move _9) -> [0: bb6, 1: bb7, otherwise: bb9];
-    }
-
-    bb6: {
-        StorageDead(_6);
-        StorageDead(_3);
-        return;
-    }
-
-    bb7: {
-        _10 = ((_6 as Some).0: usize);
-        _11 = opaque::<usize>(move _10) -> [return: bb8, unwind continue];
-    }
-
-    bb8: {
-        StorageDead(_6);
->>>>>>> fb38ce69
         goto -> bb1;
     }
 }