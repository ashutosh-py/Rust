#![warn(clippy::uninit_vec)]

use std::mem::MaybeUninit;

#[derive(Default)]
struct MyVec {
    vec: Vec<u8>,
}

union MyOwnMaybeUninit {
    value: u8,
    uninit: (),
}

fn main() {
    // with_capacity() -> set_len() should be detected
    let mut vec: Vec<u8> = Vec::with_capacity(1000);
    unsafe {
        vec.set_len(200);
    }

    // reserve() -> set_len() should be detected
    vec.reserve(1000);
    unsafe {
        vec.set_len(200);
    }

    // new() -> set_len() should be detected
    let mut vec: Vec<u8> = Vec::new();
    unsafe {
        vec.set_len(200);
    }

    // default() -> set_len() should be detected
    let mut vec: Vec<u8> = Default::default();
    unsafe {
        vec.set_len(200);
    }

    let mut vec: Vec<u8> = Vec::default();
    unsafe {
        vec.set_len(200);
    }

    // test when both calls are enclosed in the same unsafe block
    unsafe {
        let mut vec: Vec<u8> = Vec::with_capacity(1000);
        vec.set_len(200);

        vec.reserve(1000);
        vec.set_len(200);
    }

    let mut vec: Vec<u8> = Vec::with_capacity(1000);
    unsafe {
        // test the case where there are other statements in the following unsafe block
        vec.set_len(200);
        assert!(vec.len() == 200);
    }

    // handle vec stored in the field of a struct
    let mut my_vec = MyVec::default();
    my_vec.vec.reserve(1000);
    unsafe {
        my_vec.vec.set_len(200);
    }

    my_vec.vec = Vec::with_capacity(1000);
    unsafe {
        my_vec.vec.set_len(200);
    }

    // Test `#[allow(...)]` attributes on inner unsafe block (shouldn't trigger)
    let mut vec: Vec<u8> = Vec::with_capacity(1000);
    #[allow(clippy::uninit_vec)]
    unsafe {
        vec.set_len(200);
    }

    // MaybeUninit-wrapped types should not be detected
    unsafe {
        let mut vec: Vec<MaybeUninit<u8>> = Vec::with_capacity(1000);
        vec.set_len(200);

        let mut vec: Vec<(MaybeUninit<u8>, MaybeUninit<bool>)> = Vec::with_capacity(1000);
        vec.set_len(200);

        let mut vec: Vec<(MaybeUninit<u8>, [MaybeUninit<bool>; 2])> = Vec::with_capacity(1000);
        vec.set_len(200);
    }

    // known false negative
    let mut vec1: Vec<u8> = Vec::with_capacity(1000);
    let mut vec2: Vec<u8> = Vec::with_capacity(1000);
    unsafe {
        vec1.set_len(200);
        vec2.set_len(200);
    }

    // set_len(0) should not be detected
    let mut vec: Vec<u8> = Vec::with_capacity(1000);
    unsafe {
        vec.set_len(0);
    }

    // ZSTs should not be detected
    let mut vec: Vec<()> = Vec::with_capacity(1000);
    unsafe {
        vec.set_len(10);
    }

    // unions should not be detected
    let mut vec: Vec<MyOwnMaybeUninit> = Vec::with_capacity(1000);
    unsafe {
        vec.set_len(10);
    }

    polymorphic::<()>();

    fn polymorphic<T>() {
        // We are conservative around polymorphic types.
        let mut vec: Vec<T> = Vec::with_capacity(1000);
        unsafe {
            vec.set_len(10);
        }
    }
<<<<<<< HEAD
=======

    fn poly_maybe_uninit<T>() {
        // We are conservative around polymorphic types.
        let mut vec: Vec<MaybeUninit<T>> = Vec::with_capacity(1000);
        unsafe {
            vec.set_len(10);
        }
    }
>>>>>>> 26e245d2
}<|MERGE_RESOLUTION|>--- conflicted
+++ resolved
@@ -124,8 +124,6 @@
             vec.set_len(10);
         }
     }
-<<<<<<< HEAD
-=======
 
     fn poly_maybe_uninit<T>() {
         // We are conservative around polymorphic types.
@@ -134,5 +132,4 @@
             vec.set_len(10);
         }
     }
->>>>>>> 26e245d2
 }