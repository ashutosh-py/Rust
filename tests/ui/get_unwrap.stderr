error: called `.get().unwrap()` on a slice. Using `[]` is more clear and more concise
<<<<<<< HEAD
  --> $DIR/get_unwrap.rs:40:17
=======
  --> $DIR/get_unwrap.rs:38:17
>>>>>>> bafde543
   |
LL |         let _ = boxed_slice.get(1).unwrap();
   |                 ^^^^^^^^^^^^^^^^^^^^^^^^^^^ help: try: `&boxed_slice[1]`
   |
note: the lint level is defined here
  --> $DIR/get_unwrap.rs:10:9
   |
LL | #![deny(clippy::get_unwrap)]
   |         ^^^^^^^^^^^^^^^^^^

error: used `unwrap()` on an `Option` value
<<<<<<< HEAD
  --> $DIR/get_unwrap.rs:40:17
=======
  --> $DIR/get_unwrap.rs:38:17
>>>>>>> bafde543
   |
LL |         let _ = boxed_slice.get(1).unwrap();
   |                 ^^^^^^^^^^^^^^^^^^^^^^^^^^^
   |
   = help: if you don't want to handle the `None` case gracefully, consider using `expect()` to provide a better panic message
   = note: `-D clippy::unwrap-used` implied by `-D warnings`

error: called `.get().unwrap()` on a slice. Using `[]` is more clear and more concise
<<<<<<< HEAD
  --> $DIR/get_unwrap.rs:41:17
=======
  --> $DIR/get_unwrap.rs:39:17
>>>>>>> bafde543
   |
LL |         let _ = some_slice.get(0).unwrap();
   |                 ^^^^^^^^^^^^^^^^^^^^^^^^^^ help: try: `&some_slice[0]`

error: used `unwrap()` on an `Option` value
<<<<<<< HEAD
  --> $DIR/get_unwrap.rs:41:17
=======
  --> $DIR/get_unwrap.rs:39:17
>>>>>>> bafde543
   |
LL |         let _ = some_slice.get(0).unwrap();
   |                 ^^^^^^^^^^^^^^^^^^^^^^^^^^
   |
   = help: if you don't want to handle the `None` case gracefully, consider using `expect()` to provide a better panic message

error: called `.get().unwrap()` on a Vec. Using `[]` is more clear and more concise
<<<<<<< HEAD
  --> $DIR/get_unwrap.rs:42:17
=======
  --> $DIR/get_unwrap.rs:40:17
>>>>>>> bafde543
   |
LL |         let _ = some_vec.get(0).unwrap();
   |                 ^^^^^^^^^^^^^^^^^^^^^^^^ help: try: `&some_vec[0]`

error: used `unwrap()` on an `Option` value
<<<<<<< HEAD
  --> $DIR/get_unwrap.rs:42:17
=======
  --> $DIR/get_unwrap.rs:40:17
>>>>>>> bafde543
   |
LL |         let _ = some_vec.get(0).unwrap();
   |                 ^^^^^^^^^^^^^^^^^^^^^^^^
   |
   = help: if you don't want to handle the `None` case gracefully, consider using `expect()` to provide a better panic message

error: called `.get().unwrap()` on a VecDeque. Using `[]` is more clear and more concise
<<<<<<< HEAD
  --> $DIR/get_unwrap.rs:43:17
=======
  --> $DIR/get_unwrap.rs:41:17
>>>>>>> bafde543
   |
LL |         let _ = some_vecdeque.get(0).unwrap();
   |                 ^^^^^^^^^^^^^^^^^^^^^^^^^^^^^ help: try: `&some_vecdeque[0]`

error: used `unwrap()` on an `Option` value
<<<<<<< HEAD
  --> $DIR/get_unwrap.rs:43:17
=======
  --> $DIR/get_unwrap.rs:41:17
>>>>>>> bafde543
   |
LL |         let _ = some_vecdeque.get(0).unwrap();
   |                 ^^^^^^^^^^^^^^^^^^^^^^^^^^^^^
   |
   = help: if you don't want to handle the `None` case gracefully, consider using `expect()` to provide a better panic message

error: called `.get().unwrap()` on a HashMap. Using `[]` is more clear and more concise
<<<<<<< HEAD
  --> $DIR/get_unwrap.rs:44:17
=======
  --> $DIR/get_unwrap.rs:42:17
>>>>>>> bafde543
   |
LL |         let _ = some_hashmap.get(&1).unwrap();
   |                 ^^^^^^^^^^^^^^^^^^^^^^^^^^^^^ help: try: `&some_hashmap[&1]`

error: used `unwrap()` on an `Option` value
<<<<<<< HEAD
  --> $DIR/get_unwrap.rs:44:17
=======
  --> $DIR/get_unwrap.rs:42:17
>>>>>>> bafde543
   |
LL |         let _ = some_hashmap.get(&1).unwrap();
   |                 ^^^^^^^^^^^^^^^^^^^^^^^^^^^^^
   |
   = help: if you don't want to handle the `None` case gracefully, consider using `expect()` to provide a better panic message

error: called `.get().unwrap()` on a BTreeMap. Using `[]` is more clear and more concise
<<<<<<< HEAD
  --> $DIR/get_unwrap.rs:45:17
=======
  --> $DIR/get_unwrap.rs:43:17
>>>>>>> bafde543
   |
LL |         let _ = some_btreemap.get(&1).unwrap();
   |                 ^^^^^^^^^^^^^^^^^^^^^^^^^^^^^^ help: try: `&some_btreemap[&1]`

error: used `unwrap()` on an `Option` value
<<<<<<< HEAD
  --> $DIR/get_unwrap.rs:45:17
=======
  --> $DIR/get_unwrap.rs:43:17
>>>>>>> bafde543
   |
LL |         let _ = some_btreemap.get(&1).unwrap();
   |                 ^^^^^^^^^^^^^^^^^^^^^^^^^^^^^^
   |
   = help: if you don't want to handle the `None` case gracefully, consider using `expect()` to provide a better panic message

error: called `.get().unwrap()` on a slice. Using `[]` is more clear and more concise
<<<<<<< HEAD
  --> $DIR/get_unwrap.rs:49:21
=======
  --> $DIR/get_unwrap.rs:47:21
>>>>>>> bafde543
   |
LL |         let _: u8 = *boxed_slice.get(1).unwrap();
   |                     ^^^^^^^^^^^^^^^^^^^^^^^^^^^^ help: try: `boxed_slice[1]`

error: used `unwrap()` on an `Option` value
<<<<<<< HEAD
  --> $DIR/get_unwrap.rs:49:22
=======
  --> $DIR/get_unwrap.rs:47:22
>>>>>>> bafde543
   |
LL |         let _: u8 = *boxed_slice.get(1).unwrap();
   |                      ^^^^^^^^^^^^^^^^^^^^^^^^^^^
   |
   = help: if you don't want to handle the `None` case gracefully, consider using `expect()` to provide a better panic message

error: called `.get_mut().unwrap()` on a slice. Using `[]` is more clear and more concise
<<<<<<< HEAD
  --> $DIR/get_unwrap.rs:54:9
=======
  --> $DIR/get_unwrap.rs:52:9
>>>>>>> bafde543
   |
LL |         *boxed_slice.get_mut(0).unwrap() = 1;
   |         ^^^^^^^^^^^^^^^^^^^^^^^^^^^^^^^^ help: try: `boxed_slice[0]`

error: used `unwrap()` on an `Option` value
<<<<<<< HEAD
  --> $DIR/get_unwrap.rs:54:10
=======
  --> $DIR/get_unwrap.rs:52:10
>>>>>>> bafde543
   |
LL |         *boxed_slice.get_mut(0).unwrap() = 1;
   |          ^^^^^^^^^^^^^^^^^^^^^^^^^^^^^^^
   |
   = help: if you don't want to handle the `None` case gracefully, consider using `expect()` to provide a better panic message

error: called `.get_mut().unwrap()` on a slice. Using `[]` is more clear and more concise
<<<<<<< HEAD
  --> $DIR/get_unwrap.rs:55:9
=======
  --> $DIR/get_unwrap.rs:53:9
>>>>>>> bafde543
   |
LL |         *some_slice.get_mut(0).unwrap() = 1;
   |         ^^^^^^^^^^^^^^^^^^^^^^^^^^^^^^^ help: try: `some_slice[0]`

error: used `unwrap()` on an `Option` value
<<<<<<< HEAD
  --> $DIR/get_unwrap.rs:55:10
=======
  --> $DIR/get_unwrap.rs:53:10
>>>>>>> bafde543
   |
LL |         *some_slice.get_mut(0).unwrap() = 1;
   |          ^^^^^^^^^^^^^^^^^^^^^^^^^^^^^^
   |
   = help: if you don't want to handle the `None` case gracefully, consider using `expect()` to provide a better panic message

error: called `.get_mut().unwrap()` on a Vec. Using `[]` is more clear and more concise
<<<<<<< HEAD
  --> $DIR/get_unwrap.rs:56:9
=======
  --> $DIR/get_unwrap.rs:54:9
>>>>>>> bafde543
   |
LL |         *some_vec.get_mut(0).unwrap() = 1;
   |         ^^^^^^^^^^^^^^^^^^^^^^^^^^^^^ help: try: `some_vec[0]`

error: used `unwrap()` on an `Option` value
<<<<<<< HEAD
  --> $DIR/get_unwrap.rs:56:10
=======
  --> $DIR/get_unwrap.rs:54:10
>>>>>>> bafde543
   |
LL |         *some_vec.get_mut(0).unwrap() = 1;
   |          ^^^^^^^^^^^^^^^^^^^^^^^^^^^^
   |
   = help: if you don't want to handle the `None` case gracefully, consider using `expect()` to provide a better panic message

error: called `.get_mut().unwrap()` on a VecDeque. Using `[]` is more clear and more concise
<<<<<<< HEAD
  --> $DIR/get_unwrap.rs:57:9
=======
  --> $DIR/get_unwrap.rs:55:9
>>>>>>> bafde543
   |
LL |         *some_vecdeque.get_mut(0).unwrap() = 1;
   |         ^^^^^^^^^^^^^^^^^^^^^^^^^^^^^^^^^^ help: try: `some_vecdeque[0]`

error: used `unwrap()` on an `Option` value
<<<<<<< HEAD
  --> $DIR/get_unwrap.rs:57:10
=======
  --> $DIR/get_unwrap.rs:55:10
>>>>>>> bafde543
   |
LL |         *some_vecdeque.get_mut(0).unwrap() = 1;
   |          ^^^^^^^^^^^^^^^^^^^^^^^^^^^^^^^^^
   |
   = help: if you don't want to handle the `None` case gracefully, consider using `expect()` to provide a better panic message

error: called `.get().unwrap()` on a Vec. Using `[]` is more clear and more concise
<<<<<<< HEAD
  --> $DIR/get_unwrap.rs:69:17
=======
  --> $DIR/get_unwrap.rs:67:17
>>>>>>> bafde543
   |
LL |         let _ = some_vec.get(0..1).unwrap().to_vec();
   |                 ^^^^^^^^^^^^^^^^^^^^^^^^^^^ help: try: `some_vec[0..1]`

error: used `unwrap()` on an `Option` value
<<<<<<< HEAD
  --> $DIR/get_unwrap.rs:69:17
=======
  --> $DIR/get_unwrap.rs:67:17
>>>>>>> bafde543
   |
LL |         let _ = some_vec.get(0..1).unwrap().to_vec();
   |                 ^^^^^^^^^^^^^^^^^^^^^^^^^^^
   |
   = help: if you don't want to handle the `None` case gracefully, consider using `expect()` to provide a better panic message

error: called `.get_mut().unwrap()` on a Vec. Using `[]` is more clear and more concise
<<<<<<< HEAD
  --> $DIR/get_unwrap.rs:70:17
=======
  --> $DIR/get_unwrap.rs:68:17
>>>>>>> bafde543
   |
LL |         let _ = some_vec.get_mut(0..1).unwrap().to_vec();
   |                 ^^^^^^^^^^^^^^^^^^^^^^^^^^^^^^^ help: try: `some_vec[0..1]`

error: used `unwrap()` on an `Option` value
<<<<<<< HEAD
  --> $DIR/get_unwrap.rs:70:17
=======
  --> $DIR/get_unwrap.rs:68:17
>>>>>>> bafde543
   |
LL |         let _ = some_vec.get_mut(0..1).unwrap().to_vec();
   |                 ^^^^^^^^^^^^^^^^^^^^^^^^^^^^^^^
   |
   = help: if you don't want to handle the `None` case gracefully, consider using `expect()` to provide a better panic message

error: called `.get().unwrap()` on a slice. Using `[]` is more clear and more concise
<<<<<<< HEAD
  --> $DIR/get_unwrap.rs:80:24
   |
LL |         let _x: &i32 = f.get(1 + 2).unwrap();
   |                        ^^^^^^^^^^^^^^^^^^^^^ help: try this: `&f[1 + 2]`

error: called `.get().unwrap()` on a slice. Using `[]` is more clear and more concise
  --> $DIR/get_unwrap.rs:83:18
   |
LL |         let _x = f.get(1 + 2).unwrap().to_string();
   |                  ^^^^^^^^^^^^^^^^^^^^^ help: try this: `f[1 + 2]`

error: called `.get().unwrap()` on a slice. Using `[]` is more clear and more concise
  --> $DIR/get_unwrap.rs:86:18
   |
LL |         let _x = f.get(1 + 2).unwrap().abs();
   |                  ^^^^^^^^^^^^^^^^^^^^^ help: try this: `f[1 + 2]`

error: called `.get_mut().unwrap()` on a slice. Using `[]` is more clear and more concise
  --> $DIR/get_unwrap.rs:103:33
   |
LL |                         let b = rest.get_mut(linidx(j, k) - linidx(i, k) - 1).unwrap();
   |                                 ^^^^^^^^^^^^^^^^^^^^^^^^^^^^^^^^^^^^^^^^^^^^^^^^^^^^^^ help: try this: `&mut rest[linidx(j, k) - linidx(i, k) - 1]`
=======
  --> $DIR/get_unwrap.rs:78:24
   |
LL |         let _x: &i32 = f.get(1 + 2).unwrap();
   |                        ^^^^^^^^^^^^^^^^^^^^^ help: try: `&f[1 + 2]`

error: called `.get().unwrap()` on a slice. Using `[]` is more clear and more concise
  --> $DIR/get_unwrap.rs:81:18
   |
LL |         let _x = f.get(1 + 2).unwrap().to_string();
   |                  ^^^^^^^^^^^^^^^^^^^^^ help: try: `f[1 + 2]`

error: called `.get().unwrap()` on a slice. Using `[]` is more clear and more concise
  --> $DIR/get_unwrap.rs:84:18
   |
LL |         let _x = f.get(1 + 2).unwrap().abs();
   |                  ^^^^^^^^^^^^^^^^^^^^^ help: try: `f[1 + 2]`

error: called `.get_mut().unwrap()` on a slice. Using `[]` is more clear and more concise
  --> $DIR/get_unwrap.rs:101:33
   |
LL |                         let b = rest.get_mut(linidx(j, k) - linidx(i, k) - 1).unwrap();
   |                                 ^^^^^^^^^^^^^^^^^^^^^^^^^^^^^^^^^^^^^^^^^^^^^^^^^^^^^^ help: try: `&mut rest[linidx(j, k) - linidx(i, k) - 1]`
>>>>>>> bafde543

error: aborting due to 30 previous errors
<|MERGE_RESOLUTION|>--- conflicted
+++ resolved
@@ -1,9 +1,5 @@
 error: called `.get().unwrap()` on a slice. Using `[]` is more clear and more concise
-<<<<<<< HEAD
-  --> $DIR/get_unwrap.rs:40:17
-=======
   --> $DIR/get_unwrap.rs:38:17
->>>>>>> bafde543
    |
 LL |         let _ = boxed_slice.get(1).unwrap();
    |                 ^^^^^^^^^^^^^^^^^^^^^^^^^^^ help: try: `&boxed_slice[1]`
@@ -15,11 +11,7 @@
    |         ^^^^^^^^^^^^^^^^^^
 
 error: used `unwrap()` on an `Option` value
-<<<<<<< HEAD
-  --> $DIR/get_unwrap.rs:40:17
-=======
   --> $DIR/get_unwrap.rs:38:17
->>>>>>> bafde543
    |
 LL |         let _ = boxed_slice.get(1).unwrap();
    |                 ^^^^^^^^^^^^^^^^^^^^^^^^^^^
@@ -28,21 +20,13 @@
    = note: `-D clippy::unwrap-used` implied by `-D warnings`
 
 error: called `.get().unwrap()` on a slice. Using `[]` is more clear and more concise
-<<<<<<< HEAD
-  --> $DIR/get_unwrap.rs:41:17
-=======
   --> $DIR/get_unwrap.rs:39:17
->>>>>>> bafde543
    |
 LL |         let _ = some_slice.get(0).unwrap();
    |                 ^^^^^^^^^^^^^^^^^^^^^^^^^^ help: try: `&some_slice[0]`
 
 error: used `unwrap()` on an `Option` value
-<<<<<<< HEAD
-  --> $DIR/get_unwrap.rs:41:17
-=======
   --> $DIR/get_unwrap.rs:39:17
->>>>>>> bafde543
    |
 LL |         let _ = some_slice.get(0).unwrap();
    |                 ^^^^^^^^^^^^^^^^^^^^^^^^^^
@@ -50,21 +34,13 @@
    = help: if you don't want to handle the `None` case gracefully, consider using `expect()` to provide a better panic message
 
 error: called `.get().unwrap()` on a Vec. Using `[]` is more clear and more concise
-<<<<<<< HEAD
-  --> $DIR/get_unwrap.rs:42:17
-=======
   --> $DIR/get_unwrap.rs:40:17
->>>>>>> bafde543
    |
 LL |         let _ = some_vec.get(0).unwrap();
    |                 ^^^^^^^^^^^^^^^^^^^^^^^^ help: try: `&some_vec[0]`
 
 error: used `unwrap()` on an `Option` value
-<<<<<<< HEAD
-  --> $DIR/get_unwrap.rs:42:17
-=======
   --> $DIR/get_unwrap.rs:40:17
->>>>>>> bafde543
    |
 LL |         let _ = some_vec.get(0).unwrap();
    |                 ^^^^^^^^^^^^^^^^^^^^^^^^
@@ -72,21 +48,13 @@
    = help: if you don't want to handle the `None` case gracefully, consider using `expect()` to provide a better panic message
 
 error: called `.get().unwrap()` on a VecDeque. Using `[]` is more clear and more concise
-<<<<<<< HEAD
-  --> $DIR/get_unwrap.rs:43:17
-=======
   --> $DIR/get_unwrap.rs:41:17
->>>>>>> bafde543
    |
 LL |         let _ = some_vecdeque.get(0).unwrap();
    |                 ^^^^^^^^^^^^^^^^^^^^^^^^^^^^^ help: try: `&some_vecdeque[0]`
 
 error: used `unwrap()` on an `Option` value
-<<<<<<< HEAD
-  --> $DIR/get_unwrap.rs:43:17
-=======
   --> $DIR/get_unwrap.rs:41:17
->>>>>>> bafde543
    |
 LL |         let _ = some_vecdeque.get(0).unwrap();
    |                 ^^^^^^^^^^^^^^^^^^^^^^^^^^^^^
@@ -94,21 +62,13 @@
    = help: if you don't want to handle the `None` case gracefully, consider using `expect()` to provide a better panic message
 
 error: called `.get().unwrap()` on a HashMap. Using `[]` is more clear and more concise
-<<<<<<< HEAD
-  --> $DIR/get_unwrap.rs:44:17
-=======
   --> $DIR/get_unwrap.rs:42:17
->>>>>>> bafde543
    |
 LL |         let _ = some_hashmap.get(&1).unwrap();
    |                 ^^^^^^^^^^^^^^^^^^^^^^^^^^^^^ help: try: `&some_hashmap[&1]`
 
 error: used `unwrap()` on an `Option` value
-<<<<<<< HEAD
-  --> $DIR/get_unwrap.rs:44:17
-=======
   --> $DIR/get_unwrap.rs:42:17
->>>>>>> bafde543
    |
 LL |         let _ = some_hashmap.get(&1).unwrap();
    |                 ^^^^^^^^^^^^^^^^^^^^^^^^^^^^^
@@ -116,21 +76,13 @@
    = help: if you don't want to handle the `None` case gracefully, consider using `expect()` to provide a better panic message
 
 error: called `.get().unwrap()` on a BTreeMap. Using `[]` is more clear and more concise
-<<<<<<< HEAD
-  --> $DIR/get_unwrap.rs:45:17
-=======
   --> $DIR/get_unwrap.rs:43:17
->>>>>>> bafde543
    |
 LL |         let _ = some_btreemap.get(&1).unwrap();
    |                 ^^^^^^^^^^^^^^^^^^^^^^^^^^^^^^ help: try: `&some_btreemap[&1]`
 
 error: used `unwrap()` on an `Option` value
-<<<<<<< HEAD
-  --> $DIR/get_unwrap.rs:45:17
-=======
   --> $DIR/get_unwrap.rs:43:17
->>>>>>> bafde543
    |
 LL |         let _ = some_btreemap.get(&1).unwrap();
    |                 ^^^^^^^^^^^^^^^^^^^^^^^^^^^^^^
@@ -138,21 +90,13 @@
    = help: if you don't want to handle the `None` case gracefully, consider using `expect()` to provide a better panic message
 
 error: called `.get().unwrap()` on a slice. Using `[]` is more clear and more concise
-<<<<<<< HEAD
-  --> $DIR/get_unwrap.rs:49:21
-=======
   --> $DIR/get_unwrap.rs:47:21
->>>>>>> bafde543
    |
 LL |         let _: u8 = *boxed_slice.get(1).unwrap();
    |                     ^^^^^^^^^^^^^^^^^^^^^^^^^^^^ help: try: `boxed_slice[1]`
 
 error: used `unwrap()` on an `Option` value
-<<<<<<< HEAD
-  --> $DIR/get_unwrap.rs:49:22
-=======
   --> $DIR/get_unwrap.rs:47:22
->>>>>>> bafde543
    |
 LL |         let _: u8 = *boxed_slice.get(1).unwrap();
    |                      ^^^^^^^^^^^^^^^^^^^^^^^^^^^
@@ -160,21 +104,13 @@
    = help: if you don't want to handle the `None` case gracefully, consider using `expect()` to provide a better panic message
 
 error: called `.get_mut().unwrap()` on a slice. Using `[]` is more clear and more concise
-<<<<<<< HEAD
-  --> $DIR/get_unwrap.rs:54:9
-=======
   --> $DIR/get_unwrap.rs:52:9
->>>>>>> bafde543
    |
 LL |         *boxed_slice.get_mut(0).unwrap() = 1;
    |         ^^^^^^^^^^^^^^^^^^^^^^^^^^^^^^^^ help: try: `boxed_slice[0]`
 
 error: used `unwrap()` on an `Option` value
-<<<<<<< HEAD
-  --> $DIR/get_unwrap.rs:54:10
-=======
   --> $DIR/get_unwrap.rs:52:10
->>>>>>> bafde543
    |
 LL |         *boxed_slice.get_mut(0).unwrap() = 1;
    |          ^^^^^^^^^^^^^^^^^^^^^^^^^^^^^^^
@@ -182,21 +118,13 @@
    = help: if you don't want to handle the `None` case gracefully, consider using `expect()` to provide a better panic message
 
 error: called `.get_mut().unwrap()` on a slice. Using `[]` is more clear and more concise
-<<<<<<< HEAD
-  --> $DIR/get_unwrap.rs:55:9
-=======
   --> $DIR/get_unwrap.rs:53:9
->>>>>>> bafde543
    |
 LL |         *some_slice.get_mut(0).unwrap() = 1;
    |         ^^^^^^^^^^^^^^^^^^^^^^^^^^^^^^^ help: try: `some_slice[0]`
 
 error: used `unwrap()` on an `Option` value
-<<<<<<< HEAD
-  --> $DIR/get_unwrap.rs:55:10
-=======
   --> $DIR/get_unwrap.rs:53:10
->>>>>>> bafde543
    |
 LL |         *some_slice.get_mut(0).unwrap() = 1;
    |          ^^^^^^^^^^^^^^^^^^^^^^^^^^^^^^
@@ -204,21 +132,13 @@
    = help: if you don't want to handle the `None` case gracefully, consider using `expect()` to provide a better panic message
 
 error: called `.get_mut().unwrap()` on a Vec. Using `[]` is more clear and more concise
-<<<<<<< HEAD
-  --> $DIR/get_unwrap.rs:56:9
-=======
   --> $DIR/get_unwrap.rs:54:9
->>>>>>> bafde543
    |
 LL |         *some_vec.get_mut(0).unwrap() = 1;
    |         ^^^^^^^^^^^^^^^^^^^^^^^^^^^^^ help: try: `some_vec[0]`
 
 error: used `unwrap()` on an `Option` value
-<<<<<<< HEAD
-  --> $DIR/get_unwrap.rs:56:10
-=======
   --> $DIR/get_unwrap.rs:54:10
->>>>>>> bafde543
    |
 LL |         *some_vec.get_mut(0).unwrap() = 1;
    |          ^^^^^^^^^^^^^^^^^^^^^^^^^^^^
@@ -226,21 +146,13 @@
    = help: if you don't want to handle the `None` case gracefully, consider using `expect()` to provide a better panic message
 
 error: called `.get_mut().unwrap()` on a VecDeque. Using `[]` is more clear and more concise
-<<<<<<< HEAD
-  --> $DIR/get_unwrap.rs:57:9
-=======
   --> $DIR/get_unwrap.rs:55:9
->>>>>>> bafde543
    |
 LL |         *some_vecdeque.get_mut(0).unwrap() = 1;
    |         ^^^^^^^^^^^^^^^^^^^^^^^^^^^^^^^^^^ help: try: `some_vecdeque[0]`
 
 error: used `unwrap()` on an `Option` value
-<<<<<<< HEAD
-  --> $DIR/get_unwrap.rs:57:10
-=======
   --> $DIR/get_unwrap.rs:55:10
->>>>>>> bafde543
    |
 LL |         *some_vecdeque.get_mut(0).unwrap() = 1;
    |          ^^^^^^^^^^^^^^^^^^^^^^^^^^^^^^^^^
@@ -248,21 +160,13 @@
    = help: if you don't want to handle the `None` case gracefully, consider using `expect()` to provide a better panic message
 
 error: called `.get().unwrap()` on a Vec. Using `[]` is more clear and more concise
-<<<<<<< HEAD
-  --> $DIR/get_unwrap.rs:69:17
-=======
   --> $DIR/get_unwrap.rs:67:17
->>>>>>> bafde543
    |
 LL |         let _ = some_vec.get(0..1).unwrap().to_vec();
    |                 ^^^^^^^^^^^^^^^^^^^^^^^^^^^ help: try: `some_vec[0..1]`
 
 error: used `unwrap()` on an `Option` value
-<<<<<<< HEAD
-  --> $DIR/get_unwrap.rs:69:17
-=======
   --> $DIR/get_unwrap.rs:67:17
->>>>>>> bafde543
    |
 LL |         let _ = some_vec.get(0..1).unwrap().to_vec();
    |                 ^^^^^^^^^^^^^^^^^^^^^^^^^^^
@@ -270,21 +174,13 @@
    = help: if you don't want to handle the `None` case gracefully, consider using `expect()` to provide a better panic message
 
 error: called `.get_mut().unwrap()` on a Vec. Using `[]` is more clear and more concise
-<<<<<<< HEAD
-  --> $DIR/get_unwrap.rs:70:17
-=======
   --> $DIR/get_unwrap.rs:68:17
->>>>>>> bafde543
    |
 LL |         let _ = some_vec.get_mut(0..1).unwrap().to_vec();
    |                 ^^^^^^^^^^^^^^^^^^^^^^^^^^^^^^^ help: try: `some_vec[0..1]`
 
 error: used `unwrap()` on an `Option` value
-<<<<<<< HEAD
-  --> $DIR/get_unwrap.rs:70:17
-=======
   --> $DIR/get_unwrap.rs:68:17
->>>>>>> bafde543
    |
 LL |         let _ = some_vec.get_mut(0..1).unwrap().to_vec();
    |                 ^^^^^^^^^^^^^^^^^^^^^^^^^^^^^^^
@@ -292,30 +188,6 @@
    = help: if you don't want to handle the `None` case gracefully, consider using `expect()` to provide a better panic message
 
 error: called `.get().unwrap()` on a slice. Using `[]` is more clear and more concise
-<<<<<<< HEAD
-  --> $DIR/get_unwrap.rs:80:24
-   |
-LL |         let _x: &i32 = f.get(1 + 2).unwrap();
-   |                        ^^^^^^^^^^^^^^^^^^^^^ help: try this: `&f[1 + 2]`
-
-error: called `.get().unwrap()` on a slice. Using `[]` is more clear and more concise
-  --> $DIR/get_unwrap.rs:83:18
-   |
-LL |         let _x = f.get(1 + 2).unwrap().to_string();
-   |                  ^^^^^^^^^^^^^^^^^^^^^ help: try this: `f[1 + 2]`
-
-error: called `.get().unwrap()` on a slice. Using `[]` is more clear and more concise
-  --> $DIR/get_unwrap.rs:86:18
-   |
-LL |         let _x = f.get(1 + 2).unwrap().abs();
-   |                  ^^^^^^^^^^^^^^^^^^^^^ help: try this: `f[1 + 2]`
-
-error: called `.get_mut().unwrap()` on a slice. Using `[]` is more clear and more concise
-  --> $DIR/get_unwrap.rs:103:33
-   |
-LL |                         let b = rest.get_mut(linidx(j, k) - linidx(i, k) - 1).unwrap();
-   |                                 ^^^^^^^^^^^^^^^^^^^^^^^^^^^^^^^^^^^^^^^^^^^^^^^^^^^^^^ help: try this: `&mut rest[linidx(j, k) - linidx(i, k) - 1]`
-=======
   --> $DIR/get_unwrap.rs:78:24
    |
 LL |         let _x: &i32 = f.get(1 + 2).unwrap();
@@ -338,6 +210,5 @@
    |
 LL |                         let b = rest.get_mut(linidx(j, k) - linidx(i, k) - 1).unwrap();
    |                                 ^^^^^^^^^^^^^^^^^^^^^^^^^^^^^^^^^^^^^^^^^^^^^^^^^^^^^^ help: try: `&mut rest[linidx(j, k) - linidx(i, k) - 1]`
->>>>>>> bafde543
 
 error: aborting due to 30 previous errors
