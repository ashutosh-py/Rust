--- conflicted
+++ resolved
@@ -39,24 +39,14 @@
 #![feature(unwrap_infallible)]
 // tidy-alphabetical-end
 
-<<<<<<< HEAD
 pub use atomic_ref::AtomicRef;
 pub use ena::snapshot_vec;
 pub use ena::undo_log;
 pub use ena::unify;
-=======
-#[macro_use]
-extern crate tracing;
-#[macro_use]
-extern crate rustc_macros;
+pub use rustc_index::static_assert_size;
 
 #[cfg(parallel_compiler)]
 extern crate hashbrown;
-
-use std::fmt;
-
->>>>>>> 247cb0e9
-pub use rustc_index::static_assert_size;
 
 use std::fmt;
 
