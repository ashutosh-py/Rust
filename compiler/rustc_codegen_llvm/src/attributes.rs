--- conflicted
+++ resolved
@@ -295,22 +295,15 @@
         OptimizeAttr::Speed => {}
     }
 
-<<<<<<< HEAD
-    let inline = if codegen_fn_attrs.flags.contains(CodegenFnAttrFlags::NAKED) || autodiff_attrs.is_active() {
-        InlineAttr::Never
-    } else if codegen_fn_attrs.inline == InlineAttr::None && instance.def.requires_inline(cx.tcx) {
-        InlineAttr::Hint
-    } else {
-        codegen_fn_attrs.inline
-    };
-=======
     let inline =
         if codegen_fn_attrs.inline == InlineAttr::None && instance.def.requires_inline(cx.tcx) {
             InlineAttr::Hint
+        } else if autodiff_attrs.is_active() {
+            InlineAttr::Never
         } else {
             codegen_fn_attrs.inline
         };
->>>>>>> 2a8221db
+
     to_add.extend(inline_attr(cx, inline));
 
     // The `uwtable` attribute according to LLVM is:
