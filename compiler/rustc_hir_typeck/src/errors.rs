--- conflicted
+++ resolved
@@ -722,10 +722,7 @@
     #[help]
     pub help: bool,
     #[note(hir_typeck_teach_help)]
-<<<<<<< HEAD
     pub(crate) teach: bool,
-=======
-    pub(crate) teach: Option<()>,
 }
 
 #[derive(Subdiagnostic)]
@@ -739,5 +736,4 @@
     #[primary_span]
     pub comma_span: Span,
     pub descr: &'static str,
->>>>>>> 8550f051
 }