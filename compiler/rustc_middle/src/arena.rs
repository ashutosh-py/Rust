--- conflicted
+++ resolved
@@ -93,15 +93,10 @@
             [] upvars_mentioned: rustc_data_structures::fx::FxIndexMap<rustc_hir::HirId, rustc_hir::Upvar>,
             [] object_safety_violations: rustc_middle::traits::ObjectSafetyViolation,
             [] codegen_unit: rustc_middle::mir::mono::CodegenUnit<'tcx>,
-<<<<<<< HEAD
-            [] attribute: rustc_ast::Attribute,
             [] autodiff_item: rustc_middle::middle::autodiff_attrs::AutoDiffItem,
-            [] name_set: rustc_data_structures::fx::FxHashSet<rustc_span::symbol::Symbol>,
-=======
             [decode] attribute: rustc_ast::Attribute,
             [] name_set: rustc_data_structures::unord::UnordSet<rustc_span::symbol::Symbol>,
             [] ordered_name_set: rustc_data_structures::fx::FxIndexSet<rustc_span::symbol::Symbol>,
->>>>>>> 2a8221db
             [] hir_id_set: rustc_hir::HirIdSet,
 
             // Interned types
