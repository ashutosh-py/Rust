--- conflicted
+++ resolved
@@ -1,10 +1,6 @@
 use crate::fluent_generated as fluent;
 use crate::middle::codegen_fn_attrs::CodegenFnAttrFlags;
-<<<<<<< HEAD
 use crate::middle::autodiff_attrs::AutoDiffAttrs;
-use crate::mir::{GeneratorLayout, GeneratorSavedLocal};
-=======
->>>>>>> 2a8221db
 use crate::ty::normalize_erasing_regions::NormalizationError;
 use crate::ty::{self, ReprOptions, Ty, TyCtxt, TypeVisitableExt};
 use rustc_errors::{DiagnosticBuilder, Handler, IntoDiagnostic};
@@ -1361,371 +1357,4 @@
     }
 }
 
-<<<<<<< HEAD
-impl<'tcx, C: FnAbiOfHelpers<'tcx>> FnAbiOf<'tcx> for C {}
-
-fn fn_abi_of_fn_ptr<'tcx>(
-    tcx: TyCtxt<'tcx>,
-    query: ty::ParamEnvAnd<'tcx, (ty::PolyFnSig<'tcx>, &'tcx ty::List<Ty<'tcx>>)>,
-) -> Result<&'tcx FnAbi<'tcx, Ty<'tcx>>, FnAbiError<'tcx>> {
-    let (param_env, (sig, extra_args)) = query.into_parts();
-
-    LayoutCx { tcx, param_env }.fn_abi_new_uncached(
-        sig,
-        extra_args,
-        None,
-        CodegenFnAttrFlags::empty(),
-        &AutoDiffAttrs::inactive(),
-        false,
-    )
-}
-
-fn fn_abi_of_instance<'tcx>(
-    tcx: TyCtxt<'tcx>,
-    query: ty::ParamEnvAnd<'tcx, (ty::Instance<'tcx>, &'tcx ty::List<Ty<'tcx>>)>,
-) -> Result<&'tcx FnAbi<'tcx, Ty<'tcx>>, FnAbiError<'tcx>> {
-    let (param_env, (instance, extra_args)) = query.into_parts();
-
-    let sig = instance.fn_sig_for_fn_abi(tcx, param_env);
-
-    let caller_location = if instance.def.requires_caller_location(tcx) {
-        Some(tcx.caller_location_ty())
-    } else {
-        None
-    };
-
-    let codegen_fn_attrs = tcx.codegen_fn_attrs(instance.def_id()).flags;
-    let autodiff_attrs = tcx.autodiff_attrs(instance.def_id());
-
-    LayoutCx { tcx, param_env }.fn_abi_new_uncached(
-        sig,
-        extra_args,
-        caller_location,
-        codegen_fn_attrs,
-        autodiff_attrs,
-        matches!(instance.def, ty::InstanceDef::Virtual(..)),
-    )
-}
-
-impl<'tcx> LayoutCx<'tcx, TyCtxt<'tcx>> {
-    // FIXME(eddyb) perhaps group the signature/type-containing (or all of them?)
-    // arguments of this method, into a separate `struct`.
-    fn fn_abi_new_uncached(
-        &self,
-        sig: ty::PolyFnSig<'tcx>,
-        extra_args: &[Ty<'tcx>],
-        caller_location: Option<Ty<'tcx>>,
-        codegen_fn_attr_flags: CodegenFnAttrFlags,
-        autodiff_attrs: &AutoDiffAttrs,
-        // FIXME(eddyb) replace this with something typed, like an `enum`.
-        force_thin_self_ptr: bool,
-    ) -> Result<&'tcx FnAbi<'tcx, Ty<'tcx>>, FnAbiError<'tcx>> {
-        debug!("fn_abi_new_uncached({:?}, {:?})", sig, extra_args);
-
-        let sig = self.tcx.normalize_erasing_late_bound_regions(self.param_env, sig);
-
-        let conv = conv_from_spec_abi(self.tcx(), sig.abi);
-
-        let mut inputs = sig.inputs();
-        let extra_args = if sig.abi == RustCall {
-            assert!(!sig.c_variadic && extra_args.is_empty());
-
-            if let Some(input) = sig.inputs().last() {
-                if let ty::Tuple(tupled_arguments) = input.kind() {
-                    inputs = &sig.inputs()[0..sig.inputs().len() - 1];
-                    tupled_arguments
-                } else {
-                    bug!(
-                        "argument to function with \"rust-call\" ABI \
-                            is not a tuple"
-                    );
-                }
-            } else {
-                bug!(
-                    "argument to function with \"rust-call\" ABI \
-                        is not a tuple"
-                );
-            }
-        } else {
-            assert!(sig.c_variadic || extra_args.is_empty());
-            extra_args
-        };
-
-        let target = &self.tcx.sess.target;
-        let target_env_gnu_like = matches!(&target.env[..], "gnu" | "musl" | "uclibc");
-        let win_x64_gnu = target.os == "windows" && target.arch == "x86_64" && target.env == "gnu";
-        let linux_s390x_gnu_like =
-            target.os == "linux" && target.arch == "s390x" && target_env_gnu_like;
-        let linux_sparc64_gnu_like =
-            target.os == "linux" && target.arch == "sparc64" && target_env_gnu_like;
-        let linux_powerpc_gnu_like =
-            target.os == "linux" && target.arch == "powerpc" && target_env_gnu_like;
-        use SpecAbi::*;
-        let rust_abi = matches!(sig.abi, RustIntrinsic | PlatformIntrinsic | Rust | RustCall);
-
-        // Handle safe Rust thin and fat pointers.
-        let adjust_for_rust_scalar = |attrs: &mut ArgAttributes,
-                                      scalar: Scalar,
-                                      layout: TyAndLayout<'tcx>,
-                                      offset: Size,
-                                      is_return: bool| {
-            // Booleans are always a noundef i1 that needs to be zero-extended.
-            if scalar.is_bool() {
-                attrs.ext(ArgExtension::Zext);
-                attrs.set(ArgAttribute::NoUndef);
-                return;
-            }
-
-            // Scalars which have invalid values cannot be undef.
-            if !scalar.is_always_valid(self) {
-                attrs.set(ArgAttribute::NoUndef);
-            }
-
-            // Only pointer types handled below.
-            let Scalar::Initialized { value: Pointer, valid_range} = scalar else { return };
-
-            if !valid_range.contains(0) {
-                attrs.set(ArgAttribute::NonNull);
-            }
-
-            if let Some(pointee) = layout.pointee_info_at(self, offset) {
-                if let Some(kind) = pointee.safe {
-                    attrs.pointee_align = Some(pointee.align);
-
-                    // `Box` (`UniqueBorrowed`) are not necessarily dereferenceable
-                    // for the entire duration of the function as they can be deallocated
-                    // at any time. Set their valid size to 0.
-                    attrs.pointee_size = match kind {
-                        PointerKind::UniqueOwned => Size::ZERO,
-                        _ => pointee.size,
-                    };
-
-                    // `Box`, `&T`, and `&mut T` cannot be undef.
-                    // Note that this only applies to the value of the pointer itself;
-                    // this attribute doesn't make it UB for the pointed-to data to be undef.
-                    attrs.set(ArgAttribute::NoUndef);
-
-                    // `Box` pointer parameters never alias because ownership is transferred
-                    // `&mut` pointer parameters never alias other parameters,
-                    // or mutable global data
-                    //
-                    // `&T` where `T` contains no `UnsafeCell<U>` is immutable,
-                    // and can be marked as both `readonly` and `noalias`, as
-                    // LLVM's definition of `noalias` is based solely on memory
-                    // dependencies rather than pointer equality
-                    //
-                    // Due to past miscompiles in LLVM, we apply a separate NoAliasMutRef attribute
-                    // for UniqueBorrowed arguments, so that the codegen backend can decide whether
-                    // or not to actually emit the attribute. It can also be controlled with the
-                    // `-Zmutable-noalias` debugging option.
-                    let no_alias = match kind {
-                        PointerKind::Shared | PointerKind::UniqueBorrowed => false,
-                        PointerKind::UniqueOwned => true,
-                        PointerKind::Frozen => !is_return,
-                    };
-                    if no_alias {
-                        attrs.set(ArgAttribute::NoAlias);
-                    }
-
-                    if kind == PointerKind::Frozen && !is_return {
-                        attrs.set(ArgAttribute::ReadOnly);
-                    }
-
-                    if kind == PointerKind::UniqueBorrowed && !is_return {
-                        attrs.set(ArgAttribute::NoAliasMutRef);
-                    }
-                }
-            }
-        };
-
-        let arg_of = |ty: Ty<'tcx>, arg_idx: Option<usize>| -> Result<_, FnAbiError<'tcx>> {
-            let is_return = arg_idx.is_none();
-
-            let layout = self.layout_of(ty)?;
-            let layout = if force_thin_self_ptr && arg_idx == Some(0) {
-                // Don't pass the vtable, it's not an argument of the virtual fn.
-                // Instead, pass just the data pointer, but give it the type `*const/mut dyn Trait`
-                // or `&/&mut dyn Trait` because this is special-cased elsewhere in codegen
-                make_thin_self_ptr(self, layout)
-            } else {
-                layout
-            };
-
-            let mut arg = ArgAbi::new(self, layout, |layout, scalar, offset| {
-                let mut attrs = ArgAttributes::new();
-                adjust_for_rust_scalar(&mut attrs, scalar, *layout, offset, is_return);
-                attrs
-            });
-
-            if arg.layout.is_zst() {
-                // For some forsaken reason, x86_64-pc-windows-gnu
-                // doesn't ignore zero-sized struct arguments.
-                // The same is true for {s390x,sparc64,powerpc}-unknown-linux-{gnu,musl,uclibc}.
-                if is_return
-                    || rust_abi
-                    || (!win_x64_gnu
-                        && !linux_s390x_gnu_like
-                        && !linux_sparc64_gnu_like
-                        && !linux_powerpc_gnu_like)
-                {
-                    arg.mode = PassMode::Ignore;
-                }
-            }
-
-            Ok(arg)
-        };
-
-        let mut fn_abi = FnAbi {
-            ret: arg_of(sig.output(), None)?,
-            args: inputs
-                .iter()
-                .copied()
-                .chain(extra_args.iter().copied())
-                .chain(caller_location)
-                .enumerate()
-                .map(|(i, ty)| arg_of(ty, Some(i)))
-                .collect::<Result<_, _>>()?,
-            c_variadic: sig.c_variadic,
-            fixed_count: inputs.len(),
-            conv,
-            can_unwind: fn_can_unwind(self.tcx(), codegen_fn_attr_flags, sig.abi),
-        };
-        if !autodiff_attrs.is_active() {
-            self.fn_abi_adjust_for_abi(&mut fn_abi, sig.abi)?;
-        } else {
-            //dbg!(&fn_abi);
-        }
-
-        debug!("fn_abi_new_uncached = {:?}", fn_abi);
-        Ok(self.tcx.arena.alloc(fn_abi))
-    }
-
-    fn fn_abi_adjust_for_abi(
-        &self,
-        fn_abi: &mut FnAbi<'tcx, Ty<'tcx>>,
-        abi: SpecAbi,
-    ) -> Result<(), FnAbiError<'tcx>> {
-        if abi == SpecAbi::Unadjusted {
-            return Ok(());
-        }
-
-        if abi == SpecAbi::Rust
-            || abi == SpecAbi::RustCall
-            || abi == SpecAbi::RustIntrinsic
-            || abi == SpecAbi::PlatformIntrinsic
-        {
-            let fixup = |arg: &mut ArgAbi<'tcx, Ty<'tcx>>| {
-                if arg.is_ignore() {
-                    return;
-                }
-
-                match arg.layout.abi {
-                    Abi::Aggregate { .. } => {}
-
-                    // This is a fun case! The gist of what this is doing is
-                    // that we want callers and callees to always agree on the
-                    // ABI of how they pass SIMD arguments. If we were to *not*
-                    // make these arguments indirect then they'd be immediates
-                    // in LLVM, which means that they'd used whatever the
-                    // appropriate ABI is for the callee and the caller. That
-                    // means, for example, if the caller doesn't have AVX
-                    // enabled but the callee does, then passing an AVX argument
-                    // across this boundary would cause corrupt data to show up.
-                    //
-                    // This problem is fixed by unconditionally passing SIMD
-                    // arguments through memory between callers and callees
-                    // which should get them all to agree on ABI regardless of
-                    // target feature sets. Some more information about this
-                    // issue can be found in #44367.
-                    //
-                    // Note that the platform intrinsic ABI is exempt here as
-                    // that's how we connect up to LLVM and it's unstable
-                    // anyway, we control all calls to it in libstd.
-                    Abi::Vector { .. }
-                        if abi != SpecAbi::PlatformIntrinsic
-                            && self.tcx.sess.target.simd_types_indirect =>
-                    {
-                        arg.make_indirect();
-                        return;
-                    }
-
-                    _ => return,
-                }
-
-                let size = arg.layout.size;
-                if arg.layout.is_unsized() || size > Pointer.size(self) {
-                    arg.make_indirect();
-                } else {
-                    // We want to pass small aggregates as immediates, but using
-                    // a LLVM aggregate type for this leads to bad optimizations,
-                    // so we pick an appropriately sized integer type instead.
-                    arg.cast_to(Reg { kind: RegKind::Integer, size });
-                }
-            };
-            fixup(&mut fn_abi.ret);
-            for arg in &mut fn_abi.args {
-                fixup(arg);
-            }
-        } else {
-            fn_abi.adjust_for_foreign_abi(self, abi)?;
-        }
-
-        Ok(())
-    }
-}
-
-fn make_thin_self_ptr<'tcx>(
-    cx: &(impl HasTyCtxt<'tcx> + HasParamEnv<'tcx>),
-    layout: TyAndLayout<'tcx>,
-) -> TyAndLayout<'tcx> {
-    let tcx = cx.tcx();
-    let fat_pointer_ty = if layout.is_unsized() {
-        // unsized `self` is passed as a pointer to `self`
-        // FIXME (mikeyhew) change this to use &own if it is ever added to the language
-        tcx.mk_mut_ptr(layout.ty)
-    } else {
-        match layout.abi {
-            Abi::ScalarPair(..) => (),
-            _ => bug!("receiver type has unsupported layout: {:?}", layout),
-        }
-
-        // In the case of Rc<Self>, we need to explicitly pass a *mut RcBox<Self>
-        // with a Scalar (not ScalarPair) ABI. This is a hack that is understood
-        // elsewhere in the compiler as a method on a `dyn Trait`.
-        // To get the type `*mut RcBox<Self>`, we just keep unwrapping newtypes until we
-        // get a built-in pointer type
-        let mut fat_pointer_layout = layout;
-        'descend_newtypes: while !fat_pointer_layout.ty.is_unsafe_ptr()
-            && !fat_pointer_layout.ty.is_region_ptr()
-        {
-            for i in 0..fat_pointer_layout.fields.count() {
-                let field_layout = fat_pointer_layout.field(cx, i);
-
-                if !field_layout.is_zst() {
-                    fat_pointer_layout = field_layout;
-                    continue 'descend_newtypes;
-                }
-            }
-
-            bug!("receiver has no non-zero-sized fields {:?}", fat_pointer_layout);
-        }
-
-        fat_pointer_layout.ty
-    };
-
-    // we now have a type like `*mut RcBox<dyn Trait>`
-    // change its layout to that of `*mut ()`, a thin pointer, but keep the same type
-    // this is understood as a special case elsewhere in the compiler
-    let unit_ptr_ty = tcx.mk_mut_ptr(tcx.mk_unit());
-
-    TyAndLayout {
-        ty: fat_pointer_ty,
-
-        // NOTE(eddyb) using an empty `ParamEnv`, and `unwrap`-ing the `Result`
-        // should always work because the type is always `*mut ()`.
-        ..tcx.layout_of(ty::ParamEnv::reveal_all().and(unit_ptr_ty)).unwrap()
-    }
-}
-=======
-impl<'tcx, C: FnAbiOfHelpers<'tcx>> FnAbiOf<'tcx> for C {}
->>>>>>> 2a8221db
+impl<'tcx, C: FnAbiOfHelpers<'tcx>> FnAbiOf<'tcx> for C {}