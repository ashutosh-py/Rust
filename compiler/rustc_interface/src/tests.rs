--- conflicted
+++ resolved
@@ -744,13 +744,10 @@
     tracked!(dep_info_omit_d_target, true);
     tracked!(drop_tracking, true);
     tracked!(dual_proc_macros, true);
-<<<<<<< HEAD
     tracked!(enzyme_print_activity, false);
-=======
     tracked!(dwarf_version, Some(5));
     tracked!(emit_thin_lto, false);
     tracked!(export_executable_symbols, true);
->>>>>>> 2a8221db
     tracked!(fewer_names, Some(true));
     tracked!(flatten_format_args, false);
     tracked!(force_unstable_if_unmarked, true);
