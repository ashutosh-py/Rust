use crate::config::*;

use crate::early_error;
use crate::lint;
use crate::search_paths::SearchPath;
use crate::utils::NativeLib;
use rustc_errors::LanguageIdentifier;
use rustc_target::spec::{CodeModel, LinkerFlavor, MergeFunctions, PanicStrategy, SanitizerSet};
use rustc_target::spec::{
    RelocModel, RelroLevel, SplitDebuginfo, StackProtector, TargetTriple, TlsModel,
};

use rustc_feature::UnstableFeatures;
use rustc_span::edition::Edition;
use rustc_span::RealFileName;
use rustc_span::SourceFileHashAlgorithm;

use std::collections::BTreeMap;

use std::collections::hash_map::DefaultHasher;
use std::hash::Hasher;
use std::num::NonZeroUsize;
use std::path::PathBuf;
use std::str;

macro_rules! insert {
    ($opt_name:ident, $opt_expr:expr, $sub_hashes:expr) => {
        if $sub_hashes
            .insert(stringify!($opt_name), $opt_expr as &dyn dep_tracking::DepTrackingHash)
            .is_some()
        {
            panic!("duplicate key in CLI DepTrackingHash: {}", stringify!($opt_name))
        }
    };
}

macro_rules! hash_opt {
    ($opt_name:ident, $opt_expr:expr, $sub_hashes:expr, $_for_crate_hash: ident, [UNTRACKED]) => {{}};
    ($opt_name:ident, $opt_expr:expr, $sub_hashes:expr, $_for_crate_hash: ident, [TRACKED]) => {{ insert!($opt_name, $opt_expr, $sub_hashes) }};
    ($opt_name:ident, $opt_expr:expr, $sub_hashes:expr, $for_crate_hash: ident, [TRACKED_NO_CRATE_HASH]) => {{
        if !$for_crate_hash {
            insert!($opt_name, $opt_expr, $sub_hashes)
        }
    }};
    ($opt_name:ident, $opt_expr:expr, $sub_hashes:expr, $_for_crate_hash: ident, [SUBSTRUCT]) => {{}};
}

macro_rules! hash_substruct {
    ($opt_name:ident, $opt_expr:expr, $error_format:expr, $for_crate_hash:expr, $hasher:expr, [UNTRACKED]) => {{}};
    ($opt_name:ident, $opt_expr:expr, $error_format:expr, $for_crate_hash:expr, $hasher:expr, [TRACKED]) => {{}};
    ($opt_name:ident, $opt_expr:expr, $error_format:expr, $for_crate_hash:expr, $hasher:expr, [TRACKED_NO_CRATE_HASH]) => {{}};
    ($opt_name:ident, $opt_expr:expr, $error_format:expr, $for_crate_hash:expr, $hasher:expr, [SUBSTRUCT]) => {
        use crate::config::dep_tracking::DepTrackingHash;
        $opt_expr.dep_tracking_hash($for_crate_hash, $error_format).hash(
            $hasher,
            $error_format,
            $for_crate_hash,
        );
    };
}

macro_rules! top_level_options {
    ( $( #[$top_level_attr:meta] )* pub struct Options { $(
        $( #[$attr:meta] )*
        $opt:ident : $t:ty [$dep_tracking_marker:ident],
    )* } ) => (
        #[derive(Clone)]
        $( #[$top_level_attr] )*
        pub struct Options {
            $(
                $( #[$attr] )*
                pub $opt: $t
            ),*
        }

        impl Options {
            pub fn dep_tracking_hash(&self, for_crate_hash: bool) -> u64 {
                let mut sub_hashes = BTreeMap::new();
                $({
                    hash_opt!($opt,
                                &self.$opt,
                                &mut sub_hashes,
                                for_crate_hash,
                                [$dep_tracking_marker]);
                })*
                let mut hasher = DefaultHasher::new();
                dep_tracking::stable_hash(sub_hashes,
                                          &mut hasher,
                                          self.error_format,
                                          for_crate_hash);
                $({
                    hash_substruct!($opt,
                        &self.$opt,
                        self.error_format,
                        for_crate_hash,
                        &mut hasher,
                        [$dep_tracking_marker]);
                })*
                hasher.finish()
            }
        }
    );
}

top_level_options!(
    /// The top-level command-line options struct.
    ///
    /// For each option, one has to specify how it behaves with regard to the
    /// dependency tracking system of incremental compilation. This is done via the
    /// square-bracketed directive after the field type. The options are:
    ///
    /// - `[TRACKED]`
    /// A change in the given field will cause the compiler to completely clear the
    /// incremental compilation cache before proceeding.
    ///
    /// - `[TRACKED_NO_CRATE_HASH]`
    /// Same as `[TRACKED]`, but will not affect the crate hash. This is useful for options that only
    /// affect the incremental cache.
    ///
    /// - `[UNTRACKED]`
    /// Incremental compilation is not influenced by this option.
    ///
    /// - `[SUBSTRUCT]`
    /// Second-level sub-structs containing more options.
    ///
    /// If you add a new option to this struct or one of the sub-structs like
    /// `CodegenOptions`, think about how it influences incremental compilation. If in
    /// doubt, specify `[TRACKED]`, which is always "correct" but might lead to
    /// unnecessary re-compilation.
    #[cfg_attr(not(bootstrap), rustc_lint_opt_ty)]
    pub struct Options {
        /// The crate config requested for the session, which may be combined
        /// with additional crate configurations during the compile process.
        #[cfg_attr(not(bootstrap), rustc_lint_opt_deny_field_access("use `Session::crate_types` instead of this field"))]
        crate_types: Vec<CrateType> [TRACKED],
        optimize: OptLevel [TRACKED],
        /// Include the `debug_assertions` flag in dependency tracking, since it
        /// can influence whether overflow checks are done or not.
        debug_assertions: bool [TRACKED],
        debuginfo: DebugInfo [TRACKED],
        lint_opts: Vec<(String, lint::Level)> [TRACKED_NO_CRATE_HASH],
        lint_cap: Option<lint::Level> [TRACKED_NO_CRATE_HASH],
        describe_lints: bool [UNTRACKED],
        output_types: OutputTypes [TRACKED],
        search_paths: Vec<SearchPath> [UNTRACKED],
        libs: Vec<NativeLib> [TRACKED],
        maybe_sysroot: Option<PathBuf> [UNTRACKED],

        target_triple: TargetTriple [TRACKED],

        test: bool [TRACKED],
        error_format: ErrorOutputType [UNTRACKED],
        diagnostic_width: Option<usize> [UNTRACKED],

        /// If `Some`, enable incremental compilation, using the given
        /// directory to store intermediate results.
        incremental: Option<PathBuf> [UNTRACKED],
        assert_incr_state: Option<IncrementalStateAssertion> [UNTRACKED],

        unstable_opts: UnstableOptions [SUBSTRUCT],
        prints: Vec<PrintRequest> [UNTRACKED],
        cg: CodegenOptions [SUBSTRUCT],
        externs: Externs [UNTRACKED],
        crate_name: Option<String> [TRACKED],
        /// Indicates how the compiler should treat unstable features.
        unstable_features: UnstableFeatures [TRACKED],

        /// Indicates whether this run of the compiler is actually rustdoc. This
        /// is currently just a hack and will be removed eventually, so please
        /// try to not rely on this too much.
        actually_rustdoc: bool [TRACKED],

        /// Control path trimming.
        trimmed_def_paths: TrimmedDefPaths [TRACKED],

        /// Specifications of codegen units / ThinLTO which are forced as a
        /// result of parsing command line options. These are not necessarily
        /// what rustc was invoked with, but massaged a bit to agree with
        /// commands like `--emit llvm-ir` which they're often incompatible with
        /// if we otherwise use the defaults of rustc.
        #[cfg_attr(not(bootstrap), rustc_lint_opt_deny_field_access("use `Session::codegen_units` instead of this field"))]
        cli_forced_codegen_units: Option<usize> [UNTRACKED],
        #[cfg_attr(not(bootstrap), rustc_lint_opt_deny_field_access("use `Session::lto` instead of this field"))]
        cli_forced_thinlto_off: bool [UNTRACKED],

        /// Remap source path prefixes in all output (messages, object files, debug, etc.).
        remap_path_prefix: Vec<(PathBuf, PathBuf)> [TRACKED_NO_CRATE_HASH],
        /// Base directory containing the `src/` for the Rust standard library, and
        /// potentially `rustc` as well, if we can can find it. Right now it's always
        /// `$sysroot/lib/rustlib/src/rust` (i.e. the `rustup` `rust-src` component).
        ///
        /// This directory is what the virtual `/rustc/$hash` is translated back to,
        /// if Rust was built with path remapping to `/rustc/$hash` enabled
        /// (the `rust.remap-debuginfo` option in `config.toml`).
        real_rust_source_base_dir: Option<PathBuf> [TRACKED_NO_CRATE_HASH],

        edition: Edition [TRACKED],

        /// `true` if we're emitting JSON blobs about each artifact produced
        /// by the compiler.
        json_artifact_notifications: bool [TRACKED],

        /// `true` if we're emitting a JSON blob containing the unused externs
        json_unused_externs: JsonUnusedExterns [UNTRACKED],

        /// `true` if we're emitting a JSON job containing a future-incompat report for lints
        json_future_incompat: bool [TRACKED],

        pretty: Option<PpMode> [UNTRACKED],

        /// The (potentially remapped) working directory
        working_dir: RealFileName [TRACKED],
    }
);

/// Defines all `CodegenOptions`/`DebuggingOptions` fields and parsers all at once. The goal of this
/// macro is to define an interface that can be programmatically used by the option parser
/// to initialize the struct without hardcoding field names all over the place.
///
/// The goal is to invoke this macro once with the correct fields, and then this macro generates all
/// necessary code. The main gotcha of this macro is the `cgsetters` module which is a bunch of
/// generated code to parse an option into its respective field in the struct. There are a few
/// hand-written parsers for parsing specific types of values in this module.
macro_rules! options {
    ($struct_name:ident, $stat:ident, $optmod:ident, $prefix:expr, $outputname:expr,
     $($( #[$attr:meta] )* $opt:ident : $t:ty = (
        $init:expr,
        $parse:ident,
        [$dep_tracking_marker:ident],
        $desc:expr)
     ),* ,) =>
(
    #[derive(Clone)]
    #[cfg_attr(not(bootstrap), rustc_lint_opt_ty)]
    pub struct $struct_name { $( $( #[$attr] )* pub $opt: $t),* }

    impl Default for $struct_name {
        fn default() -> $struct_name {
            $struct_name { $($opt: $init),* }
        }
    }

    impl $struct_name {
        pub fn build(
            matches: &getopts::Matches,
            error_format: ErrorOutputType,
        ) -> $struct_name {
            build_options(matches, $stat, $prefix, $outputname, error_format)
        }

        fn dep_tracking_hash(&self, for_crate_hash: bool, error_format: ErrorOutputType) -> u64 {
            let mut sub_hashes = BTreeMap::new();
            $({
                hash_opt!($opt,
                            &self.$opt,
                            &mut sub_hashes,
                            for_crate_hash,
                            [$dep_tracking_marker]);
            })*
            let mut hasher = DefaultHasher::new();
            dep_tracking::stable_hash(sub_hashes,
                                        &mut hasher,
                                        error_format,
                                        for_crate_hash
                                        );
            hasher.finish()
        }
    }

    pub const $stat: OptionDescrs<$struct_name> =
        &[ $( (stringify!($opt), $optmod::$opt, desc::$parse, $desc) ),* ];

    mod $optmod {
    $(
        pub(super) fn $opt(cg: &mut super::$struct_name, v: Option<&str>) -> bool {
            super::parse::$parse(&mut redirect_field!(cg.$opt), v)
        }
    )*
    }

) }

impl Options {
    // JUSTIFICATION: defn of the suggested wrapper fn
    #[cfg_attr(not(bootstrap), allow(rustc::bad_opt_access))]
    pub fn time_passes(&self) -> bool {
        self.unstable_opts.time_passes || self.unstable_opts.time
    }
}

impl CodegenOptions {
    // JUSTIFICATION: defn of the suggested wrapper fn
    #[cfg_attr(not(bootstrap), allow(rustc::bad_opt_access))]
    pub fn instrument_coverage(&self) -> InstrumentCoverage {
        self.instrument_coverage.unwrap_or(InstrumentCoverage::Off)
    }
}

// Sometimes different options need to build a common structure.
// That structure can be kept in one of the options' fields, the others become dummy.
macro_rules! redirect_field {
    ($cg:ident.link_arg) => {
        $cg.link_args
    };
    ($cg:ident.pre_link_arg) => {
        $cg.pre_link_args
    };
    ($cg:ident.$field:ident) => {
        $cg.$field
    };
}

type OptionSetter<O> = fn(&mut O, v: Option<&str>) -> bool;
type OptionDescrs<O> = &'static [(&'static str, OptionSetter<O>, &'static str, &'static str)];

fn build_options<O: Default>(
    matches: &getopts::Matches,
    descrs: OptionDescrs<O>,
    prefix: &str,
    outputname: &str,
    error_format: ErrorOutputType,
) -> O {
    let mut op = O::default();
    for option in matches.opt_strs(prefix) {
        let (key, value) = match option.split_once('=') {
            None => (option, None),
            Some((k, v)) => (k.to_string(), Some(v)),
        };

        let option_to_lookup = key.replace('-', "_");
        match descrs.iter().find(|(name, ..)| *name == option_to_lookup) {
            Some((_, setter, type_desc, _)) => {
                if !setter(&mut op, value) {
                    match value {
                        None => early_error(
                            error_format,
                            &format!(
                                "{0} option `{1}` requires {2} ({3} {1}=<value>)",
                                outputname, key, type_desc, prefix
                            ),
                        ),
                        Some(value) => early_error(
                            error_format,
                            &format!(
                                "incorrect value `{value}` for {outputname} option `{key}` - {type_desc} was expected"
                            ),
                        ),
                    }
                }
            }
            None => early_error(error_format, &format!("unknown {outputname} option: `{key}`")),
        }
    }
    return op;
}

#[allow(non_upper_case_globals)]
mod desc {
    pub const parse_no_flag: &str = "no value";
    pub const parse_bool: &str = "one of: `y`, `yes`, `on`, `n`, `no`, or `off`";
    pub const parse_opt_bool: &str = parse_bool;
    pub const parse_string: &str = "a string";
    pub const parse_opt_string: &str = parse_string;
    pub const parse_string_push: &str = parse_string;
    pub const parse_opt_langid: &str = "a language identifier";
    pub const parse_opt_pathbuf: &str = "a path";
    pub const parse_list: &str = "a space-separated list of strings";
    pub const parse_list_with_polarity: &str =
        "a comma-separated list of strings, with elements beginning with + or -";
    pub const parse_opt_comma_list: &str = "a comma-separated list of strings";
    pub const parse_number: &str = "a number";
    pub const parse_opt_number: &str = parse_number;
    pub const parse_threads: &str = parse_number;
    pub const parse_passes: &str = "a space-separated list of passes, or `all`";
    pub const parse_panic_strategy: &str = "either `unwind` or `abort`";
    pub const parse_opt_panic_strategy: &str = parse_panic_strategy;
    pub const parse_oom_strategy: &str = "either `panic` or `abort`";
    pub const parse_relro_level: &str = "one of: `full`, `partial`, or `off`";
    pub const parse_sanitizers: &str = "comma separated list of sanitizers: `address`, `cfi`, `hwaddress`, `leak`, `memory`, `memtag`, `shadow-call-stack`, or `thread`";
    pub const parse_sanitizer_memory_track_origins: &str = "0, 1, or 2";
    pub const parse_cfguard: &str =
        "either a boolean (`yes`, `no`, `on`, `off`, etc), `checks`, or `nochecks`";
    pub const parse_cfprotection: &str = "`none`|`no`|`n` (default), `branch`, `return`, or `full`|`yes`|`y` (equivalent to `branch` and `return`)";
    pub const parse_strip: &str = "either `none`, `debuginfo`, or `symbols`";
    pub const parse_linker_flavor: &str = ::rustc_target::spec::LinkerFlavor::one_of();
    pub const parse_optimization_fuel: &str = "crate=integer";
    pub const parse_mir_spanview: &str = "`statement` (default), `terminator`, or `block`";
    pub const parse_instrument_coverage: &str =
        "`all` (default), `except-unused-generics`, `except-unused-functions`, or `off`";
    pub const parse_unpretty: &str = "`string` or `string=string`";
    pub const parse_treat_err_as_bug: &str = "either no value or a number bigger than 0";
    pub const parse_lto: &str =
        "either a boolean (`yes`, `no`, `on`, `off`, etc), `thin`, `fat`, or omitted";
    pub const parse_linker_plugin_lto: &str =
        "either a boolean (`yes`, `no`, `on`, `off`, etc), or the path to the linker plugin";
    pub const parse_location_detail: &str =
        "comma separated list of location details to track: `file`, `line`, or `column`";
    pub const parse_switch_with_opt_path: &str =
        "an optional path to the profiling data output directory";
    pub const parse_merge_functions: &str = "one of: `disabled`, `trampolines`, or `aliases`";
    pub const parse_symbol_mangling_version: &str = "either `legacy` or `v0` (RFC 2603)";
    pub const parse_src_file_hash: &str = "either `md5` or `sha1`";
    pub const parse_relocation_model: &str =
        "one of supported relocation models (`rustc --print relocation-models`)";
    pub const parse_code_model: &str = "one of supported code models (`rustc --print code-models`)";
    pub const parse_tls_model: &str = "one of supported TLS models (`rustc --print tls-models`)";
    pub const parse_target_feature: &str = parse_string;
    pub const parse_wasi_exec_model: &str = "either `command` or `reactor`";
    pub const parse_split_debuginfo: &str =
        "one of supported split-debuginfo modes (`off`, `packed`, or `unpacked`)";
    pub const parse_split_dwarf_kind: &str =
        "one of supported split dwarf modes (`split` or `single`)";
    pub const parse_gcc_ld: &str = "one of: no value, `lld`";
    pub const parse_stack_protector: &str =
        "one of (`none` (default), `basic`, `strong`, or `all`)";
    pub const parse_branch_protection: &str =
        "a `,` separated combination of `bti`, `b-key`, `pac-ret`, or `leaf`";
}

mod parse {
    pub(crate) use super::*;
    use std::str::FromStr;

    /// This is for boolean options that don't take a value and start with
    /// `no-`. This style of option is deprecated.
    pub(crate) fn parse_no_flag(slot: &mut bool, v: Option<&str>) -> bool {
        match v {
            None => {
                *slot = true;
                true
            }
            Some(_) => false,
        }
    }

    /// Use this for any boolean option that has a static default.
    pub(crate) fn parse_bool(slot: &mut bool, v: Option<&str>) -> bool {
        match v {
            Some("y") | Some("yes") | Some("on") | None => {
                *slot = true;
                true
            }
            Some("n") | Some("no") | Some("off") => {
                *slot = false;
                true
            }
            _ => false,
        }
    }

    /// Use this for any boolean option that lacks a static default. (The
    /// actions taken when such an option is not specified will depend on
    /// other factors, such as other options, or target options.)
    pub(crate) fn parse_opt_bool(slot: &mut Option<bool>, v: Option<&str>) -> bool {
        match v {
            Some("y") | Some("yes") | Some("on") | None => {
                *slot = Some(true);
                true
            }
            Some("n") | Some("no") | Some("off") => {
                *slot = Some(false);
                true
            }
            _ => false,
        }
    }

    /// Use this for any string option that has a static default.
    pub(crate) fn parse_string(slot: &mut String, v: Option<&str>) -> bool {
        match v {
            Some(s) => {
                *slot = s.to_string();
                true
            }
            None => false,
        }
    }

    /// Use this for any string option that lacks a static default.
    pub(crate) fn parse_opt_string(slot: &mut Option<String>, v: Option<&str>) -> bool {
        match v {
            Some(s) => {
                *slot = Some(s.to_string());
                true
            }
            None => false,
        }
    }

    /// Parse an optional language identifier, e.g. `en-US` or `zh-CN`.
    pub(crate) fn parse_opt_langid(slot: &mut Option<LanguageIdentifier>, v: Option<&str>) -> bool {
        match v {
            Some(s) => {
                *slot = rustc_errors::LanguageIdentifier::from_str(s).ok();
                true
            }
            None => false,
        }
    }

    pub(crate) fn parse_opt_pathbuf(slot: &mut Option<PathBuf>, v: Option<&str>) -> bool {
        match v {
            Some(s) => {
                *slot = Some(PathBuf::from(s));
                true
            }
            None => false,
        }
    }

    pub(crate) fn parse_string_push(slot: &mut Vec<String>, v: Option<&str>) -> bool {
        match v {
            Some(s) => {
                slot.push(s.to_string());
                true
            }
            None => false,
        }
    }

    pub(crate) fn parse_list(slot: &mut Vec<String>, v: Option<&str>) -> bool {
        match v {
            Some(s) => {
                slot.extend(s.split_whitespace().map(|s| s.to_string()));
                true
            }
            None => false,
        }
    }

    pub(crate) fn parse_list_with_polarity(
        slot: &mut Vec<(String, bool)>,
        v: Option<&str>,
    ) -> bool {
        match v {
            Some(s) => {
                for s in s.split(',') {
                    let Some(pass_name) = s.strip_prefix(&['+', '-'][..]) else { return false };
                    slot.push((pass_name.to_string(), &s[..1] == "+"));
                }
                true
            }
            None => false,
        }
    }

    pub(crate) fn parse_location_detail(ld: &mut LocationDetail, v: Option<&str>) -> bool {
        if let Some(v) = v {
            ld.line = false;
            ld.file = false;
            ld.column = false;
            for s in v.split(',') {
                match s {
                    "file" => ld.file = true,
                    "line" => ld.line = true,
                    "column" => ld.column = true,
                    _ => return false,
                }
            }
            true
        } else {
            false
        }
    }

    pub(crate) fn parse_opt_comma_list(slot: &mut Option<Vec<String>>, v: Option<&str>) -> bool {
        match v {
            Some(s) => {
                let mut v: Vec<_> = s.split(',').map(|s| s.to_string()).collect();
                v.sort_unstable();
                *slot = Some(v);
                true
            }
            None => false,
        }
    }

    pub(crate) fn parse_threads(slot: &mut usize, v: Option<&str>) -> bool {
        match v.and_then(|s| s.parse().ok()) {
            Some(0) => {
                *slot = ::num_cpus::get();
                true
            }
            Some(i) => {
                *slot = i;
                true
            }
            None => false,
        }
    }

    /// Use this for any numeric option that has a static default.
    pub(crate) fn parse_number<T: Copy + FromStr>(slot: &mut T, v: Option<&str>) -> bool {
        match v.and_then(|s| s.parse().ok()) {
            Some(i) => {
                *slot = i;
                true
            }
            None => false,
        }
    }

    /// Use this for any numeric option that lacks a static default.
    pub(crate) fn parse_opt_number<T: Copy + FromStr>(
        slot: &mut Option<T>,
        v: Option<&str>,
    ) -> bool {
        match v {
            Some(s) => {
                *slot = s.parse().ok();
                slot.is_some()
            }
            None => false,
        }
    }

    pub(crate) fn parse_passes(slot: &mut Passes, v: Option<&str>) -> bool {
        match v {
            Some("all") => {
                *slot = Passes::All;
                true
            }
            v => {
                let mut passes = vec![];
                if parse_list(&mut passes, v) {
                    slot.extend(passes);
                    true
                } else {
                    false
                }
            }
        }
    }

    pub(crate) fn parse_opt_panic_strategy(
        slot: &mut Option<PanicStrategy>,
        v: Option<&str>,
    ) -> bool {
        match v {
            Some("unwind") => *slot = Some(PanicStrategy::Unwind),
            Some("abort") => *slot = Some(PanicStrategy::Abort),
            _ => return false,
        }
        true
    }

    pub(crate) fn parse_panic_strategy(slot: &mut PanicStrategy, v: Option<&str>) -> bool {
        match v {
            Some("unwind") => *slot = PanicStrategy::Unwind,
            Some("abort") => *slot = PanicStrategy::Abort,
            _ => return false,
        }
        true
    }

    pub(crate) fn parse_oom_strategy(slot: &mut OomStrategy, v: Option<&str>) -> bool {
        match v {
            Some("panic") => *slot = OomStrategy::Panic,
            Some("abort") => *slot = OomStrategy::Abort,
            _ => return false,
        }
        true
    }

    pub(crate) fn parse_relro_level(slot: &mut Option<RelroLevel>, v: Option<&str>) -> bool {
        match v {
            Some(s) => match s.parse::<RelroLevel>() {
                Ok(level) => *slot = Some(level),
                _ => return false,
            },
            _ => return false,
        }
        true
    }

    pub(crate) fn parse_sanitizers(slot: &mut SanitizerSet, v: Option<&str>) -> bool {
        if let Some(v) = v {
            for s in v.split(',') {
                *slot |= match s {
                    "address" => SanitizerSet::ADDRESS,
                    "cfi" => SanitizerSet::CFI,
                    "leak" => SanitizerSet::LEAK,
                    "memory" => SanitizerSet::MEMORY,
                    "memtag" => SanitizerSet::MEMTAG,
                    "shadow-call-stack" => SanitizerSet::SHADOWCALLSTACK,
                    "thread" => SanitizerSet::THREAD,
                    "hwaddress" => SanitizerSet::HWADDRESS,
                    _ => return false,
                }
            }
            true
        } else {
            false
        }
    }

    pub(crate) fn parse_sanitizer_memory_track_origins(slot: &mut usize, v: Option<&str>) -> bool {
        match v {
            Some("2") | None => {
                *slot = 2;
                true
            }
            Some("1") => {
                *slot = 1;
                true
            }
            Some("0") => {
                *slot = 0;
                true
            }
            Some(_) => false,
        }
    }

    pub(crate) fn parse_strip(slot: &mut Strip, v: Option<&str>) -> bool {
        match v {
            Some("none") => *slot = Strip::None,
            Some("debuginfo") => *slot = Strip::Debuginfo,
            Some("symbols") => *slot = Strip::Symbols,
            _ => return false,
        }
        true
    }

    pub(crate) fn parse_cfguard(slot: &mut CFGuard, v: Option<&str>) -> bool {
        if v.is_some() {
            let mut bool_arg = None;
            if parse_opt_bool(&mut bool_arg, v) {
                *slot = if bool_arg.unwrap() { CFGuard::Checks } else { CFGuard::Disabled };
                return true;
            }
        }

        *slot = match v {
            None => CFGuard::Checks,
            Some("checks") => CFGuard::Checks,
            Some("nochecks") => CFGuard::NoChecks,
            Some(_) => return false,
        };
        true
    }

    pub(crate) fn parse_cfprotection(slot: &mut CFProtection, v: Option<&str>) -> bool {
        if v.is_some() {
            let mut bool_arg = None;
            if parse_opt_bool(&mut bool_arg, v) {
                *slot = if bool_arg.unwrap() { CFProtection::Full } else { CFProtection::None };
                return true;
            }
        }

        *slot = match v {
            None | Some("none") => CFProtection::None,
            Some("branch") => CFProtection::Branch,
            Some("return") => CFProtection::Return,
            Some("full") => CFProtection::Full,
            Some(_) => return false,
        };
        true
    }

    pub(crate) fn parse_linker_flavor(slot: &mut Option<LinkerFlavor>, v: Option<&str>) -> bool {
        match v.and_then(LinkerFlavor::from_str) {
            Some(lf) => *slot = Some(lf),
            _ => return false,
        }
        true
    }

    pub(crate) fn parse_optimization_fuel(
        slot: &mut Option<(String, u64)>,
        v: Option<&str>,
    ) -> bool {
        match v {
            None => false,
            Some(s) => {
                let parts = s.split('=').collect::<Vec<_>>();
                if parts.len() != 2 {
                    return false;
                }
                let crate_name = parts[0].to_string();
                let fuel = parts[1].parse::<u64>();
                if fuel.is_err() {
                    return false;
                }
                *slot = Some((crate_name, fuel.unwrap()));
                true
            }
        }
    }

    pub(crate) fn parse_unpretty(slot: &mut Option<String>, v: Option<&str>) -> bool {
        match v {
            None => false,
            Some(s) if s.split('=').count() <= 2 => {
                *slot = Some(s.to_string());
                true
            }
            _ => false,
        }
    }

    pub(crate) fn parse_mir_spanview(slot: &mut Option<MirSpanview>, v: Option<&str>) -> bool {
        if v.is_some() {
            let mut bool_arg = None;
            if parse_opt_bool(&mut bool_arg, v) {
                *slot = if bool_arg.unwrap() { Some(MirSpanview::Statement) } else { None };
                return true;
            }
        }

        let Some(v) = v else {
            *slot = Some(MirSpanview::Statement);
            return true;
        };

        *slot = Some(match v.trim_end_matches('s') {
            "statement" | "stmt" => MirSpanview::Statement,
            "terminator" | "term" => MirSpanview::Terminator,
            "block" | "basicblock" => MirSpanview::Block,
            _ => return false,
        });
        true
    }

    pub(crate) fn parse_instrument_coverage(
        slot: &mut Option<InstrumentCoverage>,
        v: Option<&str>,
    ) -> bool {
        if v.is_some() {
            let mut bool_arg = None;
            if parse_opt_bool(&mut bool_arg, v) {
                *slot = if bool_arg.unwrap() { Some(InstrumentCoverage::All) } else { None };
                return true;
            }
        }

        let Some(v) = v else {
            *slot = Some(InstrumentCoverage::All);
            return true;
        };

        *slot = Some(match v {
            "all" => InstrumentCoverage::All,
            "except-unused-generics" | "except_unused_generics" => {
                InstrumentCoverage::ExceptUnusedGenerics
            }
            "except-unused-functions" | "except_unused_functions" => {
                InstrumentCoverage::ExceptUnusedFunctions
            }
            "off" | "no" | "n" | "false" | "0" => InstrumentCoverage::Off,
            _ => return false,
        });
        true
    }

    pub(crate) fn parse_treat_err_as_bug(slot: &mut Option<NonZeroUsize>, v: Option<&str>) -> bool {
        match v {
            Some(s) => {
                *slot = s.parse().ok();
                slot.is_some()
            }
            None => {
                *slot = NonZeroUsize::new(1);
                true
            }
        }
    }

    pub(crate) fn parse_lto(slot: &mut LtoCli, v: Option<&str>) -> bool {
        if v.is_some() {
            let mut bool_arg = None;
            if parse_opt_bool(&mut bool_arg, v) {
                *slot = if bool_arg.unwrap() { LtoCli::Yes } else { LtoCli::No };
                return true;
            }
        }

        *slot = match v {
            None => LtoCli::NoParam,
            Some("thin") => LtoCli::Thin,
            Some("fat") => LtoCli::Fat,
            Some(_) => return false,
        };
        true
    }

    pub(crate) fn parse_linker_plugin_lto(slot: &mut LinkerPluginLto, v: Option<&str>) -> bool {
        if v.is_some() {
            let mut bool_arg = None;
            if parse_opt_bool(&mut bool_arg, v) {
                *slot = if bool_arg.unwrap() {
                    LinkerPluginLto::LinkerPluginAuto
                } else {
                    LinkerPluginLto::Disabled
                };
                return true;
            }
        }

        *slot = match v {
            None => LinkerPluginLto::LinkerPluginAuto,
            Some(path) => LinkerPluginLto::LinkerPlugin(PathBuf::from(path)),
        };
        true
    }

    pub(crate) fn parse_switch_with_opt_path(
        slot: &mut SwitchWithOptPath,
        v: Option<&str>,
    ) -> bool {
        *slot = match v {
            None => SwitchWithOptPath::Enabled(None),
            Some(path) => SwitchWithOptPath::Enabled(Some(PathBuf::from(path))),
        };
        true
    }

    pub(crate) fn parse_merge_functions(
        slot: &mut Option<MergeFunctions>,
        v: Option<&str>,
    ) -> bool {
        match v.and_then(|s| MergeFunctions::from_str(s).ok()) {
            Some(mergefunc) => *slot = Some(mergefunc),
            _ => return false,
        }
        true
    }

    pub(crate) fn parse_relocation_model(slot: &mut Option<RelocModel>, v: Option<&str>) -> bool {
        match v.and_then(|s| RelocModel::from_str(s).ok()) {
            Some(relocation_model) => *slot = Some(relocation_model),
            None if v == Some("default") => *slot = None,
            _ => return false,
        }
        true
    }

    pub(crate) fn parse_code_model(slot: &mut Option<CodeModel>, v: Option<&str>) -> bool {
        match v.and_then(|s| CodeModel::from_str(s).ok()) {
            Some(code_model) => *slot = Some(code_model),
            _ => return false,
        }
        true
    }

    pub(crate) fn parse_tls_model(slot: &mut Option<TlsModel>, v: Option<&str>) -> bool {
        match v.and_then(|s| TlsModel::from_str(s).ok()) {
            Some(tls_model) => *slot = Some(tls_model),
            _ => return false,
        }
        true
    }

    pub(crate) fn parse_symbol_mangling_version(
        slot: &mut Option<SymbolManglingVersion>,
        v: Option<&str>,
    ) -> bool {
        *slot = match v {
            Some("legacy") => Some(SymbolManglingVersion::Legacy),
            Some("v0") => Some(SymbolManglingVersion::V0),
            _ => return false,
        };
        true
    }

    pub(crate) fn parse_src_file_hash(
        slot: &mut Option<SourceFileHashAlgorithm>,
        v: Option<&str>,
    ) -> bool {
        match v.and_then(|s| SourceFileHashAlgorithm::from_str(s).ok()) {
            Some(hash_kind) => *slot = Some(hash_kind),
            _ => return false,
        }
        true
    }

    pub(crate) fn parse_target_feature(slot: &mut String, v: Option<&str>) -> bool {
        match v {
            Some(s) => {
                if !slot.is_empty() {
                    slot.push(',');
                }
                slot.push_str(s);
                true
            }
            None => false,
        }
    }

    pub(crate) fn parse_wasi_exec_model(slot: &mut Option<WasiExecModel>, v: Option<&str>) -> bool {
        match v {
            Some("command") => *slot = Some(WasiExecModel::Command),
            Some("reactor") => *slot = Some(WasiExecModel::Reactor),
            _ => return false,
        }
        true
    }

    pub(crate) fn parse_split_debuginfo(
        slot: &mut Option<SplitDebuginfo>,
        v: Option<&str>,
    ) -> bool {
        match v.and_then(|s| SplitDebuginfo::from_str(s).ok()) {
            Some(e) => *slot = Some(e),
            _ => return false,
        }
        true
    }

    pub(crate) fn parse_split_dwarf_kind(slot: &mut SplitDwarfKind, v: Option<&str>) -> bool {
        match v.and_then(|s| SplitDwarfKind::from_str(s).ok()) {
            Some(e) => *slot = e,
            _ => return false,
        }
        true
    }

    pub(crate) fn parse_gcc_ld(slot: &mut Option<LdImpl>, v: Option<&str>) -> bool {
        match v {
            None => *slot = None,
            Some("lld") => *slot = Some(LdImpl::Lld),
            _ => return false,
        }
        true
    }

    pub(crate) fn parse_stack_protector(slot: &mut StackProtector, v: Option<&str>) -> bool {
        match v.and_then(|s| StackProtector::from_str(s).ok()) {
            Some(ssp) => *slot = ssp,
            _ => return false,
        }
        true
    }

    pub(crate) fn parse_branch_protection(
        slot: &mut Option<BranchProtection>,
        v: Option<&str>,
    ) -> bool {
        match v {
            Some(s) => {
                let slot = slot.get_or_insert_default();
                for opt in s.split(',') {
                    match opt {
                        "bti" => slot.bti = true,
                        "pac-ret" if slot.pac_ret.is_none() => {
                            slot.pac_ret = Some(PacRet { leaf: false, key: PAuthKey::A })
                        }
                        "leaf" => match slot.pac_ret.as_mut() {
                            Some(pac) => pac.leaf = true,
                            _ => return false,
                        },
                        "b-key" => match slot.pac_ret.as_mut() {
                            Some(pac) => pac.key = PAuthKey::B,
                            _ => return false,
                        },
                        _ => return false,
                    };
                }
            }
            _ => return false,
        }
        true
    }
}

options! {
    CodegenOptions, CG_OPTIONS, cgopts, "C", "codegen",

    // This list is in alphabetical order.
    //
    // If you add a new option, please update:
    // - compiler/rustc_interface/src/tests.rs
    // - src/doc/rustc/src/codegen-options/index.md

    ar: String = (String::new(), parse_string, [UNTRACKED],
        "this option is deprecated and does nothing"),
    #[cfg_attr(not(bootstrap), rustc_lint_opt_deny_field_access("use `Session::code_model` instead of this field"))]
    code_model: Option<CodeModel> = (None, parse_code_model, [TRACKED],
        "choose the code model to use (`rustc --print code-models` for details)"),
    codegen_units: Option<usize> = (None, parse_opt_number, [UNTRACKED],
        "divide crate into N units to optimize in parallel"),
    control_flow_guard: CFGuard = (CFGuard::Disabled, parse_cfguard, [TRACKED],
        "use Windows Control Flow Guard (default: no)"),
    debug_assertions: Option<bool> = (None, parse_opt_bool, [TRACKED],
        "explicitly enable the `cfg(debug_assertions)` directive"),
    debuginfo: usize = (0, parse_number, [TRACKED],
        "debug info emission level (0 = no debug info, 1 = line tables only, \
        2 = full debug info with variable and type information; default: 0)"),
    default_linker_libraries: bool = (false, parse_bool, [UNTRACKED],
        "allow the linker to link its default libraries (default: no)"),
    embed_bitcode: bool = (true, parse_bool, [TRACKED],
        "emit bitcode in rlibs (default: yes)"),
    extra_filename: String = (String::new(), parse_string, [UNTRACKED],
        "extra data to put in each output filename"),
    force_frame_pointers: Option<bool> = (None, parse_opt_bool, [TRACKED],
        "force use of the frame pointers"),
    #[cfg_attr(not(bootstrap), rustc_lint_opt_deny_field_access("use `Session::must_emit_unwind_tables` instead of this field"))]
    force_unwind_tables: Option<bool> = (None, parse_opt_bool, [TRACKED],
        "force use of unwind tables"),
    incremental: Option<String> = (None, parse_opt_string, [UNTRACKED],
        "enable incremental compilation"),
    inline_threshold: Option<u32> = (None, parse_opt_number, [TRACKED],
        "set the threshold for inlining a function"),
    #[cfg_attr(not(bootstrap), rustc_lint_opt_deny_field_access("use `Session::instrument_coverage` instead of this field"))]
    instrument_coverage: Option<InstrumentCoverage> = (None, parse_instrument_coverage, [TRACKED],
        "instrument the generated code to support LLVM source-based code coverage \
        reports (note, the compiler build config must include `profiler = true`); \
        implies `-C symbol-mangling-version=v0`. Optional values are:
        `=all` (implicit value)
        `=except-unused-generics`
        `=except-unused-functions`
        `=off` (default)"),
    link_arg: (/* redirected to link_args */) = ((), parse_string_push, [UNTRACKED],
        "a single extra argument to append to the linker invocation (can be used several times)"),
    link_args: Vec<String> = (Vec::new(), parse_list, [UNTRACKED],
        "extra arguments to append to the linker invocation (space separated)"),
    #[cfg_attr(not(bootstrap), rustc_lint_opt_deny_field_access("use `Session::link_dead_code` instead of this field"))]
    link_dead_code: Option<bool> = (None, parse_opt_bool, [TRACKED],
        "keep dead code at link time (useful for code coverage) (default: no)"),
    link_self_contained: Option<bool> = (None, parse_opt_bool, [UNTRACKED],
        "control whether to link Rust provided C objects/libraries or rely
        on C toolchain installed in the system"),
    linker: Option<PathBuf> = (None, parse_opt_pathbuf, [UNTRACKED],
        "system linker to link outputs with"),
    linker_flavor: Option<LinkerFlavor> = (None, parse_linker_flavor, [UNTRACKED],
        "linker flavor"),
    linker_plugin_lto: LinkerPluginLto = (LinkerPluginLto::Disabled,
        parse_linker_plugin_lto, [TRACKED],
        "generate build artifacts that are compatible with linker-based LTO"),
    llvm_args: Vec<String> = (Vec::new(), parse_list, [TRACKED],
        "a list of arguments to pass to LLVM (space separated)"),
    #[cfg_attr(not(bootstrap), rustc_lint_opt_deny_field_access("use `Session::lto` instead of this field"))]
    lto: LtoCli = (LtoCli::Unspecified, parse_lto, [TRACKED],
        "perform LLVM link-time optimizations"),
    metadata: Vec<String> = (Vec::new(), parse_list, [TRACKED],
        "metadata to mangle symbol names with"),
    no_prepopulate_passes: bool = (false, parse_no_flag, [TRACKED],
        "give an empty list of passes to the pass manager"),
    no_redzone: Option<bool> = (None, parse_opt_bool, [TRACKED],
        "disable the use of the redzone"),
    no_stack_check: bool = (false, parse_no_flag, [UNTRACKED],
        "this option is deprecated and does nothing"),
    no_vectorize_loops: bool = (false, parse_no_flag, [TRACKED],
        "disable loop vectorization optimization passes"),
    no_vectorize_slp: bool = (false, parse_no_flag, [TRACKED],
        "disable LLVM's SLP vectorization pass"),
    opt_level: String = ("0".to_string(), parse_string, [TRACKED],
        "optimization level (0-3, s, or z; default: 0)"),
    #[cfg_attr(not(bootstrap), rustc_lint_opt_deny_field_access("use `Session::overflow_checks` instead of this field"))]
    overflow_checks: Option<bool> = (None, parse_opt_bool, [TRACKED],
        "use overflow checks for integer arithmetic"),
    #[cfg_attr(not(bootstrap), rustc_lint_opt_deny_field_access("use `Session::panic_strategy` instead of this field"))]
    panic: Option<PanicStrategy> = (None, parse_opt_panic_strategy, [TRACKED],
        "panic strategy to compile crate with"),
    passes: Vec<String> = (Vec::new(), parse_list, [TRACKED],
        "a list of extra LLVM passes to run (space separated)"),
    prefer_dynamic: bool = (false, parse_bool, [TRACKED],
        "prefer dynamic linking to static linking (default: no)"),
    profile_generate: SwitchWithOptPath = (SwitchWithOptPath::Disabled,
        parse_switch_with_opt_path, [TRACKED],
        "compile the program with profiling instrumentation"),
    profile_use: Option<PathBuf> = (None, parse_opt_pathbuf, [TRACKED],
        "use the given `.profdata` file for profile-guided optimization"),
    #[cfg_attr(not(bootstrap), rustc_lint_opt_deny_field_access("use `Session::relocation_model` instead of this field"))]
    relocation_model: Option<RelocModel> = (None, parse_relocation_model, [TRACKED],
        "control generation of position-independent code (PIC) \
        (`rustc --print relocation-models` for details)"),
    remark: Passes = (Passes::Some(Vec::new()), parse_passes, [UNTRACKED],
        "print remarks for these optimization passes (space separated, or \"all\")"),
    rpath: bool = (false, parse_bool, [UNTRACKED],
        "set rpath values in libs/exes (default: no)"),
    save_temps: bool = (false, parse_bool, [UNTRACKED],
        "save all temporary output files during compilation (default: no)"),
    soft_float: bool = (false, parse_bool, [TRACKED],
        "use soft float ABI (*eabihf targets only) (default: no)"),
    #[cfg_attr(not(bootstrap), rustc_lint_opt_deny_field_access("use `Session::split_debuginfo` instead of this field"))]
    split_debuginfo: Option<SplitDebuginfo> = (None, parse_split_debuginfo, [TRACKED],
        "how to handle split-debuginfo, a platform-specific option"),
    strip: Strip = (Strip::None, parse_strip, [UNTRACKED],
        "tell the linker which information to strip (`none` (default), `debuginfo` or `symbols`)"),
    symbol_mangling_version: Option<SymbolManglingVersion> = (None,
        parse_symbol_mangling_version, [TRACKED],
        "which mangling version to use for symbol names ('legacy' (default) or 'v0')"),
    target_cpu: Option<String> = (None, parse_opt_string, [TRACKED],
        "select target processor (`rustc --print target-cpus` for details)"),
    target_feature: String = (String::new(), parse_target_feature, [TRACKED],
        "target specific attributes. (`rustc --print target-features` for details). \
        This feature is unsafe."),

    // This list is in alphabetical order.
    //
    // If you add a new option, please update:
    // - compiler/rustc_interface/src/tests.rs
    // - src/doc/rustc/src/codegen-options/index.md
}

options! {
    UnstableOptions, Z_OPTIONS, dbopts, "Z", "unstable",

    // This list is in alphabetical order.
    //
    // If you add a new option, please update:
    // - compiler/rustc_interface/src/tests.rs
    // - src/doc/unstable-book/src/compiler-flags

    allow_features: Option<Vec<String>> = (None, parse_opt_comma_list, [TRACKED],
        "only allow the listed language features to be enabled in code (space separated)"),
    always_encode_mir: bool = (false, parse_bool, [TRACKED],
        "encode MIR of all functions into the crate metadata (default: no)"),
    assume_incomplete_release: bool = (false, parse_bool, [TRACKED],
        "make cfg(version) treat the current version as incomplete (default: no)"),
    #[cfg_attr(not(bootstrap), rustc_lint_opt_deny_field_access("use `Session::asm_comments` instead of this field"))]
    asm_comments: bool = (false, parse_bool, [TRACKED],
        "generate comments into the assembly (may change behavior) (default: no)"),
    assert_incr_state: Option<String> = (None, parse_opt_string, [UNTRACKED],
        "assert that the incremental cache is in given state: \
         either `loaded` or `not-loaded`."),
    #[cfg_attr(not(bootstrap), rustc_lint_opt_deny_field_access("use `Session::binary_dep_depinfo` instead of this field"))]
    binary_dep_depinfo: bool = (false, parse_bool, [TRACKED],
        "include artifacts (sysroot, crate dependencies) used during compilation in dep-info \
        (default: no)"),
    box_noalias: Option<bool> = (None, parse_opt_bool, [TRACKED],
        "emit noalias metadata for box (default: yes)"),
    branch_protection: Option<BranchProtection> = (None, parse_branch_protection, [TRACKED],
        "set options for branch target identification and pointer authentication on AArch64"),
    cf_protection: CFProtection = (CFProtection::None, parse_cfprotection, [TRACKED],
        "instrument control-flow architecture protection"),
    cgu_partitioning_strategy: Option<String> = (None, parse_opt_string, [TRACKED],
        "the codegen unit partitioning strategy to use"),
    chalk: bool = (false, parse_bool, [TRACKED],
        "enable the experimental Chalk-based trait solving engine"),
    codegen_backend: Option<String> = (None, parse_opt_string, [TRACKED],
        "the backend to use"),
    combine_cgu: bool = (false, parse_bool, [TRACKED],
        "combine CGUs into a single one"),
    crate_attr: Vec<String> = (Vec::new(), parse_string_push, [TRACKED],
        "inject the given attribute in the crate"),
    debug_info_for_profiling: bool = (false, parse_bool, [TRACKED],
        "emit discriminators and other data necessary for AutoFDO"),
    debug_macros: bool = (false, parse_bool, [TRACKED],
        "emit line numbers debug info inside macros (default: no)"),
    deduplicate_diagnostics: bool = (true, parse_bool, [UNTRACKED],
        "deduplicate identical diagnostics (default: yes)"),
    dep_info_omit_d_target: bool = (false, parse_bool, [TRACKED],
        "in dep-info output, omit targets for tracking dependencies of the dep-info files \
        themselves (default: no)"),
    dep_tasks: bool = (false, parse_bool, [UNTRACKED],
        "print tasks that execute and the color their dep node gets (requires debug build) \
        (default: no)"),
    dlltool: Option<PathBuf> = (None, parse_opt_pathbuf, [UNTRACKED],
        "import library generation tool (windows-gnu only)"),
    dont_buffer_diagnostics: bool = (false, parse_bool, [UNTRACKED],
        "emit diagnostics rather than buffering (breaks NLL error downgrading, sorting) \
        (default: no)"),
    drop_tracking: bool = (false, parse_bool, [TRACKED],
        "enables drop tracking in generators (default: no)"),
    dual_proc_macros: bool = (false, parse_bool, [TRACKED],
        "load proc macros for both target and host, but only link to the target (default: no)"),
    dump_dep_graph: bool = (false, parse_bool, [UNTRACKED],
        "dump the dependency graph to $RUST_DEP_GRAPH (default: /tmp/dep_graph.gv) \
        (default: no)"),
    dump_drop_tracking_cfg: Option<String> = (None, parse_opt_string, [UNTRACKED],
        "dump drop-tracking control-flow graph as a `.dot` file (default: no)"),
    dump_mir: Option<String> = (None, parse_opt_string, [UNTRACKED],
        "dump MIR state to file.
        `val` is used to select which passes and functions to dump. For example:
        `all` matches all passes and functions,
        `foo` matches all passes for functions whose name contains 'foo',
        `foo & ConstProp` only the 'ConstProp' pass for function names containing 'foo',
        `foo | bar` all passes for function names containing 'foo' or 'bar'."),
    dump_mir_dataflow: bool = (false, parse_bool, [UNTRACKED],
        "in addition to `.mir` files, create graphviz `.dot` files with dataflow results \
        (default: no)"),
    dump_mir_dir: String = ("mir_dump".to_string(), parse_string, [UNTRACKED],
        "the directory the MIR is dumped into (default: `mir_dump`)"),
    dump_mir_exclude_pass_number: bool = (false, parse_bool, [UNTRACKED],
        "exclude the pass number when dumping MIR (used in tests) (default: no)"),
    dump_mir_graphviz: bool = (false, parse_bool, [UNTRACKED],
        "in addition to `.mir` files, create graphviz `.dot` files (and with \
        `-Z instrument-coverage`, also create a `.dot` file for the MIR-derived \
        coverage graph) (default: no)"),
    dump_mir_spanview: Option<MirSpanview> = (None, parse_mir_spanview, [UNTRACKED],
        "in addition to `.mir` files, create `.html` files to view spans for \
        all `statement`s (including terminators), only `terminator` spans, or \
        computed `block` spans (one span encompassing a block's terminator and \
        all statements). If `-Z instrument-coverage` is also enabled, create \
        an additional `.html` file showing the computed coverage spans."),
    dwarf_version: Option<u32> = (None, parse_opt_number, [TRACKED],
        "version of DWARF debug information to emit (default: 2 or 4, depending on platform)"),
    emit_stack_sizes: bool = (false, parse_bool, [UNTRACKED],
        "emit a section containing stack size metadata (default: no)"),
    emit_thin_lto: bool = (true, parse_bool, [TRACKED],
        "emit the bc module with thin LTO info (default: yes)"),
    export_executable_symbols: bool = (false, parse_bool, [TRACKED],
        "export symbols from executables, as if they were dynamic libraries"),
    #[cfg_attr(not(bootstrap), rustc_lint_opt_deny_field_access("use `Session::fewer_names` instead of this field"))]
    fewer_names: Option<bool> = (None, parse_opt_bool, [TRACKED],
        "reduce memory use by retaining fewer names within compilation artifacts (LLVM-IR) \
        (default: no)"),
    force_unstable_if_unmarked: bool = (false, parse_bool, [TRACKED],
        "force all crates to be `rustc_private` unstable (default: no)"),
    fuel: Option<(String, u64)> = (None, parse_optimization_fuel, [TRACKED],
        "set the optimization fuel quota for a crate"),
    function_sections: Option<bool> = (None, parse_opt_bool, [TRACKED],
        "whether each function should go in its own section"),
    future_incompat_test: bool = (false, parse_bool, [UNTRACKED],
        "forces all lints to be future incompatible, used for internal testing (default: no)"),
    gcc_ld: Option<LdImpl> = (None, parse_gcc_ld, [TRACKED], "implementation of ld used by cc"),
    graphviz_dark_mode: bool = (false, parse_bool, [UNTRACKED],
        "use dark-themed colors in graphviz output (default: no)"),
    graphviz_font: String = ("Courier, monospace".to_string(), parse_string, [UNTRACKED],
        "use the given `fontname` in graphviz output; can be overridden by setting \
        environment variable `RUSTC_GRAPHVIZ_FONT` (default: `Courier, monospace`)"),
    hir_stats: bool = (false, parse_bool, [UNTRACKED],
        "print some statistics about AST and HIR (default: no)"),
    human_readable_cgu_names: bool = (false, parse_bool, [TRACKED],
        "generate human-readable, predictable names for codegen units (default: no)"),
    identify_regions: bool = (false, parse_bool, [UNTRACKED],
        "display unnamed regions as `'<id>`, using a non-ident unique id (default: no)"),
    incremental_ignore_spans: bool = (false, parse_bool, [UNTRACKED],
        "ignore spans during ICH computation -- used for testing (default: no)"),
    incremental_info: bool = (false, parse_bool, [UNTRACKED],
        "print high-level information about incremental reuse (or the lack thereof) \
        (default: no)"),
    incremental_relative_spans: bool = (false, parse_bool, [TRACKED],
        "hash spans relative to their parent item for incr. comp. (default: no)"),
    incremental_verify_ich: bool = (false, parse_bool, [UNTRACKED],
        "verify incr. comp. hashes of green query instances (default: no)"),
    inline_mir: Option<bool> = (None, parse_opt_bool, [TRACKED],
        "enable MIR inlining (default: no)"),
    inline_mir_threshold: Option<usize> = (None, parse_opt_number, [TRACKED],
        "a default MIR inlining threshold (default: 50)"),
    inline_mir_hint_threshold: Option<usize> = (None, parse_opt_number, [TRACKED],
        "inlining threshold for functions with inline hint (default: 100)"),
    inline_in_all_cgus: Option<bool> = (None, parse_opt_bool, [TRACKED],
        "control whether `#[inline]` functions are in all CGUs"),
    input_stats: bool = (false, parse_bool, [UNTRACKED],
        "gather statistics about the input (default: no)"),
    #[cfg_attr(not(bootstrap), rustc_lint_opt_deny_field_access("use `Session::instrument_coverage` instead of this field"))]
    instrument_coverage: Option<InstrumentCoverage> = (None, parse_instrument_coverage, [TRACKED],
        "instrument the generated code to support LLVM source-based code coverage \
        reports (note, the compiler build config must include `profiler = true`); \
        implies `-C symbol-mangling-version=v0`. Optional values are:
        `=all` (implicit value)
        `=except-unused-generics`
        `=except-unused-functions`
        `=off` (default)"),
    #[cfg_attr(not(bootstrap), rustc_lint_opt_deny_field_access("use `Session::instrument_mcount` instead of this field"))]
    instrument_mcount: bool = (false, parse_bool, [TRACKED],
        "insert function instrument code for mcount-based tracing (default: no)"),
    keep_hygiene_data: bool = (false, parse_bool, [UNTRACKED],
        "keep hygiene data after analysis (default: no)"),
    link_native_libraries: bool = (true, parse_bool, [UNTRACKED],
        "link native libraries in the linker invocation (default: yes)"),
    link_only: bool = (false, parse_bool, [TRACKED],
        "link the `.rlink` file generated by `-Z no-link` (default: no)"),
    llvm_plugins: Vec<String> = (Vec::new(), parse_list, [TRACKED],
        "a list LLVM plugins to enable (space separated)"),
    llvm_time_trace: bool = (false, parse_bool, [UNTRACKED],
        "generate JSON tracing data file from LLVM data (default: no)"),
    location_detail: LocationDetail = (LocationDetail::all(), parse_location_detail, [TRACKED],
        "comma separated list of location details to be tracked when using caller_location \
        valid options are `file`, `line`, and `column` (default: all)"),
    ls: bool = (false, parse_bool, [UNTRACKED],
        "list the symbols defined by a library crate (default: no)"),
    macro_backtrace: bool = (false, parse_bool, [UNTRACKED],
        "show macro backtraces (default: no)"),
    merge_functions: Option<MergeFunctions> = (None, parse_merge_functions, [TRACKED],
        "control the operation of the MergeFunctions LLVM pass, taking \
        the same values as the target option of the same name"),
    #[cfg_attr(not(bootstrap), rustc_lint_opt_deny_field_access("use `Session::meta_stats` instead of this field"))]
    meta_stats: bool = (false, parse_bool, [UNTRACKED],
        "gather metadata statistics (default: no)"),
    mir_emit_retag: bool = (false, parse_bool, [TRACKED],
        "emit Retagging MIR statements, interpreted e.g., by miri; implies -Zmir-opt-level=0 \
        (default: no)"),
    mir_enable_passes: Vec<(String, bool)> = (Vec::new(), parse_list_with_polarity, [TRACKED],
        "use like `-Zmir-enable-passes=+DestProp,-InstCombine`. Forces the specified passes to be \
        enabled, overriding all other checks. Passes that are not specified are enabled or \
        disabled by other flags as usual."),
    #[cfg_attr(not(bootstrap), rustc_lint_opt_deny_field_access("use `Session::mir_opt_level` instead of this field"))]
    mir_opt_level: Option<usize> = (None, parse_opt_number, [TRACKED],
        "MIR optimization level (0-4; default: 1 in non optimized builds and 2 in optimized builds)"),
    move_size_limit: Option<usize> = (None, parse_opt_number, [TRACKED],
        "the size at which the `large_assignments` lint starts to be emitted"),
    mutable_noalias: Option<bool> = (None, parse_opt_bool, [TRACKED],
        "emit noalias metadata for mutable references (default: yes)"),
    new_llvm_pass_manager: Option<bool> = (None, parse_opt_bool, [TRACKED],
        "use new LLVM pass manager (default: no)"),
    nll_facts: bool = (false, parse_bool, [UNTRACKED],
        "dump facts from NLL analysis into side files (default: no)"),
    nll_facts_dir: String = ("nll-facts".to_string(), parse_string, [UNTRACKED],
        "the directory the NLL facts are dumped into (default: `nll-facts`)"),
    no_analysis: bool = (false, parse_no_flag, [UNTRACKED],
        "parse and expand the source, but run no analysis"),
    no_codegen: bool = (false, parse_no_flag, [TRACKED_NO_CRATE_HASH],
        "run all passes except codegen; no output"),
    no_generate_arange_section: bool = (false, parse_no_flag, [TRACKED],
        "omit DWARF address ranges that give faster lookups"),
    no_interleave_lints: bool = (false, parse_no_flag, [UNTRACKED],
        "execute lints separately; allows benchmarking individual lints"),
    no_leak_check: bool = (false, parse_no_flag, [UNTRACKED],
        "disable the 'leak check' for subtyping; unsound, but useful for tests"),
    no_link: bool = (false, parse_no_flag, [TRACKED],
        "compile without linking"),
    no_parallel_llvm: bool = (false, parse_no_flag, [UNTRACKED],
        "run LLVM in non-parallel mode (while keeping codegen-units and ThinLTO)"),
    no_unique_section_names: bool = (false, parse_bool, [TRACKED],
        "do not use unique names for text and data sections when -Z function-sections is used"),
    no_profiler_runtime: bool = (false, parse_no_flag, [TRACKED],
        "prevent automatic injection of the profiler_builtins crate"),
    normalize_docs: bool = (false, parse_bool, [TRACKED],
        "normalize associated items in rustdoc when generating documentation"),
    oom: OomStrategy = (OomStrategy::Abort, parse_oom_strategy, [TRACKED],
        "panic strategy for out-of-memory handling"),
    osx_rpath_install_name: bool = (false, parse_bool, [TRACKED],
        "pass `-install_name @rpath/...` to the macOS linker (default: no)"),
    diagnostic_width: Option<usize> = (None, parse_opt_number, [UNTRACKED],
        "set the current output width for diagnostic truncation"),
    panic_abort_tests: bool = (false, parse_bool, [TRACKED],
        "support compiling tests with panic=abort (default: no)"),
    panic_in_drop: PanicStrategy = (PanicStrategy::Unwind, parse_panic_strategy, [TRACKED],
        "panic strategy for panics in drops"),
    parse_only: bool = (false, parse_bool, [UNTRACKED],
        "parse only; do not compile, assemble, or link (default: no)"),
    perf_stats: bool = (false, parse_bool, [UNTRACKED],
        "print some performance-related statistics (default: no)"),
    pick_stable_methods_before_any_unstable: bool = (true, parse_bool, [TRACKED],
        "try to pick stable methods first before picking any unstable methods (default: yes)"),
    plt: Option<bool> = (None, parse_opt_bool, [TRACKED],
        "whether to use the PLT when calling into shared libraries;
        only has effect for PIC code on systems with ELF binaries
        (default: PLT is disabled if full relro is enabled)"),
    polonius: bool = (false, parse_bool, [TRACKED],
        "enable polonius-based borrow-checker (default: no)"),
    polymorphize: bool = (false, parse_bool, [TRACKED],
          "perform polymorphization analysis"),
    pre_link_arg: (/* redirected to pre_link_args */) = ((), parse_string_push, [UNTRACKED],
        "a single extra argument to prepend the linker invocation (can be used several times)"),
    pre_link_args: Vec<String> = (Vec::new(), parse_list, [UNTRACKED],
        "extra arguments to prepend to the linker invocation (space separated)"),
    precise_enum_drop_elaboration: bool = (true, parse_bool, [TRACKED],
        "use a more precise version of drop elaboration for matches on enums (default: yes). \
        This results in better codegen, but has caused miscompilations on some tier 2 platforms. \
        See #77382 and #74551."),
    print_fuel: Option<String> = (None, parse_opt_string, [TRACKED],
        "make rustc print the total optimization fuel used by a crate"),
    #[cfg_attr(not(bootstrap), rustc_lint_opt_deny_field_access("use `Session::print_llvm_passes` instead of this field"))]
    print_llvm_passes: bool = (false, parse_bool, [UNTRACKED],
        "print the LLVM optimization passes being run (default: no)"),
    print_mono_items: Option<String> = (None, parse_opt_string, [UNTRACKED],
        "print the result of the monomorphization collection pass"),
    print_type_sizes: bool = (false, parse_bool, [UNTRACKED],
        "print layout information for each type encountered (default: no)"),
    proc_macro_backtrace: bool = (false, parse_bool, [UNTRACKED],
         "show backtraces for panics during proc-macro execution (default: no)"),
    profile: bool = (false, parse_bool, [TRACKED],
        "insert profiling code (default: no)"),
    profile_closures: bool = (false, parse_no_flag, [UNTRACKED],
        "profile size of closures"),
    profile_emit: Option<PathBuf> = (None, parse_opt_pathbuf, [TRACKED],
        "file path to emit profiling data at runtime when using 'profile' \
        (default based on relative source path)"),
    profiler_runtime: String = (String::from("profiler_builtins"), parse_string, [TRACKED],
        "name of the profiler runtime crate to automatically inject (default: `profiler_builtins`)"),
    profile_sample_use: Option<PathBuf> = (None, parse_opt_pathbuf, [TRACKED],
        "use the given `.prof` file for sampled profile-guided optimization (also known as AutoFDO)"),
    query_dep_graph: bool = (false, parse_bool, [UNTRACKED],
        "enable queries of the dependency graph for regression testing (default: no)"),
    randomize_layout: bool = (false, parse_bool, [TRACKED],
        "randomize the layout of types (default: no)"),
    layout_seed: Option<u64> = (None, parse_opt_number, [TRACKED],
        "seed layout randomization"),
    relax_elf_relocations: Option<bool> = (None, parse_opt_bool, [TRACKED],
        "whether ELF relocations can be relaxed"),
    relro_level: Option<RelroLevel> = (None, parse_relro_level, [TRACKED],
        "choose which RELRO level to use"),
    remap_cwd_prefix: Option<PathBuf> = (None, parse_opt_pathbuf, [TRACKED],
        "remap paths under the current working directory to this path prefix"),
    simulate_remapped_rust_src_base: Option<PathBuf> = (None, parse_opt_pathbuf, [TRACKED],
        "simulate the effect of remap-debuginfo = true at bootstrapping by remapping path \
        to rust's source base directory. only meant for testing purposes"),
    report_delayed_bugs: bool = (false, parse_bool, [TRACKED],
        "immediately print bugs registered with `delay_span_bug` (default: no)"),
    sanitizer: SanitizerSet = (SanitizerSet::empty(), parse_sanitizers, [TRACKED],
        "use a sanitizer"),
    sanitizer_memory_track_origins: usize = (0, parse_sanitizer_memory_track_origins, [TRACKED],
        "enable origins tracking in MemorySanitizer"),
    sanitizer_recover: SanitizerSet = (SanitizerSet::empty(), parse_sanitizers, [TRACKED],
        "enable recovery for selected sanitizers"),
    saturating_float_casts: Option<bool> = (None, parse_opt_bool, [TRACKED],
        "make float->int casts UB-free: numbers outside the integer type's range are clipped to \
        the max/min integer respectively, and NaN is mapped to 0 (default: yes)"),
    save_analysis: bool = (false, parse_bool, [UNTRACKED],
        "write syntax and type analysis (in JSON format) information, in \
        addition to normal output (default: no)"),
    self_profile: SwitchWithOptPath = (SwitchWithOptPath::Disabled,
        parse_switch_with_opt_path, [UNTRACKED],
        "run the self profiler and output the raw event data"),
    /// keep this in sync with the event filter names in librustc_data_structures/profiling.rs
    self_profile_events: Option<Vec<String>> = (None, parse_opt_comma_list, [UNTRACKED],
        "specify the events recorded by the self profiler;
        for example: `-Z self-profile-events=default,query-keys`
        all options: none, all, default, generic-activity, query-provider, query-cache-hit
                     query-blocked, incr-cache-load, incr-result-hashing, query-keys, function-args, args, llvm, artifact-sizes"),
    self_profile_counter: String = ("wall-time".to_string(), parse_string, [UNTRACKED],
        "counter used by the self profiler (default: `wall-time`), one of:
        `wall-time` (monotonic clock, i.e. `std::time::Instant`)
        `instructions:u` (retired instructions, userspace-only)
        `instructions-minus-irqs:u` (subtracting hardware interrupt counts for extra accuracy)"
    ),
    share_generics: Option<bool> = (None, parse_opt_bool, [TRACKED],
        "make the current crate share its generic instantiations"),
    show_span: Option<String> = (None, parse_opt_string, [TRACKED],
        "show spans for compiler debugging (expr|pat|ty)"),
    span_debug: bool = (false, parse_bool, [UNTRACKED],
        "forward proc_macro::Span's `Debug` impl to `Span`"),
    /// o/w tests have closure@path
    span_free_formats: bool = (false, parse_bool, [UNTRACKED],
        "exclude spans when debug-printing compiler state (default: no)"),
<<<<<<< HEAD
    split_bundled_libs: bool = (false, parse_bool, [TRACKED],
        "if libfoo.rlib is the rlib, then libfoo.rlib.bundle.* are the corresponding bundled static libraries"),
=======
    src_hash_algorithm: Option<SourceFileHashAlgorithm> = (None, parse_src_file_hash, [TRACKED],
        "hash algorithm of source files in debug info (`md5`, `sha1`, or `sha256`)"),
    #[cfg_attr(not(bootstrap), rustc_lint_opt_deny_field_access("use `Session::stack_protector` instead of this field"))]
    stack_protector: StackProtector = (StackProtector::None, parse_stack_protector, [TRACKED],
        "control stack smash protection strategy (`rustc --print stack-protector-strategies` for details)"),
    strict_init_checks: bool = (false, parse_bool, [TRACKED],
        "control if mem::uninitialized and mem::zeroed panic on more UB"),
    strip: Strip = (Strip::None, parse_strip, [UNTRACKED],
        "tell the linker which information to strip (`none` (default), `debuginfo` or `symbols`)"),
>>>>>>> 48316dfe
    split_dwarf_kind: SplitDwarfKind = (SplitDwarfKind::Split, parse_split_dwarf_kind, [TRACKED],
        "split dwarf variant (only if -Csplit-debuginfo is enabled and on relevant platform)
        (default: `split`)

        `split`: sections which do not require relocation are written into a DWARF object (`.dwo`)
                 file which is ignored by the linker
        `single`: sections which do not require relocation are written into object file but ignored
                  by the linker"),
    split_dwarf_inlining: bool = (true, parse_bool, [TRACKED],
        "provide minimal debug info in the object/executable to facilitate online \
         symbolication/stack traces in the absence of .dwo/.dwp files when using Split DWARF"),
    src_hash_algorithm: Option<SourceFileHashAlgorithm> = (None, parse_src_file_hash, [TRACKED],
        "hash algorithm of source files in debug info (`md5`, `sha1`, or `sha256`)"),
    stack_protector: StackProtector = (StackProtector::None, parse_stack_protector, [TRACKED],
        "control stack smash protection strategy (`rustc --print stack-protector-strategies` for details)"),
    strict_init_checks: bool = (false, parse_bool, [TRACKED],
        "control if mem::uninitialized and mem::zeroed panic on more UB"),
    strip: Strip = (Strip::None, parse_strip, [UNTRACKED],
        "tell the linker which information to strip (`none` (default), `debuginfo` or `symbols`)"),
    symbol_mangling_version: Option<SymbolManglingVersion> = (None,
        parse_symbol_mangling_version, [TRACKED],
        "which mangling version to use for symbol names ('legacy' (default) or 'v0')"),
    #[cfg_attr(not(bootstrap), rustc_lint_opt_deny_field_access("use `Session::teach` instead of this field"))]
    teach: bool = (false, parse_bool, [TRACKED],
        "show extended diagnostic help (default: no)"),
    temps_dir: Option<String> = (None, parse_opt_string, [UNTRACKED],
        "the directory the intermediate files are written to"),
    // Diagnostics are considered side-effects of a query (see `QuerySideEffects`) and are saved
    // alongside query results and changes to translation options can affect diagnostics - so
    // translation options should be tracked.
    translate_lang: Option<LanguageIdentifier> = (None, parse_opt_langid, [TRACKED],
        "language identifier for diagnostic output"),
    translate_additional_ftl: Option<PathBuf> = (None, parse_opt_pathbuf, [TRACKED],
        "additional fluent translation to preferentially use (for testing translation)"),
    translate_directionality_markers: bool = (false, parse_bool, [TRACKED],
        "emit directionality isolation markers in translated diagnostics"),
    tune_cpu: Option<String> = (None, parse_opt_string, [TRACKED],
        "select processor to schedule for (`rustc --print target-cpus` for details)"),
    #[cfg_attr(not(bootstrap), rustc_lint_opt_deny_field_access("use `Session::lto` instead of this field"))]
    thinlto: Option<bool> = (None, parse_opt_bool, [TRACKED],
        "enable ThinLTO when possible"),
    thir_unsafeck: bool = (false, parse_bool, [TRACKED],
        "use the THIR unsafety checker (default: no)"),
    /// We default to 1 here since we want to behave like
    /// a sequential compiler for now. This'll likely be adjusted
    /// in the future. Note that -Zthreads=0 is the way to get
    /// the num_cpus behavior.
    #[cfg_attr(not(bootstrap), rustc_lint_opt_deny_field_access("use `Session::threads` instead of this field"))]
    threads: usize = (1, parse_threads, [UNTRACKED],
        "use a thread pool with N threads"),
    #[cfg_attr(not(bootstrap), rustc_lint_opt_deny_field_access("use `Session::time_passes` instead of this field"))]
    time: bool = (false, parse_bool, [UNTRACKED],
        "measure time of rustc processes (default: no)"),
    #[cfg_attr(not(bootstrap), rustc_lint_opt_deny_field_access("use `Session::time_llvm_passes` instead of this field"))]
    time_llvm_passes: bool = (false, parse_bool, [UNTRACKED],
        "measure time of each LLVM pass (default: no)"),
    #[cfg_attr(not(bootstrap), rustc_lint_opt_deny_field_access("use `Session::time_passes` instead of this field"))]
    time_passes: bool = (false, parse_bool, [UNTRACKED],
        "measure time of each rustc pass (default: no)"),
    #[cfg_attr(not(bootstrap), rustc_lint_opt_deny_field_access("use `Session::tls_model` instead of this field"))]
    tls_model: Option<TlsModel> = (None, parse_tls_model, [TRACKED],
        "choose the TLS model to use (`rustc --print tls-models` for details)"),
    trace_macros: bool = (false, parse_bool, [UNTRACKED],
        "for every macro invocation, print its name and arguments (default: no)"),
    translate_remapped_path_to_local_path: bool = (true, parse_bool, [TRACKED],
        "translate remapped paths into local paths when possible (default: yes)"),
    trap_unreachable: Option<bool> = (None, parse_opt_bool, [TRACKED],
        "generate trap instructions for unreachable intrinsics (default: use target setting, usually yes)"),
    treat_err_as_bug: Option<NonZeroUsize> = (None, parse_treat_err_as_bug, [TRACKED],
        "treat error number `val` that occurs as bug"),
    trim_diagnostic_paths: bool = (true, parse_bool, [UNTRACKED],
        "in diagnostics, use heuristics to shorten paths referring to items"),
    ui_testing: bool = (false, parse_bool, [UNTRACKED],
        "emit compiler diagnostics in a form suitable for UI testing (default: no)"),
    uninit_const_chunk_threshold: usize = (16, parse_number, [TRACKED],
        "allow generating const initializers with mixed init/uninit chunks, \
        and set the maximum number of chunks for which this is allowed (default: 16)"),
    unleash_the_miri_inside_of_you: bool = (false, parse_bool, [TRACKED],
        "take the brakes off const evaluation. NOTE: this is unsound (default: no)"),
    unpretty: Option<String> = (None, parse_unpretty, [UNTRACKED],
        "present the input source, unstable (and less-pretty) variants;
        `normal`, `identified`,
        `expanded`, `expanded,identified`,
        `expanded,hygiene` (with internal representations),
        `ast-tree` (raw AST before expansion),
        `ast-tree,expanded` (raw AST after expansion),
        `hir` (the HIR), `hir,identified`,
        `hir,typed` (HIR with types for each node),
        `hir-tree` (dump the raw HIR),
        `mir` (the MIR), or `mir-cfg` (graphviz formatted MIR)"),
    unsound_mir_opts: bool = (false, parse_bool, [TRACKED],
        "enable unsound and buggy MIR optimizations (default: no)"),
    /// This name is kind of confusing: Most unstable options enable something themselves, while
    /// this just allows "normal" options to be feature-gated.
    #[cfg_attr(not(bootstrap), rustc_lint_opt_deny_field_access("use `Session::unstable_options` instead of this field"))]
    unstable_options: bool = (false, parse_bool, [UNTRACKED],
        "adds unstable command line options to rustc interface (default: no)"),
    use_ctors_section: Option<bool> = (None, parse_opt_bool, [TRACKED],
        "use legacy .ctors section for initializers rather than .init_array"),
    validate_mir: bool = (false, parse_bool, [UNTRACKED],
        "validate MIR after each transformation"),
    #[cfg_attr(not(bootstrap), rustc_lint_opt_deny_field_access("use `Session::verbose` instead of this field"))]
    verbose: bool = (false, parse_bool, [UNTRACKED],
        "in general, enable more debug printouts (default: no)"),
    #[cfg_attr(not(bootstrap), rustc_lint_opt_deny_field_access("use `Session::verify_llvm_ir` instead of this field"))]
    verify_llvm_ir: bool = (false, parse_bool, [TRACKED],
        "verify LLVM IR (default: no)"),
    virtual_function_elimination: bool = (false, parse_bool, [TRACKED],
        "enables dead virtual function elimination optimization. \
        Requires `-Clto[=[fat,yes]]`"),
    wasi_exec_model: Option<WasiExecModel> = (None, parse_wasi_exec_model, [TRACKED],
        "whether to build a wasi command or reactor"),

    // This list is in alphabetical order.
    //
    // If you add a new option, please update:
    // - compiler/rustc_interface/src/tests.rs
}

#[derive(Clone, Hash, PartialEq, Eq, Debug)]
pub enum WasiExecModel {
    Command,
    Reactor,
}

#[derive(Clone, Copy, Hash)]
pub enum LdImpl {
    Lld,
}<|MERGE_RESOLUTION|>--- conflicted
+++ resolved
@@ -1519,20 +1519,8 @@
     /// o/w tests have closure@path
     span_free_formats: bool = (false, parse_bool, [UNTRACKED],
         "exclude spans when debug-printing compiler state (default: no)"),
-<<<<<<< HEAD
     split_bundled_libs: bool = (false, parse_bool, [TRACKED],
-        "if libfoo.rlib is the rlib, then libfoo.rlib.bundle.* are the corresponding bundled static libraries"),
-=======
-    src_hash_algorithm: Option<SourceFileHashAlgorithm> = (None, parse_src_file_hash, [TRACKED],
-        "hash algorithm of source files in debug info (`md5`, `sha1`, or `sha256`)"),
-    #[cfg_attr(not(bootstrap), rustc_lint_opt_deny_field_access("use `Session::stack_protector` instead of this field"))]
-    stack_protector: StackProtector = (StackProtector::None, parse_stack_protector, [TRACKED],
-        "control stack smash protection strategy (`rustc --print stack-protector-strategies` for details)"),
-    strict_init_checks: bool = (false, parse_bool, [TRACKED],
-        "control if mem::uninitialized and mem::zeroed panic on more UB"),
-    strip: Strip = (Strip::None, parse_strip, [UNTRACKED],
-        "tell the linker which information to strip (`none` (default), `debuginfo` or `symbols`)"),
->>>>>>> 48316dfe
+        "if libfoo.rlib is the rlib, then libfoo.rlib.bundle.* are the corresponding bundled static libraries"),        
     split_dwarf_kind: SplitDwarfKind = (SplitDwarfKind::Split, parse_split_dwarf_kind, [TRACKED],
         "split dwarf variant (only if -Csplit-debuginfo is enabled and on relevant platform)
         (default: `split`)
@@ -1546,6 +1534,7 @@
          symbolication/stack traces in the absence of .dwo/.dwp files when using Split DWARF"),
     src_hash_algorithm: Option<SourceFileHashAlgorithm> = (None, parse_src_file_hash, [TRACKED],
         "hash algorithm of source files in debug info (`md5`, `sha1`, or `sha256`)"),
+    #[cfg_attr(not(bootstrap), rustc_lint_opt_deny_field_access("use `Session::stack_protector` instead of this field"))]
     stack_protector: StackProtector = (StackProtector::None, parse_stack_protector, [TRACKED],
         "control stack smash protection strategy (`rustc --print stack-protector-strategies` for details)"),
     strict_init_checks: bool = (false, parse_bool, [TRACKED],
