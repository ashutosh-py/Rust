--- conflicted
+++ resolved
@@ -84,11 +84,7 @@
         pretty: bool,
         json_rendered: HumanReadableErrorType,
         fluent_bundle: Option<Lrc<FluentBundle>>,
-<<<<<<< HEAD
-        fallback_bundle: Lrc<FluentBundle>,
-=======
         fallback_bundle: LazyFallbackBundle,
->>>>>>> 2a8221db
         diagnostic_width: Option<usize>,
         macro_backtrace: bool,
         track_diagnostics: bool,
