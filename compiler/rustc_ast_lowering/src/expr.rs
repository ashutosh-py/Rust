use super::errors::{
    AsyncGeneratorsNotSupported, AsyncNonMoveClosureNotSupported, AwaitOnlyInAsyncFnAndBlocks,
    BaseExpressionDoubleDot, ClosureCannotBeStatic, FunctionalRecordUpdateDestructuringAssignemnt,
    GeneratorTooManyParameters, InclusiveRangeWithNoEnd, NotSupportedForLifetimeBinderAsyncClosure,
    UnderscoreExprLhsAssign,
};
use super::ResolverAstLoweringExt;
use super::{ImplTraitContext, LoweringContext, ParamMode, ParenthesizedGenericArgs};
use crate::{FnDeclKind, ImplTraitPosition};
use rustc_ast::attr;
use rustc_ast::ptr::P as AstP;
use rustc_ast::*;
use rustc_data_structures::stack::ensure_sufficient_stack;
use rustc_hir as hir;
use rustc_hir::def::Res;
use rustc_hir::definitions::DefPathData;
use rustc_session::errors::report_lit_error;
use rustc_span::source_map::{respan, DesugaringKind, Span, Spanned};
use rustc_span::symbol::{sym, Ident, Symbol};
use rustc_span::DUMMY_SP;
use thin_vec::{thin_vec, ThinVec};

impl<'hir> LoweringContext<'_, 'hir> {
    fn lower_exprs(&mut self, exprs: &[AstP<Expr>]) -> &'hir [hir::Expr<'hir>] {
        self.arena.alloc_from_iter(exprs.iter().map(|x| self.lower_expr_mut(x)))
    }

    pub(super) fn lower_expr(&mut self, e: &Expr) -> &'hir hir::Expr<'hir> {
        self.arena.alloc(self.lower_expr_mut(e))
    }

    pub(super) fn lower_expr_mut(&mut self, e: &Expr) -> hir::Expr<'hir> {
        ensure_sufficient_stack(|| {
            match &e.kind {
                // Parenthesis expression does not have a HirId and is handled specially.
                ExprKind::Paren(ex) => {
                    let mut ex = self.lower_expr_mut(ex);
                    // Include parens in span, but only if it is a super-span.
                    if e.span.contains(ex.span) {
                        ex.span = self.lower_span(e.span);
                    }
                    // Merge attributes into the inner expression.
                    if !e.attrs.is_empty() {
                        let old_attrs =
                            self.attrs.get(&ex.hir_id.local_id).map(|la| *la).unwrap_or(&[]);
                        self.attrs.insert(
                            ex.hir_id.local_id,
                            &*self.arena.alloc_from_iter(
                                e.attrs
                                    .iter()
                                    .map(|a| self.lower_attr(a))
                                    .chain(old_attrs.iter().cloned()),
                            ),
                        );
                    }
                    return ex;
                }
                // Desugar `ExprForLoop`
                // from: `[opt_ident]: for <pat> in <head> <body>`
                //
                // This also needs special handling because the HirId of the returned `hir::Expr` will not
                // correspond to the `e.id`, so `lower_expr_for` handles attribute lowering itself.
                ExprKind::ForLoop(pat, head, body, opt_label) => {
                    return self.lower_expr_for(e, pat, head, body, *opt_label);
                }
                // Similarly, async blocks do not use `e.id` but rather `closure_node_id`.
                ExprKind::Async(capture_clause, closure_node_id, block) => {
                    let hir_id = self.lower_node_id(*closure_node_id);
                    self.lower_attrs(hir_id, &e.attrs);
                    return self.make_async_expr(
                        *capture_clause,
                        hir_id,
                        *closure_node_id,
                        None,
                        e.span,
                        hir::AsyncGeneratorKind::Block,
                        |this| this.with_new_scopes(|this| this.lower_block_expr(block)),
                    );
                }
                _ => (),
            }

            let hir_id = self.lower_node_id(e.id);
            self.lower_attrs(hir_id, &e.attrs);

            let kind = match &e.kind {
                ExprKind::Array(exprs) => hir::ExprKind::Array(self.lower_exprs(exprs)),
                ExprKind::ConstBlock(anon_const) => {
                    let anon_const = self.lower_anon_const(anon_const);
                    hir::ExprKind::ConstBlock(anon_const)
                }
                ExprKind::Repeat(expr, count) => {
                    let expr = self.lower_expr(expr);
                    let count = self.lower_array_length(count);
                    hir::ExprKind::Repeat(expr, count)
                }
                ExprKind::Tup(elts) => hir::ExprKind::Tup(self.lower_exprs(elts)),
                ExprKind::Call(f, args) => {
                    if let Some(legacy_args) = self.resolver.legacy_const_generic_args(f) {
                        self.lower_legacy_const_generics((**f).clone(), args.clone(), &legacy_args)
                    } else {
                        let f = self.lower_expr(f);
                        hir::ExprKind::Call(f, self.lower_exprs(args))
                    }
                }
                ExprKind::MethodCall(box MethodCall { seg, receiver, args, span }) => {
                    let hir_seg = self.arena.alloc(self.lower_path_segment(
                        e.span,
                        seg,
                        ParamMode::Optional,
                        ParenthesizedGenericArgs::Err,
                        &ImplTraitContext::Disallowed(ImplTraitPosition::Path),
                    ));
                    let receiver = self.lower_expr(receiver);
                    let args =
                        self.arena.alloc_from_iter(args.iter().map(|x| self.lower_expr_mut(x)));
                    hir::ExprKind::MethodCall(hir_seg, receiver, args, self.lower_span(*span))
                }
                ExprKind::Binary(binop, lhs, rhs) => {
                    let binop = self.lower_binop(*binop);
                    let lhs = self.lower_expr(lhs);
                    let rhs = self.lower_expr(rhs);
                    hir::ExprKind::Binary(binop, lhs, rhs)
                }
                ExprKind::Unary(op, ohs) => {
                    let op = self.lower_unop(*op);
                    let ohs = self.lower_expr(ohs);
                    hir::ExprKind::Unary(op, ohs)
                }
<<<<<<< HEAD
                ExprKind::Lit(token_lit) => {
                    let lit_kind = match LitKind::from_token_lit(*token_lit) {
                        Ok(lit_kind) => lit_kind,
                        Err(err) => {
                            report_lit_error(&self.tcx.sess.parse_sess, err, *token_lit, e.span);
                            LitKind::Err
                        }
                    };
                    hir::ExprKind::Lit(respan(self.lower_span(e.span), lit_kind))
                }
                ExprKind::IncludedBytes(bytes) => hir::ExprKind::Lit(respan(
                    self.lower_span(e.span),
                    LitKind::ByteStr(bytes.clone(), StrStyle::Cooked),
                )),
                ExprKind::Cast(expr, ty) => {
=======
                ExprKind::Lit(ref l) => hir::ExprKind::Lit(respan(l.span, l.kind.clone())),
                ExprKind::FStr(ref f_str) => todo!("todo: {:#?}", f_str),
                ExprKind::Cast(ref expr, ref ty) => {
>>>>>>> 200f3b6c
                    let expr = self.lower_expr(expr);
                    let ty =
                        self.lower_ty(ty, &ImplTraitContext::Disallowed(ImplTraitPosition::Cast));
                    hir::ExprKind::Cast(expr, ty)
                }
                ExprKind::Type(expr, ty) => {
                    let expr = self.lower_expr(expr);
                    let ty =
                        self.lower_ty(ty, &ImplTraitContext::Disallowed(ImplTraitPosition::Cast));
                    hir::ExprKind::Type(expr, ty)
                }
                ExprKind::AddrOf(k, m, ohs) => {
                    let ohs = self.lower_expr(ohs);
                    hir::ExprKind::AddrOf(*k, *m, ohs)
                }
                ExprKind::Let(pat, scrutinee, span) => {
                    hir::ExprKind::Let(self.arena.alloc(hir::Let {
                        hir_id: self.next_id(),
                        span: self.lower_span(*span),
                        pat: self.lower_pat(pat),
                        ty: None,
                        init: self.lower_expr(scrutinee),
                    }))
                }
                ExprKind::If(cond, then, else_opt) => {
                    self.lower_expr_if(cond, then, else_opt.as_deref())
                }
                ExprKind::While(cond, body, opt_label) => self.with_loop_scope(e.id, |this| {
                    let span = this.mark_span_with_reason(DesugaringKind::WhileLoop, e.span, None);
                    this.lower_expr_while_in_loop_scope(span, cond, body, *opt_label)
                }),
                ExprKind::Loop(body, opt_label, span) => self.with_loop_scope(e.id, |this| {
                    hir::ExprKind::Loop(
                        this.lower_block(body, false),
                        this.lower_label(*opt_label),
                        hir::LoopSource::Loop,
                        this.lower_span(*span),
                    )
                }),
                ExprKind::TryBlock(body) => self.lower_expr_try_block(body),
                ExprKind::Match(expr, arms) => hir::ExprKind::Match(
                    self.lower_expr(expr),
                    self.arena.alloc_from_iter(arms.iter().map(|x| self.lower_arm(x))),
                    hir::MatchSource::Normal,
                ),
                ExprKind::Await(expr) => {
                    let dot_await_span = if expr.span.hi() < e.span.hi() {
                        let span_with_whitespace = self
                            .tcx
                            .sess
                            .source_map()
                            .span_extend_while(expr.span, char::is_whitespace)
                            .unwrap_or(expr.span);
                        span_with_whitespace.shrink_to_hi().with_hi(e.span.hi())
                    } else {
                        // this is a recovered `await expr`
                        e.span
                    };
                    self.lower_expr_await(dot_await_span, expr)
                }
                ExprKind::Closure(box Closure {
                    binder,
                    capture_clause,
                    constness,
                    asyncness,
                    movability,
                    fn_decl,
                    body,
                    fn_decl_span,
                    fn_arg_span,
                }) => {
                    if let Async::Yes { closure_id, .. } = asyncness {
                        self.lower_expr_async_closure(
                            binder,
                            *capture_clause,
                            e.id,
                            hir_id,
                            *closure_id,
                            fn_decl,
                            body,
                            *fn_decl_span,
                            *fn_arg_span,
                        )
                    } else {
                        self.lower_expr_closure(
                            binder,
                            *capture_clause,
                            e.id,
                            *constness,
                            *movability,
                            fn_decl,
                            body,
                            *fn_decl_span,
                            *fn_arg_span,
                        )
                    }
                }
                ExprKind::Block(blk, opt_label) => {
                    let opt_label = self.lower_label(*opt_label);
                    hir::ExprKind::Block(self.lower_block(blk, opt_label.is_some()), opt_label)
                }
                ExprKind::Assign(el, er, span) => self.lower_expr_assign(el, er, *span, e.span),
                ExprKind::AssignOp(op, el, er) => hir::ExprKind::AssignOp(
                    self.lower_binop(*op),
                    self.lower_expr(el),
                    self.lower_expr(er),
                ),
                ExprKind::Field(el, ident) => {
                    hir::ExprKind::Field(self.lower_expr(el), self.lower_ident(*ident))
                }
                ExprKind::Index(el, er) => {
                    hir::ExprKind::Index(self.lower_expr(el), self.lower_expr(er))
                }
                ExprKind::Range(Some(e1), Some(e2), RangeLimits::Closed) => {
                    self.lower_expr_range_closed(e.span, e1, e2)
                }
                ExprKind::Range(e1, e2, lims) => {
                    self.lower_expr_range(e.span, e1.as_deref(), e2.as_deref(), *lims)
                }
                ExprKind::Underscore => {
                    let guar = self.tcx.sess.emit_err(UnderscoreExprLhsAssign { span: e.span });
                    hir::ExprKind::Err(guar)
                }
                ExprKind::Path(qself, path) => {
                    let qpath = self.lower_qpath(
                        e.id,
                        qself,
                        path,
                        ParamMode::Optional,
                        &ImplTraitContext::Disallowed(ImplTraitPosition::Path),
                    );
                    hir::ExprKind::Path(qpath)
                }
                ExprKind::Break(opt_label, opt_expr) => {
                    let opt_expr = opt_expr.as_ref().map(|x| self.lower_expr(x));
                    hir::ExprKind::Break(self.lower_jump_destination(e.id, *opt_label), opt_expr)
                }
                ExprKind::Continue(opt_label) => {
                    hir::ExprKind::Continue(self.lower_jump_destination(e.id, *opt_label))
                }
                ExprKind::Ret(e) => {
                    let e = e.as_ref().map(|x| self.lower_expr(x));
                    hir::ExprKind::Ret(e)
                }
                ExprKind::Yeet(sub_expr) => self.lower_expr_yeet(e.span, sub_expr.as_deref()),
                ExprKind::InlineAsm(asm) => {
                    hir::ExprKind::InlineAsm(self.lower_inline_asm(e.span, asm))
                }
                ExprKind::FormatArgs(fmt) => self.lower_format_args(e.span, fmt),
                ExprKind::Struct(se) => {
                    let rest = match &se.rest {
                        StructRest::Base(e) => Some(self.lower_expr(e)),
                        StructRest::Rest(sp) => {
                            let guar =
                                self.tcx.sess.emit_err(BaseExpressionDoubleDot { span: *sp });
                            Some(&*self.arena.alloc(self.expr_err(*sp, guar)))
                        }
                        StructRest::None => None,
                    };
                    hir::ExprKind::Struct(
                        self.arena.alloc(self.lower_qpath(
                            e.id,
                            &se.qself,
                            &se.path,
                            ParamMode::Optional,
                            &ImplTraitContext::Disallowed(ImplTraitPosition::Path),
                        )),
                        self.arena
                            .alloc_from_iter(se.fields.iter().map(|x| self.lower_expr_field(x))),
                        rest,
                    )
                }
                ExprKind::Yield(opt_expr) => self.lower_expr_yield(e.span, opt_expr.as_deref()),
                ExprKind::Err => hir::ExprKind::Err(
                    self.tcx.sess.delay_span_bug(e.span, "lowered ExprKind::Err"),
                ),
                ExprKind::Try(sub_expr) => self.lower_expr_try(e.span, sub_expr),

                ExprKind::Paren(_) | ExprKind::ForLoop(..) | ExprKind::Async(..) => {
                    unreachable!("already handled")
                }

                ExprKind::MacCall(_) => panic!("{:?} shouldn't exist here", e.span),
            };

            hir::Expr { hir_id, kind, span: self.lower_span(e.span) }
        })
    }

    fn lower_unop(&mut self, u: UnOp) -> hir::UnOp {
        match u {
            UnOp::Deref => hir::UnOp::Deref,
            UnOp::Not => hir::UnOp::Not,
            UnOp::Neg => hir::UnOp::Neg,
        }
    }

    fn lower_binop(&mut self, b: BinOp) -> hir::BinOp {
        Spanned {
            node: match b.node {
                BinOpKind::Add => hir::BinOpKind::Add,
                BinOpKind::Sub => hir::BinOpKind::Sub,
                BinOpKind::Mul => hir::BinOpKind::Mul,
                BinOpKind::Div => hir::BinOpKind::Div,
                BinOpKind::Rem => hir::BinOpKind::Rem,
                BinOpKind::And => hir::BinOpKind::And,
                BinOpKind::Or => hir::BinOpKind::Or,
                BinOpKind::BitXor => hir::BinOpKind::BitXor,
                BinOpKind::BitAnd => hir::BinOpKind::BitAnd,
                BinOpKind::BitOr => hir::BinOpKind::BitOr,
                BinOpKind::Shl => hir::BinOpKind::Shl,
                BinOpKind::Shr => hir::BinOpKind::Shr,
                BinOpKind::Eq => hir::BinOpKind::Eq,
                BinOpKind::Lt => hir::BinOpKind::Lt,
                BinOpKind::Le => hir::BinOpKind::Le,
                BinOpKind::Ne => hir::BinOpKind::Ne,
                BinOpKind::Ge => hir::BinOpKind::Ge,
                BinOpKind::Gt => hir::BinOpKind::Gt,
            },
            span: self.lower_span(b.span),
        }
    }

    fn lower_legacy_const_generics(
        &mut self,
        mut f: Expr,
        args: ThinVec<AstP<Expr>>,
        legacy_args_idx: &[usize],
    ) -> hir::ExprKind<'hir> {
        let ExprKind::Path(None, path) = &mut f.kind else {
            unreachable!();
        };

        // Split the arguments into const generics and normal arguments
        let mut real_args = vec![];
        let mut generic_args = ThinVec::new();
        for (idx, arg) in args.into_iter().enumerate() {
            if legacy_args_idx.contains(&idx) {
                let parent_def_id = self.current_hir_id_owner;
                let node_id = self.next_node_id();

                // Add a definition for the in-band const def.
                self.create_def(parent_def_id.def_id, node_id, DefPathData::AnonConst, f.span);

                let anon_const = AnonConst { id: node_id, value: arg };
                generic_args.push(AngleBracketedArg::Arg(GenericArg::Const(anon_const)));
            } else {
                real_args.push(arg);
            }
        }

        // Add generic args to the last element of the path.
        let last_segment = path.segments.last_mut().unwrap();
        assert!(last_segment.args.is_none());
        last_segment.args = Some(AstP(GenericArgs::AngleBracketed(AngleBracketedArgs {
            span: DUMMY_SP,
            args: generic_args,
        })));

        // Now lower everything as normal.
        let f = self.lower_expr(&f);
        hir::ExprKind::Call(f, self.lower_exprs(&real_args))
    }

    fn lower_expr_if(
        &mut self,
        cond: &Expr,
        then: &Block,
        else_opt: Option<&Expr>,
    ) -> hir::ExprKind<'hir> {
        let lowered_cond = self.lower_cond(cond);
        let then_expr = self.lower_block_expr(then);
        if let Some(rslt) = else_opt {
            hir::ExprKind::If(
                lowered_cond,
                self.arena.alloc(then_expr),
                Some(self.lower_expr(rslt)),
            )
        } else {
            hir::ExprKind::If(lowered_cond, self.arena.alloc(then_expr), None)
        }
    }

    // Lowers a condition (i.e. `cond` in `if cond` or `while cond`), wrapping it in a terminating scope
    // so that temporaries created in the condition don't live beyond it.
    fn lower_cond(&mut self, cond: &Expr) -> &'hir hir::Expr<'hir> {
        fn has_let_expr(expr: &Expr) -> bool {
            match &expr.kind {
                ExprKind::Binary(_, lhs, rhs) => has_let_expr(lhs) || has_let_expr(rhs),
                ExprKind::Let(..) => true,
                _ => false,
            }
        }

        // We have to take special care for `let` exprs in the condition, e.g. in
        // `if let pat = val` or `if foo && let pat = val`, as we _do_ want `val` to live beyond the
        // condition in this case.
        //
        // In order to mantain the drop behavior for the non `let` parts of the condition,
        // we still wrap them in terminating scopes, e.g. `if foo && let pat = val` essentially
        // gets transformed into `if { let _t = foo; _t } && let pat = val`
        match &cond.kind {
            ExprKind::Binary(op @ Spanned { node: ast::BinOpKind::And, .. }, lhs, rhs)
                if has_let_expr(cond) =>
            {
                let op = self.lower_binop(*op);
                let lhs = self.lower_cond(lhs);
                let rhs = self.lower_cond(rhs);

                self.arena.alloc(self.expr(cond.span, hir::ExprKind::Binary(op, lhs, rhs)))
            }
            ExprKind::Let(..) => self.lower_expr(cond),
            _ => {
                let cond = self.lower_expr(cond);
                let reason = DesugaringKind::CondTemporary;
                let span_block = self.mark_span_with_reason(reason, cond.span, None);
                self.expr_drop_temps(span_block, cond)
            }
        }
    }

    // We desugar: `'label: while $cond $body` into:
    //
    // ```
    // 'label: loop {
    //   if { let _t = $cond; _t } {
    //     $body
    //   }
    //   else {
    //     break;
    //   }
    // }
    // ```
    //
    // Wrap in a construct equivalent to `{ let _t = $cond; _t }`
    // to preserve drop semantics since `while $cond { ... }` does not
    // let temporaries live outside of `cond`.
    fn lower_expr_while_in_loop_scope(
        &mut self,
        span: Span,
        cond: &Expr,
        body: &Block,
        opt_label: Option<Label>,
    ) -> hir::ExprKind<'hir> {
        let lowered_cond = self.with_loop_condition_scope(|t| t.lower_cond(cond));
        let then = self.lower_block_expr(body);
        let expr_break = self.expr_break(span);
        let stmt_break = self.stmt_expr(span, expr_break);
        let else_blk = self.block_all(span, arena_vec![self; stmt_break], None);
        let else_expr = self.arena.alloc(self.expr_block(else_blk));
        let if_kind = hir::ExprKind::If(lowered_cond, self.arena.alloc(then), Some(else_expr));
        let if_expr = self.expr(span, if_kind);
        let block = self.block_expr(self.arena.alloc(if_expr));
        let span = self.lower_span(span.with_hi(cond.span.hi()));
        let opt_label = self.lower_label(opt_label);
        hir::ExprKind::Loop(block, opt_label, hir::LoopSource::While, span)
    }

    /// Desugar `try { <stmts>; <expr> }` into `{ <stmts>; ::std::ops::Try::from_output(<expr>) }`,
    /// `try { <stmts>; }` into `{ <stmts>; ::std::ops::Try::from_output(()) }`
    /// and save the block id to use it as a break target for desugaring of the `?` operator.
    fn lower_expr_try_block(&mut self, body: &Block) -> hir::ExprKind<'hir> {
        self.with_catch_scope(body.id, |this| {
            let mut block = this.lower_block_noalloc(body, true);

            // Final expression of the block (if present) or `()` with span at the end of block
            let (try_span, tail_expr) = if let Some(expr) = block.expr.take() {
                (
                    this.mark_span_with_reason(
                        DesugaringKind::TryBlock,
                        expr.span,
                        this.allow_try_trait.clone(),
                    ),
                    expr,
                )
            } else {
                let try_span = this.mark_span_with_reason(
                    DesugaringKind::TryBlock,
                    this.tcx.sess.source_map().end_point(body.span),
                    this.allow_try_trait.clone(),
                );

                (try_span, this.expr_unit(try_span))
            };

            let ok_wrapped_span =
                this.mark_span_with_reason(DesugaringKind::TryBlock, tail_expr.span, None);

            // `::std::ops::Try::from_output($tail_expr)`
            block.expr = Some(this.wrap_in_try_constructor(
                hir::LangItem::TryTraitFromOutput,
                try_span,
                tail_expr,
                ok_wrapped_span,
            ));

            hir::ExprKind::Block(this.arena.alloc(block), None)
        })
    }

    fn wrap_in_try_constructor(
        &mut self,
        lang_item: hir::LangItem,
        method_span: Span,
        expr: &'hir hir::Expr<'hir>,
        overall_span: Span,
    ) -> &'hir hir::Expr<'hir> {
        let constructor = self.arena.alloc(self.expr_lang_item_path(method_span, lang_item, None));
        self.expr_call(overall_span, constructor, std::slice::from_ref(expr))
    }

    fn lower_arm(&mut self, arm: &Arm) -> hir::Arm<'hir> {
        let pat = self.lower_pat(&arm.pat);
        let guard = arm.guard.as_ref().map(|cond| {
            if let ExprKind::Let(pat, scrutinee, span) = &cond.kind {
                hir::Guard::IfLet(self.arena.alloc(hir::Let {
                    hir_id: self.next_id(),
                    span: self.lower_span(*span),
                    pat: self.lower_pat(pat),
                    ty: None,
                    init: self.lower_expr(scrutinee),
                }))
            } else {
                hir::Guard::If(self.lower_expr(cond))
            }
        });
        let hir_id = self.next_id();
        self.lower_attrs(hir_id, &arm.attrs);
        hir::Arm {
            hir_id,
            pat,
            guard,
            body: self.lower_expr(&arm.body),
            span: self.lower_span(arm.span),
        }
    }

    /// Lower an `async` construct to a generator that implements `Future`.
    ///
    /// This results in:
    ///
    /// ```text
    /// static move? |_task_context| -> <ret_ty> {
    ///     <body>
    /// }
    /// ```
    pub(super) fn make_async_expr(
        &mut self,
        capture_clause: CaptureBy,
        outer_hir_id: hir::HirId,
        closure_node_id: NodeId,
        ret_ty: Option<hir::FnRetTy<'hir>>,
        span: Span,
        async_gen_kind: hir::AsyncGeneratorKind,
        body: impl FnOnce(&mut Self) -> hir::Expr<'hir>,
    ) -> hir::Expr<'hir> {
        let output = ret_ty.unwrap_or_else(|| hir::FnRetTy::DefaultReturn(self.lower_span(span)));

        // Resume argument type: `ResumeTy`
        let unstable_span =
            self.mark_span_with_reason(DesugaringKind::Async, span, self.allow_gen_future.clone());
        let resume_ty = hir::QPath::LangItem(hir::LangItem::ResumeTy, unstable_span, None);
        let input_ty = hir::Ty {
            hir_id: self.next_id(),
            kind: hir::TyKind::Path(resume_ty),
            span: unstable_span,
        };

        // The closure/generator `FnDecl` takes a single (resume) argument of type `input_ty`.
        let fn_decl = self.arena.alloc(hir::FnDecl {
            inputs: arena_vec![self; input_ty],
            output,
            c_variadic: false,
            implicit_self: hir::ImplicitSelfKind::None,
            lifetime_elision_allowed: false,
        });

        // Lower the argument pattern/ident. The ident is used again in the `.await` lowering.
        let (pat, task_context_hid) = self.pat_ident_binding_mode(
            span,
            Ident::with_dummy_span(sym::_task_context),
            hir::BindingAnnotation::MUT,
        );
        let param = hir::Param {
            hir_id: self.next_id(),
            pat,
            ty_span: self.lower_span(span),
            span: self.lower_span(span),
        };
        let params = arena_vec![self; param];

        let body = self.lower_body(move |this| {
            this.generator_kind = Some(hir::GeneratorKind::Async(async_gen_kind));

            let old_ctx = this.task_context;
            this.task_context = Some(task_context_hid);
            let res = body(this);
            this.task_context = old_ctx;
            (params, res)
        });

        // `static |_task_context| -> <ret_ty> { body }`:
        let generator_kind = {
            let c = self.arena.alloc(hir::Closure {
                def_id: self.local_def_id(closure_node_id),
                binder: hir::ClosureBinder::Default,
                capture_clause,
                bound_generic_params: &[],
                fn_decl,
                body,
                fn_decl_span: self.lower_span(span),
                fn_arg_span: None,
                movability: Some(hir::Movability::Static),
                constness: hir::Constness::NotConst,
            });

            hir::ExprKind::Closure(c)
        };

        let hir_id = self.lower_node_id(closure_node_id);
        if self.tcx.features().closure_track_caller
            && let Some(attrs) = self.attrs.get(&outer_hir_id.local_id)
            && attrs.into_iter().any(|attr| attr.has_name(sym::track_caller))
        {
            let unstable_span =
                self.mark_span_with_reason(DesugaringKind::Async, span, self.allow_gen_future.clone());
            self.lower_attrs(
                hir_id,
                &[Attribute {
                    kind: AttrKind::Normal(ptr::P(NormalAttr {
                        item: AttrItem {
                            path: Path::from_ident(Ident::new(sym::track_caller, span)),
                            args: AttrArgs::Empty,
                            tokens: None,
                        },
                        tokens: None,
                    })),
                    id: self.tcx.sess.parse_sess.attr_id_generator.mk_attr_id(),
                    style: AttrStyle::Outer,
                    span: unstable_span,
                }],
            );
        }

        hir::Expr { hir_id, kind: generator_kind, span: self.lower_span(span) }
    }

    /// Desugar `<expr>.await` into:
    /// ```ignore (pseudo-rust)
    /// match ::std::future::IntoFuture::into_future(<expr>) {
    ///     mut __awaitee => loop {
    ///         match unsafe { ::std::future::Future::poll(
    ///             <::std::pin::Pin>::new_unchecked(&mut __awaitee),
    ///             ::std::future::get_context(task_context),
    ///         ) } {
    ///             ::std::task::Poll::Ready(result) => break result,
    ///             ::std::task::Poll::Pending => {}
    ///         }
    ///         task_context = yield ();
    ///     }
    /// }
    /// ```
    fn lower_expr_await(&mut self, dot_await_span: Span, expr: &Expr) -> hir::ExprKind<'hir> {
        let full_span = expr.span.to(dot_await_span);
        match self.generator_kind {
            Some(hir::GeneratorKind::Async(_)) => {}
            Some(hir::GeneratorKind::Gen) | None => {
                self.tcx.sess.emit_err(AwaitOnlyInAsyncFnAndBlocks {
                    dot_await_span,
                    item_span: self.current_item,
                });
            }
        }
        let span = self.mark_span_with_reason(DesugaringKind::Await, dot_await_span, None);
        let gen_future_span = self.mark_span_with_reason(
            DesugaringKind::Await,
            full_span,
            self.allow_gen_future.clone(),
        );
        let expr = self.lower_expr_mut(expr);
        let expr_hir_id = expr.hir_id;

        // Note that the name of this binding must not be changed to something else because
        // debuggers and debugger extensions expect it to be called `__awaitee`. They use
        // this name to identify what is being awaited by a suspended async functions.
        let awaitee_ident = Ident::with_dummy_span(sym::__awaitee);
        let (awaitee_pat, awaitee_pat_hid) =
            self.pat_ident_binding_mode(span, awaitee_ident, hir::BindingAnnotation::MUT);

        let task_context_ident = Ident::with_dummy_span(sym::_task_context);

        // unsafe {
        //     ::std::future::Future::poll(
        //         ::std::pin::Pin::new_unchecked(&mut __awaitee),
        //         ::std::future::get_context(task_context),
        //     )
        // }
        let poll_expr = {
            let awaitee = self.expr_ident(span, awaitee_ident, awaitee_pat_hid);
            let ref_mut_awaitee = self.expr_mut_addr_of(span, awaitee);
            let task_context = if let Some(task_context_hid) = self.task_context {
                self.expr_ident_mut(span, task_context_ident, task_context_hid)
            } else {
                // Use of `await` outside of an async context, we cannot use `task_context` here.
                self.expr_err(span, self.tcx.sess.delay_span_bug(span, "no task_context hir id"))
            };
            let new_unchecked = self.expr_call_lang_item_fn_mut(
                span,
                hir::LangItem::PinNewUnchecked,
                arena_vec![self; ref_mut_awaitee],
                Some(expr_hir_id),
            );
            let get_context = self.expr_call_lang_item_fn_mut(
                gen_future_span,
                hir::LangItem::GetContext,
                arena_vec![self; task_context],
                Some(expr_hir_id),
            );
            let call = self.expr_call_lang_item_fn(
                span,
                hir::LangItem::FuturePoll,
                arena_vec![self; new_unchecked, get_context],
                Some(expr_hir_id),
            );
            self.arena.alloc(self.expr_unsafe(call))
        };

        // `::std::task::Poll::Ready(result) => break result`
        let loop_node_id = self.next_node_id();
        let loop_hir_id = self.lower_node_id(loop_node_id);
        let ready_arm = {
            let x_ident = Ident::with_dummy_span(sym::result);
            let (x_pat, x_pat_hid) = self.pat_ident(gen_future_span, x_ident);
            let x_expr = self.expr_ident(gen_future_span, x_ident, x_pat_hid);
            let ready_field = self.single_pat_field(gen_future_span, x_pat);
            let ready_pat = self.pat_lang_item_variant(
                span,
                hir::LangItem::PollReady,
                ready_field,
                Some(expr_hir_id),
            );
            let break_x = self.with_loop_scope(loop_node_id, move |this| {
                let expr_break =
                    hir::ExprKind::Break(this.lower_loop_destination(None), Some(x_expr));
                this.arena.alloc(this.expr(gen_future_span, expr_break))
            });
            self.arm(ready_pat, break_x)
        };

        // `::std::task::Poll::Pending => {}`
        let pending_arm = {
            let pending_pat = self.pat_lang_item_variant(
                span,
                hir::LangItem::PollPending,
                &[],
                Some(expr_hir_id),
            );
            let empty_block = self.expr_block_empty(span);
            self.arm(pending_pat, empty_block)
        };

        let inner_match_stmt = {
            let match_expr = self.expr_match(
                span,
                poll_expr,
                arena_vec![self; ready_arm, pending_arm],
                hir::MatchSource::AwaitDesugar,
            );
            self.stmt_expr(span, match_expr)
        };

        // task_context = yield ();
        let yield_stmt = {
            let unit = self.expr_unit(span);
            let yield_expr = self.expr(
                span,
                hir::ExprKind::Yield(unit, hir::YieldSource::Await { expr: Some(expr_hir_id) }),
            );
            let yield_expr = self.arena.alloc(yield_expr);

            if let Some(task_context_hid) = self.task_context {
                let lhs = self.expr_ident(span, task_context_ident, task_context_hid);
                let assign =
                    self.expr(span, hir::ExprKind::Assign(lhs, yield_expr, self.lower_span(span)));
                self.stmt_expr(span, assign)
            } else {
                // Use of `await` outside of an async context. Return `yield_expr` so that we can
                // proceed with type checking.
                self.stmt(span, hir::StmtKind::Semi(yield_expr))
            }
        };

        let loop_block = self.block_all(span, arena_vec![self; inner_match_stmt, yield_stmt], None);

        // loop { .. }
        let loop_expr = self.arena.alloc(hir::Expr {
            hir_id: loop_hir_id,
            kind: hir::ExprKind::Loop(
                loop_block,
                None,
                hir::LoopSource::Loop,
                self.lower_span(span),
            ),
            span: self.lower_span(span),
        });

        // mut __awaitee => loop { ... }
        let awaitee_arm = self.arm(awaitee_pat, loop_expr);

        // `match ::std::future::IntoFuture::into_future(<expr>) { ... }`
        let into_future_span = self.mark_span_with_reason(
            DesugaringKind::Await,
            dot_await_span,
            self.allow_into_future.clone(),
        );
        let into_future_expr = self.expr_call_lang_item_fn(
            into_future_span,
            hir::LangItem::IntoFutureIntoFuture,
            arena_vec![self; expr],
            Some(expr_hir_id),
        );

        // match <into_future_expr> {
        //     mut __awaitee => loop { .. }
        // }
        hir::ExprKind::Match(
            into_future_expr,
            arena_vec![self; awaitee_arm],
            hir::MatchSource::AwaitDesugar,
        )
    }

    fn lower_expr_closure(
        &mut self,
        binder: &ClosureBinder,
        capture_clause: CaptureBy,
        closure_id: NodeId,
        constness: Const,
        movability: Movability,
        decl: &FnDecl,
        body: &Expr,
        fn_decl_span: Span,
        fn_arg_span: Span,
    ) -> hir::ExprKind<'hir> {
        let (binder_clause, generic_params) = self.lower_closure_binder(binder);

        let (body_id, generator_option) = self.with_new_scopes(move |this| {
            let prev = this.current_item;
            this.current_item = Some(fn_decl_span);
            let mut generator_kind = None;
            let body_id = this.lower_fn_body(decl, |this| {
                let e = this.lower_expr_mut(body);
                generator_kind = this.generator_kind;
                e
            });
            let generator_option =
                this.generator_movability_for_fn(&decl, fn_decl_span, generator_kind, movability);
            this.current_item = prev;
            (body_id, generator_option)
        });

        let bound_generic_params = self.lower_lifetime_binder(closure_id, generic_params);
        // Lower outside new scope to preserve `is_in_loop_condition`.
        let fn_decl = self.lower_fn_decl(decl, closure_id, fn_decl_span, FnDeclKind::Closure, None);

        let c = self.arena.alloc(hir::Closure {
            def_id: self.local_def_id(closure_id),
            binder: binder_clause,
            capture_clause,
            bound_generic_params,
            fn_decl,
            body: body_id,
            fn_decl_span: self.lower_span(fn_decl_span),
            fn_arg_span: Some(self.lower_span(fn_arg_span)),
            movability: generator_option,
            constness: self.lower_constness(constness),
        });

        hir::ExprKind::Closure(c)
    }

    fn generator_movability_for_fn(
        &mut self,
        decl: &FnDecl,
        fn_decl_span: Span,
        generator_kind: Option<hir::GeneratorKind>,
        movability: Movability,
    ) -> Option<hir::Movability> {
        match generator_kind {
            Some(hir::GeneratorKind::Gen) => {
                if decl.inputs.len() > 1 {
                    self.tcx.sess.emit_err(GeneratorTooManyParameters { fn_decl_span });
                }
                Some(movability)
            }
            Some(hir::GeneratorKind::Async(_)) => {
                panic!("non-`async` closure body turned `async` during lowering");
            }
            None => {
                if movability == Movability::Static {
                    self.tcx.sess.emit_err(ClosureCannotBeStatic { fn_decl_span });
                }
                None
            }
        }
    }

    fn lower_closure_binder<'c>(
        &mut self,
        binder: &'c ClosureBinder,
    ) -> (hir::ClosureBinder, &'c [GenericParam]) {
        let (binder, params) = match binder {
            ClosureBinder::NotPresent => (hir::ClosureBinder::Default, &[][..]),
            ClosureBinder::For { span, generic_params } => {
                let span = self.lower_span(*span);
                (hir::ClosureBinder::For { span }, &**generic_params)
            }
        };

        (binder, params)
    }

    fn lower_expr_async_closure(
        &mut self,
        binder: &ClosureBinder,
        capture_clause: CaptureBy,
        closure_id: NodeId,
        closure_hir_id: hir::HirId,
        inner_closure_id: NodeId,
        decl: &FnDecl,
        body: &Expr,
        fn_decl_span: Span,
        fn_arg_span: Span,
    ) -> hir::ExprKind<'hir> {
        if let &ClosureBinder::For { span, .. } = binder {
            self.tcx.sess.emit_err(NotSupportedForLifetimeBinderAsyncClosure { span });
        }

        let (binder_clause, generic_params) = self.lower_closure_binder(binder);

        let outer_decl =
            FnDecl { inputs: decl.inputs.clone(), output: FnRetTy::Default(fn_decl_span) };

        let body = self.with_new_scopes(|this| {
            // FIXME(cramertj): allow `async` non-`move` closures with arguments.
            if capture_clause == CaptureBy::Ref && !decl.inputs.is_empty() {
                this.tcx.sess.emit_err(AsyncNonMoveClosureNotSupported { fn_decl_span });
            }

            // Transform `async |x: u8| -> X { ... }` into
            // `|x: u8| || -> X { ... }`.
            let body_id = this.lower_fn_body(&outer_decl, |this| {
                let async_ret_ty = if let FnRetTy::Ty(ty) = &decl.output {
                    let itctx = ImplTraitContext::Disallowed(ImplTraitPosition::AsyncBlock);
                    Some(hir::FnRetTy::Return(this.lower_ty(&ty, &itctx)))
                } else {
                    None
                };

                this.make_async_expr(
                    capture_clause,
                    closure_hir_id,
                    inner_closure_id,
                    async_ret_ty,
                    body.span,
                    hir::AsyncGeneratorKind::Closure,
                    |this| this.with_new_scopes(|this| this.lower_expr_mut(body)),
                )
            });
            body_id
        });

        let bound_generic_params = self.lower_lifetime_binder(closure_id, generic_params);
        // We need to lower the declaration outside the new scope, because we
        // have to conserve the state of being inside a loop condition for the
        // closure argument types.
        let fn_decl =
            self.lower_fn_decl(&outer_decl, closure_id, fn_decl_span, FnDeclKind::Closure, None);

        let c = self.arena.alloc(hir::Closure {
            def_id: self.local_def_id(closure_id),
            binder: binder_clause,
            capture_clause,
            bound_generic_params,
            fn_decl,
            body,
            fn_decl_span: self.lower_span(fn_decl_span),
            fn_arg_span: Some(self.lower_span(fn_arg_span)),
            movability: None,
            constness: hir::Constness::NotConst,
        });
        hir::ExprKind::Closure(c)
    }

    /// Destructure the LHS of complex assignments.
    /// For instance, lower `(a, b) = t` to `{ let (lhs1, lhs2) = t; a = lhs1; b = lhs2; }`.
    fn lower_expr_assign(
        &mut self,
        lhs: &Expr,
        rhs: &Expr,
        eq_sign_span: Span,
        whole_span: Span,
    ) -> hir::ExprKind<'hir> {
        // Return early in case of an ordinary assignment.
        fn is_ordinary(lower_ctx: &mut LoweringContext<'_, '_>, lhs: &Expr) -> bool {
            match &lhs.kind {
                ExprKind::Array(..)
                | ExprKind::Struct(..)
                | ExprKind::Tup(..)
                | ExprKind::Underscore => false,
                // Check for tuple struct constructor.
                ExprKind::Call(callee, ..) => lower_ctx.extract_tuple_struct_path(callee).is_none(),
                ExprKind::Paren(e) => {
                    match e.kind {
                        // We special-case `(..)` for consistency with patterns.
                        ExprKind::Range(None, None, RangeLimits::HalfOpen) => false,
                        _ => is_ordinary(lower_ctx, e),
                    }
                }
                _ => true,
            }
        }
        if is_ordinary(self, lhs) {
            return hir::ExprKind::Assign(
                self.lower_expr(lhs),
                self.lower_expr(rhs),
                self.lower_span(eq_sign_span),
            );
        }

        let mut assignments = vec![];

        // The LHS becomes a pattern: `(lhs1, lhs2)`.
        let pat = self.destructure_assign(lhs, eq_sign_span, &mut assignments);
        let rhs = self.lower_expr(rhs);

        // Introduce a `let` for destructuring: `let (lhs1, lhs2) = t`.
        let destructure_let = self.stmt_let_pat(
            None,
            whole_span,
            Some(rhs),
            pat,
            hir::LocalSource::AssignDesugar(self.lower_span(eq_sign_span)),
        );

        // `a = lhs1; b = lhs2;`.
        let stmts = self
            .arena
            .alloc_from_iter(std::iter::once(destructure_let).chain(assignments.into_iter()));

        // Wrap everything in a block.
        hir::ExprKind::Block(&self.block_all(whole_span, stmts, None), None)
    }

    /// If the given expression is a path to a tuple struct, returns that path.
    /// It is not a complete check, but just tries to reject most paths early
    /// if they are not tuple structs.
    /// Type checking will take care of the full validation later.
    fn extract_tuple_struct_path<'a>(
        &mut self,
        expr: &'a Expr,
    ) -> Option<(&'a Option<AstP<QSelf>>, &'a Path)> {
        if let ExprKind::Path(qself, path) = &expr.kind {
            // Does the path resolve to something disallowed in a tuple struct/variant pattern?
            if let Some(partial_res) = self.resolver.get_partial_res(expr.id) {
                if let Some(res) = partial_res.full_res() && !res.expected_in_tuple_struct_pat() {
                    return None;
                }
            }
            return Some((qself, path));
        }
        None
    }

    /// If the given expression is a path to a unit struct, returns that path.
    /// It is not a complete check, but just tries to reject most paths early
    /// if they are not unit structs.
    /// Type checking will take care of the full validation later.
    fn extract_unit_struct_path<'a>(
        &mut self,
        expr: &'a Expr,
    ) -> Option<(&'a Option<AstP<QSelf>>, &'a Path)> {
        if let ExprKind::Path(qself, path) = &expr.kind {
            // Does the path resolve to something disallowed in a unit struct/variant pattern?
            if let Some(partial_res) = self.resolver.get_partial_res(expr.id) {
                if let Some(res) = partial_res.full_res() && !res.expected_in_unit_struct_pat() {
                    return None;
                }
            }
            return Some((qself, path));
        }
        None
    }

    /// Convert the LHS of a destructuring assignment to a pattern.
    /// Each sub-assignment is recorded in `assignments`.
    fn destructure_assign(
        &mut self,
        lhs: &Expr,
        eq_sign_span: Span,
        assignments: &mut Vec<hir::Stmt<'hir>>,
    ) -> &'hir hir::Pat<'hir> {
        self.arena.alloc(self.destructure_assign_mut(lhs, eq_sign_span, assignments))
    }

    fn destructure_assign_mut(
        &mut self,
        lhs: &Expr,
        eq_sign_span: Span,
        assignments: &mut Vec<hir::Stmt<'hir>>,
    ) -> hir::Pat<'hir> {
        match &lhs.kind {
            // Underscore pattern.
            ExprKind::Underscore => {
                return self.pat_without_dbm(lhs.span, hir::PatKind::Wild);
            }
            // Slice patterns.
            ExprKind::Array(elements) => {
                let (pats, rest) =
                    self.destructure_sequence(elements, "slice", eq_sign_span, assignments);
                let slice_pat = if let Some((i, span)) = rest {
                    let (before, after) = pats.split_at(i);
                    hir::PatKind::Slice(
                        before,
                        Some(self.arena.alloc(self.pat_without_dbm(span, hir::PatKind::Wild))),
                        after,
                    )
                } else {
                    hir::PatKind::Slice(pats, None, &[])
                };
                return self.pat_without_dbm(lhs.span, slice_pat);
            }
            // Tuple structs.
            ExprKind::Call(callee, args) => {
                if let Some((qself, path)) = self.extract_tuple_struct_path(callee) {
                    let (pats, rest) = self.destructure_sequence(
                        args,
                        "tuple struct or variant",
                        eq_sign_span,
                        assignments,
                    );
                    let qpath = self.lower_qpath(
                        callee.id,
                        qself,
                        path,
                        ParamMode::Optional,
                        &ImplTraitContext::Disallowed(ImplTraitPosition::Path),
                    );
                    // Destructure like a tuple struct.
                    let tuple_struct_pat = hir::PatKind::TupleStruct(
                        qpath,
                        pats,
                        hir::DotDotPos::new(rest.map(|r| r.0)),
                    );
                    return self.pat_without_dbm(lhs.span, tuple_struct_pat);
                }
            }
            // Unit structs and enum variants.
            ExprKind::Path(..) => {
                if let Some((qself, path)) = self.extract_unit_struct_path(lhs) {
                    let qpath = self.lower_qpath(
                        lhs.id,
                        qself,
                        path,
                        ParamMode::Optional,
                        &ImplTraitContext::Disallowed(ImplTraitPosition::Path),
                    );
                    // Destructure like a unit struct.
                    let unit_struct_pat = hir::PatKind::Path(qpath);
                    return self.pat_without_dbm(lhs.span, unit_struct_pat);
                }
            }
            // Structs.
            ExprKind::Struct(se) => {
                let field_pats = self.arena.alloc_from_iter(se.fields.iter().map(|f| {
                    let pat = self.destructure_assign(&f.expr, eq_sign_span, assignments);
                    hir::PatField {
                        hir_id: self.next_id(),
                        ident: self.lower_ident(f.ident),
                        pat,
                        is_shorthand: f.is_shorthand,
                        span: self.lower_span(f.span),
                    }
                }));
                let qpath = self.lower_qpath(
                    lhs.id,
                    &se.qself,
                    &se.path,
                    ParamMode::Optional,
                    &ImplTraitContext::Disallowed(ImplTraitPosition::Path),
                );
                let fields_omitted = match &se.rest {
                    StructRest::Base(e) => {
                        self.tcx.sess.emit_err(FunctionalRecordUpdateDestructuringAssignemnt {
                            span: e.span,
                        });
                        true
                    }
                    StructRest::Rest(_) => true,
                    StructRest::None => false,
                };
                let struct_pat = hir::PatKind::Struct(qpath, field_pats, fields_omitted);
                return self.pat_without_dbm(lhs.span, struct_pat);
            }
            // Tuples.
            ExprKind::Tup(elements) => {
                let (pats, rest) =
                    self.destructure_sequence(elements, "tuple", eq_sign_span, assignments);
                let tuple_pat = hir::PatKind::Tuple(pats, hir::DotDotPos::new(rest.map(|r| r.0)));
                return self.pat_without_dbm(lhs.span, tuple_pat);
            }
            ExprKind::Paren(e) => {
                // We special-case `(..)` for consistency with patterns.
                if let ExprKind::Range(None, None, RangeLimits::HalfOpen) = e.kind {
                    let tuple_pat = hir::PatKind::Tuple(&[], hir::DotDotPos::new(Some(0)));
                    return self.pat_without_dbm(lhs.span, tuple_pat);
                } else {
                    return self.destructure_assign_mut(e, eq_sign_span, assignments);
                }
            }
            _ => {}
        }
        // Treat all other cases as normal lvalue.
        let ident = Ident::new(sym::lhs, self.lower_span(lhs.span));
        let (pat, binding) = self.pat_ident_mut(lhs.span, ident);
        let ident = self.expr_ident(lhs.span, ident, binding);
        let assign =
            hir::ExprKind::Assign(self.lower_expr(lhs), ident, self.lower_span(eq_sign_span));
        let expr = self.expr(lhs.span, assign);
        assignments.push(self.stmt_expr(lhs.span, expr));
        pat
    }

    /// Destructure a sequence of expressions occurring on the LHS of an assignment.
    /// Such a sequence occurs in a tuple (struct)/slice.
    /// Return a sequence of corresponding patterns, and the index and the span of `..` if it
    /// exists.
    /// Each sub-assignment is recorded in `assignments`.
    fn destructure_sequence(
        &mut self,
        elements: &[AstP<Expr>],
        ctx: &str,
        eq_sign_span: Span,
        assignments: &mut Vec<hir::Stmt<'hir>>,
    ) -> (&'hir [hir::Pat<'hir>], Option<(usize, Span)>) {
        let mut rest = None;
        let elements =
            self.arena.alloc_from_iter(elements.iter().enumerate().filter_map(|(i, e)| {
                // Check for `..` pattern.
                if let ExprKind::Range(None, None, RangeLimits::HalfOpen) = e.kind {
                    if let Some((_, prev_span)) = rest {
                        self.ban_extra_rest_pat(e.span, prev_span, ctx);
                    } else {
                        rest = Some((i, e.span));
                    }
                    None
                } else {
                    Some(self.destructure_assign_mut(e, eq_sign_span, assignments))
                }
            }));
        (elements, rest)
    }

    /// Desugar `<start>..=<end>` into `std::ops::RangeInclusive::new(<start>, <end>)`.
    fn lower_expr_range_closed(&mut self, span: Span, e1: &Expr, e2: &Expr) -> hir::ExprKind<'hir> {
        let e1 = self.lower_expr_mut(e1);
        let e2 = self.lower_expr_mut(e2);
        let fn_path =
            hir::QPath::LangItem(hir::LangItem::RangeInclusiveNew, self.lower_span(span), None);
        let fn_expr = self.arena.alloc(self.expr(span, hir::ExprKind::Path(fn_path)));
        hir::ExprKind::Call(fn_expr, arena_vec![self; e1, e2])
    }

    fn lower_expr_range(
        &mut self,
        span: Span,
        e1: Option<&Expr>,
        e2: Option<&Expr>,
        lims: RangeLimits,
    ) -> hir::ExprKind<'hir> {
        use rustc_ast::RangeLimits::*;

        let lang_item = match (e1, e2, lims) {
            (None, None, HalfOpen) => hir::LangItem::RangeFull,
            (Some(..), None, HalfOpen) => hir::LangItem::RangeFrom,
            (None, Some(..), HalfOpen) => hir::LangItem::RangeTo,
            (Some(..), Some(..), HalfOpen) => hir::LangItem::Range,
            (None, Some(..), Closed) => hir::LangItem::RangeToInclusive,
            (Some(..), Some(..), Closed) => unreachable!(),
            (start, None, Closed) => {
                self.tcx.sess.emit_err(InclusiveRangeWithNoEnd { span });
                match start {
                    Some(..) => hir::LangItem::RangeFrom,
                    None => hir::LangItem::RangeFull,
                }
            }
        };

        let fields = self.arena.alloc_from_iter(
            e1.iter().map(|e| (sym::start, e)).chain(e2.iter().map(|e| (sym::end, e))).map(
                |(s, e)| {
                    let expr = self.lower_expr(&e);
                    let ident = Ident::new(s, self.lower_span(e.span));
                    self.expr_field(ident, expr, e.span)
                },
            ),
        );

        hir::ExprKind::Struct(
            self.arena.alloc(hir::QPath::LangItem(lang_item, self.lower_span(span), None)),
            fields,
            None,
        )
    }

    fn lower_label(&self, opt_label: Option<Label>) -> Option<Label> {
        let label = opt_label?;
        Some(Label { ident: self.lower_ident(label.ident) })
    }

    fn lower_loop_destination(&mut self, destination: Option<(NodeId, Label)>) -> hir::Destination {
        let target_id = match destination {
            Some((id, _)) => {
                if let Some(loop_id) = self.resolver.get_label_res(id) {
                    Ok(self.lower_node_id(loop_id))
                } else {
                    Err(hir::LoopIdError::UnresolvedLabel)
                }
            }
            None => self
                .loop_scope
                .map(|id| Ok(self.lower_node_id(id)))
                .unwrap_or(Err(hir::LoopIdError::OutsideLoopScope)),
        };
        let label = self.lower_label(destination.map(|(_, label)| label));
        hir::Destination { label, target_id }
    }

    fn lower_jump_destination(&mut self, id: NodeId, opt_label: Option<Label>) -> hir::Destination {
        if self.is_in_loop_condition && opt_label.is_none() {
            hir::Destination {
                label: None,
                target_id: Err(hir::LoopIdError::UnlabeledCfInWhileCondition),
            }
        } else {
            self.lower_loop_destination(opt_label.map(|label| (id, label)))
        }
    }

    fn with_catch_scope<T>(&mut self, catch_id: NodeId, f: impl FnOnce(&mut Self) -> T) -> T {
        let old_scope = self.catch_scope.replace(catch_id);
        let result = f(self);
        self.catch_scope = old_scope;
        result
    }

    fn with_loop_scope<T>(&mut self, loop_id: NodeId, f: impl FnOnce(&mut Self) -> T) -> T {
        // We're no longer in the base loop's condition; we're in another loop.
        let was_in_loop_condition = self.is_in_loop_condition;
        self.is_in_loop_condition = false;

        let old_scope = self.loop_scope.replace(loop_id);
        let result = f(self);
        self.loop_scope = old_scope;

        self.is_in_loop_condition = was_in_loop_condition;

        result
    }

    fn with_loop_condition_scope<T>(&mut self, f: impl FnOnce(&mut Self) -> T) -> T {
        let was_in_loop_condition = self.is_in_loop_condition;
        self.is_in_loop_condition = true;

        let result = f(self);

        self.is_in_loop_condition = was_in_loop_condition;

        result
    }

    fn lower_expr_field(&mut self, f: &ExprField) -> hir::ExprField<'hir> {
        let hir_id = self.lower_node_id(f.id);
        self.lower_attrs(hir_id, &f.attrs);
        hir::ExprField {
            hir_id,
            ident: self.lower_ident(f.ident),
            expr: self.lower_expr(&f.expr),
            span: self.lower_span(f.span),
            is_shorthand: f.is_shorthand,
        }
    }

    fn lower_expr_yield(&mut self, span: Span, opt_expr: Option<&Expr>) -> hir::ExprKind<'hir> {
        match self.generator_kind {
            Some(hir::GeneratorKind::Gen) => {}
            Some(hir::GeneratorKind::Async(_)) => {
                self.tcx.sess.emit_err(AsyncGeneratorsNotSupported { span });
            }
            None => self.generator_kind = Some(hir::GeneratorKind::Gen),
        }

        let expr =
            opt_expr.as_ref().map(|x| self.lower_expr(x)).unwrap_or_else(|| self.expr_unit(span));

        hir::ExprKind::Yield(expr, hir::YieldSource::Yield)
    }

    /// Desugar `ExprForLoop` from: `[opt_ident]: for <pat> in <head> <body>` into:
    /// ```ignore (pseudo-rust)
    /// {
    ///     let result = match IntoIterator::into_iter(<head>) {
    ///         mut iter => {
    ///             [opt_ident]: loop {
    ///                 match Iterator::next(&mut iter) {
    ///                     None => break,
    ///                     Some(<pat>) => <body>,
    ///                 };
    ///             }
    ///         }
    ///     };
    ///     result
    /// }
    /// ```
    fn lower_expr_for(
        &mut self,
        e: &Expr,
        pat: &Pat,
        head: &Expr,
        body: &Block,
        opt_label: Option<Label>,
    ) -> hir::Expr<'hir> {
        let head = self.lower_expr_mut(head);
        let pat = self.lower_pat(pat);
        let for_span =
            self.mark_span_with_reason(DesugaringKind::ForLoop, self.lower_span(e.span), None);
        let head_span = self.mark_span_with_reason(DesugaringKind::ForLoop, head.span, None);
        let pat_span = self.mark_span_with_reason(DesugaringKind::ForLoop, pat.span, None);

        // `None => break`
        let none_arm = {
            let break_expr = self.with_loop_scope(e.id, |this| this.expr_break_alloc(for_span));
            let pat = self.pat_none(for_span);
            self.arm(pat, break_expr)
        };

        // Some(<pat>) => <body>,
        let some_arm = {
            let some_pat = self.pat_some(pat_span, pat);
            let body_block = self.with_loop_scope(e.id, |this| this.lower_block(body, false));
            let body_expr = self.arena.alloc(self.expr_block(body_block));
            self.arm(some_pat, body_expr)
        };

        // `mut iter`
        let iter = Ident::with_dummy_span(sym::iter);
        let (iter_pat, iter_pat_nid) =
            self.pat_ident_binding_mode(head_span, iter, hir::BindingAnnotation::MUT);

        // `match Iterator::next(&mut iter) { ... }`
        let match_expr = {
            let iter = self.expr_ident(head_span, iter, iter_pat_nid);
            let ref_mut_iter = self.expr_mut_addr_of(head_span, iter);
            let next_expr = self.expr_call_lang_item_fn(
                head_span,
                hir::LangItem::IteratorNext,
                arena_vec![self; ref_mut_iter],
                None,
            );
            let arms = arena_vec![self; none_arm, some_arm];

            self.expr_match(head_span, next_expr, arms, hir::MatchSource::ForLoopDesugar)
        };
        let match_stmt = self.stmt_expr(for_span, match_expr);

        let loop_block = self.block_all(for_span, arena_vec![self; match_stmt], None);

        // `[opt_ident]: loop { ... }`
        let kind = hir::ExprKind::Loop(
            loop_block,
            self.lower_label(opt_label),
            hir::LoopSource::ForLoop,
            self.lower_span(for_span.with_hi(head.span.hi())),
        );
        let loop_expr =
            self.arena.alloc(hir::Expr { hir_id: self.lower_node_id(e.id), kind, span: for_span });

        // `mut iter => { ... }`
        let iter_arm = self.arm(iter_pat, loop_expr);

        // `match ::std::iter::IntoIterator::into_iter(<head>) { ... }`
        let into_iter_expr = {
            self.expr_call_lang_item_fn(
                head_span,
                hir::LangItem::IntoIterIntoIter,
                arena_vec![self; head],
                None,
            )
        };

        let match_expr = self.arena.alloc(self.expr_match(
            for_span,
            into_iter_expr,
            arena_vec![self; iter_arm],
            hir::MatchSource::ForLoopDesugar,
        ));

        // This is effectively `{ let _result = ...; _result }`.
        // The construct was introduced in #21984 and is necessary to make sure that
        // temporaries in the `head` expression are dropped and do not leak to the
        // surrounding scope of the `match` since the `match` is not a terminating scope.
        //
        // Also, add the attributes to the outer returned expr node.
        let expr = self.expr_drop_temps_mut(for_span, match_expr);
        self.lower_attrs(expr.hir_id, &e.attrs);
        expr
    }

    /// Desugar `ExprKind::Try` from: `<expr>?` into:
    /// ```ignore (pseudo-rust)
    /// match Try::branch(<expr>) {
    ///     ControlFlow::Continue(val) => #[allow(unreachable_code)] val,,
    ///     ControlFlow::Break(residual) =>
    ///         #[allow(unreachable_code)]
    ///         // If there is an enclosing `try {...}`:
    ///         break 'catch_target Try::from_residual(residual),
    ///         // Otherwise:
    ///         return Try::from_residual(residual),
    /// }
    /// ```
    fn lower_expr_try(&mut self, span: Span, sub_expr: &Expr) -> hir::ExprKind<'hir> {
        let unstable_span = self.mark_span_with_reason(
            DesugaringKind::QuestionMark,
            span,
            self.allow_try_trait.clone(),
        );
        let try_span = self.tcx.sess.source_map().end_point(span);
        let try_span = self.mark_span_with_reason(
            DesugaringKind::QuestionMark,
            try_span,
            self.allow_try_trait.clone(),
        );

        // `Try::branch(<expr>)`
        let scrutinee = {
            // expand <expr>
            let sub_expr = self.lower_expr_mut(sub_expr);

            self.expr_call_lang_item_fn(
                unstable_span,
                hir::LangItem::TryTraitBranch,
                arena_vec![self; sub_expr],
                None,
            )
        };

        // `#[allow(unreachable_code)]`
        let attr = attr::mk_attr_nested_word(
            &self.tcx.sess.parse_sess.attr_id_generator,
            AttrStyle::Outer,
            sym::allow,
            sym::unreachable_code,
            self.lower_span(span),
        );
        let attrs: AttrVec = thin_vec![attr];

        // `ControlFlow::Continue(val) => #[allow(unreachable_code)] val,`
        let continue_arm = {
            let val_ident = Ident::with_dummy_span(sym::val);
            let (val_pat, val_pat_nid) = self.pat_ident(span, val_ident);
            let val_expr = self.expr_ident(span, val_ident, val_pat_nid);
            self.lower_attrs(val_expr.hir_id, &attrs);
            let continue_pat = self.pat_cf_continue(unstable_span, val_pat);
            self.arm(continue_pat, val_expr)
        };

        // `ControlFlow::Break(residual) =>
        //     #[allow(unreachable_code)]
        //     return Try::from_residual(residual),`
        let break_arm = {
            let residual_ident = Ident::with_dummy_span(sym::residual);
            let (residual_local, residual_local_nid) = self.pat_ident(try_span, residual_ident);
            let residual_expr = self.expr_ident_mut(try_span, residual_ident, residual_local_nid);
            let from_residual_expr = self.wrap_in_try_constructor(
                hir::LangItem::TryTraitFromResidual,
                try_span,
                self.arena.alloc(residual_expr),
                unstable_span,
            );
            let ret_expr = if let Some(catch_node) = self.catch_scope {
                let target_id = Ok(self.lower_node_id(catch_node));
                self.arena.alloc(self.expr(
                    try_span,
                    hir::ExprKind::Break(
                        hir::Destination { label: None, target_id },
                        Some(from_residual_expr),
                    ),
                ))
            } else {
                self.arena.alloc(self.expr(try_span, hir::ExprKind::Ret(Some(from_residual_expr))))
            };
            self.lower_attrs(ret_expr.hir_id, &attrs);

            let break_pat = self.pat_cf_break(try_span, residual_local);
            self.arm(break_pat, ret_expr)
        };

        hir::ExprKind::Match(
            scrutinee,
            arena_vec![self; break_arm, continue_arm],
            hir::MatchSource::TryDesugar,
        )
    }

    /// Desugar `ExprKind::Yeet` from: `do yeet <expr>` into:
    /// ```ignore(illustrative)
    /// // If there is an enclosing `try {...}`:
    /// break 'catch_target FromResidual::from_residual(Yeet(residual));
    /// // Otherwise:
    /// return FromResidual::from_residual(Yeet(residual));
    /// ```
    /// But to simplify this, there's a `from_yeet` lang item function which
    /// handles the combined `FromResidual::from_residual(Yeet(residual))`.
    fn lower_expr_yeet(&mut self, span: Span, sub_expr: Option<&Expr>) -> hir::ExprKind<'hir> {
        // The expression (if present) or `()` otherwise.
        let (yeeted_span, yeeted_expr) = if let Some(sub_expr) = sub_expr {
            (sub_expr.span, self.lower_expr(sub_expr))
        } else {
            (self.mark_span_with_reason(DesugaringKind::YeetExpr, span, None), self.expr_unit(span))
        };

        let unstable_span = self.mark_span_with_reason(
            DesugaringKind::YeetExpr,
            span,
            self.allow_try_trait.clone(),
        );

        let from_yeet_expr = self.wrap_in_try_constructor(
            hir::LangItem::TryTraitFromYeet,
            unstable_span,
            yeeted_expr,
            yeeted_span,
        );

        if let Some(catch_node) = self.catch_scope {
            let target_id = Ok(self.lower_node_id(catch_node));
            hir::ExprKind::Break(hir::Destination { label: None, target_id }, Some(from_yeet_expr))
        } else {
            hir::ExprKind::Ret(Some(from_yeet_expr))
        }
    }

    // =========================================================================
    // Helper methods for building HIR.
    // =========================================================================

    /// Wrap the given `expr` in a terminating scope using `hir::ExprKind::DropTemps`.
    ///
    /// In terms of drop order, it has the same effect as wrapping `expr` in
    /// `{ let _t = $expr; _t }` but should provide better compile-time performance.
    ///
    /// The drop order can be important in e.g. `if expr { .. }`.
    pub(super) fn expr_drop_temps(
        &mut self,
        span: Span,
        expr: &'hir hir::Expr<'hir>,
    ) -> &'hir hir::Expr<'hir> {
        self.arena.alloc(self.expr_drop_temps_mut(span, expr))
    }

    pub(super) fn expr_drop_temps_mut(
        &mut self,
        span: Span,
        expr: &'hir hir::Expr<'hir>,
    ) -> hir::Expr<'hir> {
        self.expr(span, hir::ExprKind::DropTemps(expr))
    }

    pub(super) fn expr_match(
        &mut self,
        span: Span,
        arg: &'hir hir::Expr<'hir>,
        arms: &'hir [hir::Arm<'hir>],
        source: hir::MatchSource,
    ) -> hir::Expr<'hir> {
        self.expr(span, hir::ExprKind::Match(arg, arms, source))
    }

    fn expr_break(&mut self, span: Span) -> hir::Expr<'hir> {
        let expr_break = hir::ExprKind::Break(self.lower_loop_destination(None), None);
        self.expr(span, expr_break)
    }

    fn expr_break_alloc(&mut self, span: Span) -> &'hir hir::Expr<'hir> {
        let expr_break = self.expr_break(span);
        self.arena.alloc(expr_break)
    }

    fn expr_mut_addr_of(&mut self, span: Span, e: &'hir hir::Expr<'hir>) -> hir::Expr<'hir> {
        self.expr(span, hir::ExprKind::AddrOf(hir::BorrowKind::Ref, hir::Mutability::Mut, e))
    }

    fn expr_unit(&mut self, sp: Span) -> &'hir hir::Expr<'hir> {
        self.arena.alloc(self.expr(sp, hir::ExprKind::Tup(&[])))
    }

    pub(super) fn expr_usize(&mut self, sp: Span, value: usize) -> hir::Expr<'hir> {
        self.expr(
            sp,
            hir::ExprKind::Lit(hir::Lit {
                span: sp,
                node: ast::LitKind::Int(
                    value as u128,
                    ast::LitIntType::Unsigned(ast::UintTy::Usize),
                ),
            }),
        )
    }

    pub(super) fn expr_u32(&mut self, sp: Span, value: u32) -> hir::Expr<'hir> {
        self.expr(
            sp,
            hir::ExprKind::Lit(hir::Lit {
                span: sp,
                node: ast::LitKind::Int(value.into(), ast::LitIntType::Unsigned(ast::UintTy::U32)),
            }),
        )
    }

    pub(super) fn expr_char(&mut self, sp: Span, value: char) -> hir::Expr<'hir> {
        self.expr(sp, hir::ExprKind::Lit(hir::Lit { span: sp, node: ast::LitKind::Char(value) }))
    }

    pub(super) fn expr_str(&mut self, sp: Span, value: Symbol) -> hir::Expr<'hir> {
        self.expr(
            sp,
            hir::ExprKind::Lit(hir::Lit {
                span: sp,
                node: ast::LitKind::Str(value, ast::StrStyle::Cooked),
            }),
        )
    }

    pub(super) fn expr_call_mut(
        &mut self,
        span: Span,
        e: &'hir hir::Expr<'hir>,
        args: &'hir [hir::Expr<'hir>],
    ) -> hir::Expr<'hir> {
        self.expr(span, hir::ExprKind::Call(e, args))
    }

    pub(super) fn expr_call(
        &mut self,
        span: Span,
        e: &'hir hir::Expr<'hir>,
        args: &'hir [hir::Expr<'hir>],
    ) -> &'hir hir::Expr<'hir> {
        self.arena.alloc(self.expr_call_mut(span, e, args))
    }

    fn expr_call_lang_item_fn_mut(
        &mut self,
        span: Span,
        lang_item: hir::LangItem,
        args: &'hir [hir::Expr<'hir>],
        hir_id: Option<hir::HirId>,
    ) -> hir::Expr<'hir> {
        let path = self.arena.alloc(self.expr_lang_item_path(span, lang_item, hir_id));
        self.expr_call_mut(span, path, args)
    }

    fn expr_call_lang_item_fn(
        &mut self,
        span: Span,
        lang_item: hir::LangItem,
        args: &'hir [hir::Expr<'hir>],
        hir_id: Option<hir::HirId>,
    ) -> &'hir hir::Expr<'hir> {
        self.arena.alloc(self.expr_call_lang_item_fn_mut(span, lang_item, args, hir_id))
    }

    fn expr_lang_item_path(
        &mut self,
        span: Span,
        lang_item: hir::LangItem,
        hir_id: Option<hir::HirId>,
    ) -> hir::Expr<'hir> {
        self.expr(
            span,
            hir::ExprKind::Path(hir::QPath::LangItem(lang_item, self.lower_span(span), hir_id)),
        )
    }

    /// `<LangItem>::name`
    pub(super) fn expr_lang_item_type_relative(
        &mut self,
        span: Span,
        lang_item: hir::LangItem,
        name: Symbol,
    ) -> hir::Expr<'hir> {
        let path = hir::ExprKind::Path(hir::QPath::TypeRelative(
            self.arena.alloc(self.ty(
                span,
                hir::TyKind::Path(hir::QPath::LangItem(lang_item, self.lower_span(span), None)),
            )),
            self.arena.alloc(hir::PathSegment::new(
                Ident::new(name, span),
                self.next_id(),
                Res::Err,
            )),
        ));
        self.expr(span, path)
    }

    pub(super) fn expr_ident(
        &mut self,
        sp: Span,
        ident: Ident,
        binding: hir::HirId,
    ) -> &'hir hir::Expr<'hir> {
        self.arena.alloc(self.expr_ident_mut(sp, ident, binding))
    }

    pub(super) fn expr_ident_mut(
        &mut self,
        span: Span,
        ident: Ident,
        binding: hir::HirId,
    ) -> hir::Expr<'hir> {
        let hir_id = self.next_id();
        let res = Res::Local(binding);
        let expr_path = hir::ExprKind::Path(hir::QPath::Resolved(
            None,
            self.arena.alloc(hir::Path {
                span: self.lower_span(span),
                res,
                segments: arena_vec![self; hir::PathSegment::new(ident, hir_id, res)],
            }),
        ));

        self.expr(span, expr_path)
    }

    fn expr_unsafe(&mut self, expr: &'hir hir::Expr<'hir>) -> hir::Expr<'hir> {
        let hir_id = self.next_id();
        let span = expr.span;
        self.expr(
            span,
            hir::ExprKind::Block(
                self.arena.alloc(hir::Block {
                    stmts: &[],
                    expr: Some(expr),
                    hir_id,
                    rules: hir::BlockCheckMode::UnsafeBlock(hir::UnsafeSource::CompilerGenerated),
                    span: self.lower_span(span),
                    targeted_by_break: false,
                }),
                None,
            ),
        )
    }

    fn expr_block_empty(&mut self, span: Span) -> &'hir hir::Expr<'hir> {
        let blk = self.block_all(span, &[], None);
        let expr = self.expr_block(blk);
        self.arena.alloc(expr)
    }

    pub(super) fn expr_block(&mut self, b: &'hir hir::Block<'hir>) -> hir::Expr<'hir> {
        self.expr(b.span, hir::ExprKind::Block(b, None))
    }

    pub(super) fn expr_array_ref(
        &mut self,
        span: Span,
        elements: &'hir [hir::Expr<'hir>],
    ) -> hir::Expr<'hir> {
        let addrof = hir::ExprKind::AddrOf(
            hir::BorrowKind::Ref,
            hir::Mutability::Not,
            self.arena.alloc(self.expr(span, hir::ExprKind::Array(elements))),
        );
        self.expr(span, addrof)
    }

    pub(super) fn expr(&mut self, span: Span, kind: hir::ExprKind<'hir>) -> hir::Expr<'hir> {
        let hir_id = self.next_id();
        hir::Expr { hir_id, kind, span: self.lower_span(span) }
    }

    pub(super) fn expr_field(
        &mut self,
        ident: Ident,
        expr: &'hir hir::Expr<'hir>,
        span: Span,
    ) -> hir::ExprField<'hir> {
        hir::ExprField {
            hir_id: self.next_id(),
            ident,
            span: self.lower_span(span),
            expr,
            is_shorthand: false,
        }
    }

    pub(super) fn arm(
        &mut self,
        pat: &'hir hir::Pat<'hir>,
        expr: &'hir hir::Expr<'hir>,
    ) -> hir::Arm<'hir> {
        hir::Arm {
            hir_id: self.next_id(),
            pat,
            guard: None,
            span: self.lower_span(expr.span),
            body: expr,
        }
    }
}<|MERGE_RESOLUTION|>--- conflicted
+++ resolved
@@ -127,7 +127,6 @@
                     let ohs = self.lower_expr(ohs);
                     hir::ExprKind::Unary(op, ohs)
                 }
-<<<<<<< HEAD
                 ExprKind::Lit(token_lit) => {
                     let lit_kind = match LitKind::from_token_lit(*token_lit) {
                         Ok(lit_kind) => lit_kind,
@@ -142,12 +141,8 @@
                     self.lower_span(e.span),
                     LitKind::ByteStr(bytes.clone(), StrStyle::Cooked),
                 )),
+                ExprKind::FStr(f_str) => todo!("todo: {:#?}", f_str),
                 ExprKind::Cast(expr, ty) => {
-=======
-                ExprKind::Lit(ref l) => hir::ExprKind::Lit(respan(l.span, l.kind.clone())),
-                ExprKind::FStr(ref f_str) => todo!("todo: {:#?}", f_str),
-                ExprKind::Cast(ref expr, ref ty) => {
->>>>>>> 200f3b6c
                     let expr = self.lower_expr(expr);
                     let ty =
                         self.lower_ty(ty, &ImplTraitContext::Disallowed(ImplTraitPosition::Cast));
