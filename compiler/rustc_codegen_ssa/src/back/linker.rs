--- conflicted
+++ resolved
@@ -1313,13 +1313,6 @@
 
         // LLD will hide these otherwise-internal symbols since it only exports
         // symbols explicitly passed via the `--export` flags above and hides all
-<<<<<<< HEAD
-        // others. Various bits and pieces of tooling use this, so be sure these
-        // symbols make their way out of the linker as well.
-        self.cmd.arg("--export=__heap_base");
-        self.cmd.arg("--export=__stack_pointer");
-        self.cmd.arg("--export=__data_end");
-=======
         // others. Various bits and pieces of wasm32-unknown-unknown tooling use
         // this, so be sure these symbols make their way out of the linker as well.
         
@@ -1329,7 +1322,6 @@
             self.cmd.arg("--export=__stack_pointer");
             self.cmd.arg("--export=__data_end");
         //}
->>>>>>> 153fb29d
     }
 
     fn subsystem(&mut self, _subsystem: &str) {}
