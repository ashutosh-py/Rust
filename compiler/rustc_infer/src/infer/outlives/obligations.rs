--- conflicted
+++ resolved
@@ -344,16 +344,14 @@
         // the problem is to add `T: 'r`, which isn't true. So, if there are no
         // inference variables, we use a verify constraint instead of adding
         // edges, which winds up enforcing the same condition.
+        let is_opaque = alias_ty.kind(self.tcx) == ty::Opaque;
         if approx_env_bounds.is_empty()
             && trait_bounds.is_empty()
-<<<<<<< HEAD
-            && (alias_ty.needs_infer() || alias_ty.kind(self.tcx) == ty::Opaque)
-=======
             && (alias_ty.has_infer() || is_opaque)
->>>>>>> 43a78029
         {
             debug!("no declared bounds");
-            self.substs_must_outlive(alias_ty.substs, origin, region);
+            let opt_variances = is_opaque.then(|| self.tcx.variances_of(alias_ty.def_id));
+            self.substs_must_outlive(alias_ty.substs, origin, region, opt_variances);
             return;
         }
 
@@ -399,22 +397,31 @@
         self.delegate.push_verify(origin, GenericKind::Alias(alias_ty), region, verify_bound);
     }
 
+    #[instrument(level = "debug", skip(self))]
     fn substs_must_outlive(
         &mut self,
         substs: SubstsRef<'tcx>,
         origin: infer::SubregionOrigin<'tcx>,
         region: ty::Region<'tcx>,
+        opt_variances: Option<&[ty::Variance]>,
     ) {
         let constraint = origin.to_constraint_category();
-        for k in substs {
+        for (index, k) in substs.iter().enumerate() {
             match k.unpack() {
                 GenericArgKind::Lifetime(lt) => {
-                    self.delegate.push_sub_region_constraint(
-                        origin.clone(),
-                        region,
-                        lt,
-                        constraint,
-                    );
+                    let variance = if let Some(variances) = opt_variances {
+                        variances[index]
+                    } else {
+                        ty::Invariant
+                    };
+                    if variance == ty::Invariant {
+                        self.delegate.push_sub_region_constraint(
+                            origin.clone(),
+                            region,
+                            lt,
+                            constraint,
+                        );
+                    }
                 }
                 GenericArgKind::Type(ty) => {
                     self.type_must_outlive(origin.clone(), ty, region, constraint);
