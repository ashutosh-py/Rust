--- conflicted
+++ resolved
@@ -72,11 +72,7 @@
 //! you know what you're getting in to!
 
 use super::{wasm_base, TlsModel};
-<<<<<<< HEAD
-use super::{crt_objects, LinkerFlavor, LldFlavor, Target};
-=======
 use super::{crt_objects, Cc, LinkerFlavor, Target};
->>>>>>> 153fb29d
 
 pub fn target() -> Target {
     let mut options = wasm_base::options();
@@ -116,22 +112,7 @@
     options.main_needs_argc_argv = false;
 
     // WASIX enables more WASM features
-    // TODO: Adding "+atomics" here seems to enable more of the multithreading however it does not yet
-    //       work properly so more work is needed to finish this, otherwise this is very close to
-    //       full networking support.
-<<<<<<< HEAD
-    
-    // We need shared memory for multithreading
-    let lld_args = options.pre_link_args.get_mut(&LinkerFlavor::Lld(LldFlavor::Wasm)).unwrap();
-    lld_args.push("--shared-memory".into());
-    lld_args.push("--no-check-features".into());
-
-    // WASIX enables more WASM features
     options.features = "+bulk-memory,+atomics,+mutable-globals,+sign-ext,+nontrapping-fptoint".into();
-    //options.features = "+bulk-memory,+mutable-globals,+sign-ext,+nontrapping-fptoint".into();
-=======
-    options.features = "+bulk-memory,+atomics,+mutable-globals,+sign-ext,+nontrapping-fptoint".into();
->>>>>>> 153fb29d
     
     Target {
         llvm_target: "wasm32-wasi".into(),
