--- conflicted
+++ resolved
@@ -16,20 +16,12 @@
 use rustc_ast::util::case::Case;
 use rustc_ast::util::classify;
 use rustc_ast::util::parser::{prec_let_scrutinee_needs_par, AssocOp, Fixity};
-<<<<<<< HEAD
 use rustc_ast::visit::Visitor;
 use rustc_ast::{self as ast, AttrStyle, AttrVec, CaptureBy, ExprField, UnOp, DUMMY_NODE_ID};
 use rustc_ast::{AnonConst, BinOp, BinOpKind, FnDecl, FnRetTy, MacCall, Param, Ty, TyKind};
-=======
-use rustc_ast::{self as ast, AttrStyle, AttrVec, CaptureBy, Field, Lit, UnOp, DUMMY_NODE_ID};
-use rustc_ast::{
-    AnonConst, BinOp, BinOpKind, FStr, FStrSegment, FnDecl, FnRetTy, MacCall, Param, Ty, TyKind,
-};
->>>>>>> 200f3b6c
 use rustc_ast::{Arm, Async, BlockCheckMode, Expr, ExprKind, Label, Movability, RangeLimits};
 use rustc_ast::{ClosureBinder, MetaItemLit, StmtKind};
 use rustc_ast_pretty::pprust;
-<<<<<<< HEAD
 use rustc_errors::{
     AddToDiagnostic, Applicability, Diagnostic, DiagnosticBuilder, ErrorGuaranteed, IntoDiagnostic,
     PResult, StashKey,
@@ -37,11 +29,7 @@
 use rustc_session::errors::{report_lit_error, ExprParenthesesNeeded};
 use rustc_session::lint::builtin::BREAK_WITH_LABEL_AND_LOOP;
 use rustc_session::lint::BuiltinLintDiagnostics;
-=======
-use rustc_errors::{Applicability, DiagnosticBuilder, PResult};
 use rustc_lexer::unescape;
-use rustc_span::edition::LATEST_STABLE_EDITION;
->>>>>>> 200f3b6c
 use rustc_span::source_map::{self, Span, Spanned};
 use rustc_span::symbol::kw::PathRoot;
 use rustc_span::symbol::{kw, sym, Ident, Symbol};
@@ -1559,8 +1547,7 @@
                 // TODO: Check if attrs should be passed through
                 let expr = self.mk_expr(
                     lo.to(self.prev_token.span),
-                    ExprKind::FStr(FStr { segments }),
-                    attrs,
+                    ExprKind::FStr(FStr { segments })
                 );
                 // TODO: Need this?: self.maybe_recover_from_bad_qpath(expr, true)
                 return Ok(Some(expr));
