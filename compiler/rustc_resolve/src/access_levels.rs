<<<<<<< HEAD
use crate::imports::ImportKind;
use crate::NameBinding;
=======
>>>>>>> b1ab3b73
use crate::NameBindingKind;
use crate::Resolver;
use rustc_ast::ast;
use rustc_ast::visit;
use rustc_ast::visit::Visitor;
use rustc_ast::Crate;
use rustc_ast::EnumDef;
use rustc_hir::def_id::LocalDefId;
use rustc_hir::def_id::CRATE_DEF_ID;
use rustc_middle::middle::privacy::AccessLevel;
use rustc_middle::ty::{DefIdTree, Visibility};

pub struct AccessLevelsVisitor<'r, 'a> {
    r: &'r mut Resolver<'a>,
    changed: bool,
}

impl<'r, 'a> AccessLevelsVisitor<'r, 'a> {
    /// Fills the `Resolver::access_levels` table with public & exported items
    /// For now, this doesn't resolve macros (FIXME) and cannot resolve Impl, as we
    /// need access to a TyCtxt for that.
    pub fn compute_access_levels<'c>(r: &'r mut Resolver<'a>, krate: &'c Crate) {
        let mut visitor = AccessLevelsVisitor { r, changed: false };

        visitor.update(CRATE_DEF_ID, Visibility::Public, CRATE_DEF_ID, AccessLevel::Public);
        visitor.set_bindings_access_level(CRATE_DEF_ID);

        while visitor.changed {
            visitor.reset();
            visit::walk_crate(&mut visitor, krate);
        }

        info!("resolve::access_levels: {:#?}", r.access_levels);
    }

    fn reset(&mut self) {
        self.changed = false;
    }

    /// Update the access level of the bindings in the given module accordingly. The module access
    /// level has to be Exported or Public.
    /// This will also follow `use` chains (see PrivacyVisitor::set_import_binding_access_level).
    fn set_bindings_access_level(&mut self, module_id: LocalDefId) {
        assert!(self.r.module_map.contains_key(&&module_id.to_def_id()));
<<<<<<< HEAD
        let module_level = self.r.access_levels.get_access_level(module_id);
        if !module_level.is_some() {
            return;
        }
        // Set the given binding access level to `AccessLevel::Public` and
        // sets the rest of the `use` chain to `AccessLevel::Exported` until
        // we hit the actual exported item.
        let set_import_binding_access_level =
            |this: &mut Self, mut binding: &NameBinding<'a>, mut access_level| {
                while let NameBindingKind::Import { binding: nested_binding, import, .. } =
                    binding.kind
                {
                    this.set_access_level(import.id, access_level);
                    if let ImportKind::Single { additional_ids, .. } = import.kind {
                        this.set_access_level(additional_ids.0, access_level);
                        this.set_access_level(additional_ids.1, access_level);
                    }

                    access_level = Some(AccessLevel::Exported);
                    binding = nested_binding;
                }
            };

        let module = self.r.get_module(module_id.to_def_id()).unwrap();
        let resolutions = self.r.resolutions(module);

        for (.., name_resolution) in resolutions.borrow().iter() {
            if let Some(binding) = name_resolution.borrow().binding() && binding.vis.is_public() && !binding.is_ambiguity() {
                let access_level = match binding.is_import() {
                    true => {
                        set_import_binding_access_level(self, binding, module_level);
                        Some(AccessLevel::Exported)
                    },
                    false => module_level,
                };
=======
        let module = self.r.get_module(module_id.to_def_id()).unwrap();
        let resolutions = self.r.resolutions(module);

        for (key, name_resolution) in resolutions.borrow().iter() {
            if let Some(mut binding) = name_resolution.borrow().binding() && !binding.is_ambiguity() {
                // Set the given binding access level to `AccessLevel::Public` and
                // sets the rest of the `use` chain to `AccessLevel::Exported` until
                // we hit the actual exported item.

                // FIXME: tag and is_public() condition must be deleted,
                // but assertion fail occurs in import_id_for_ns
                let tag = if binding.is_import() { AccessLevel::Exported } else { AccessLevel::Public };
                if binding.vis.is_public() {
                    let mut prev_parent_id = module_id;
                    let mut level = AccessLevel::Public;
                    while let NameBindingKind::Import { binding: nested_binding, import, .. } =
                        binding.kind
                    {
                        let id = self.r.local_def_id(self.r.import_id_for_ns(import, key.ns));
                        self.update(
                            id,
                            binding.vis.expect_local(),
                            prev_parent_id,
                            level,
                        );

                        level = AccessLevel::Exported;
                        prev_parent_id = id;
                        binding = nested_binding;
                    }
                }

>>>>>>> b1ab3b73
                if let Some(def_id) = binding.res().opt_def_id().and_then(|id| id.as_local()) {
                    self.update(def_id, binding.vis.expect_local(), module_id, tag);
                }
            }
        }
    }

    fn update(
        &mut self,
        def_id: LocalDefId,
        nominal_vis: Visibility,
        parent_id: LocalDefId,
        tag: AccessLevel,
    ) {
        let mut access_levels = std::mem::take(&mut self.r.access_levels);
        let module_id =
            self.r.get_nearest_non_block_module(def_id.to_def_id()).def_id().expect_local();
        let res = access_levels.update(
            def_id,
            nominal_vis,
            || Visibility::Restricted(module_id),
            parent_id,
            tag,
            &*self.r,
        );
        if let Ok(changed) = res {
            self.changed |= changed;
        } else {
            self.r.session.delay_span_bug(
                self.r.opt_span(def_id.to_def_id()).unwrap(),
                "Can't update effective visibility",
            );
        }
        self.r.access_levels = access_levels;
    }
}

impl<'r, 'ast> Visitor<'ast> for AccessLevelsVisitor<'ast, 'r> {
    fn visit_item(&mut self, item: &'ast ast::Item) {
        let def_id = self.r.local_def_id(item.id);
        // Set access level of nested items.
        // If it's a mod, also make the visitor walk all of its items
        match item.kind {
            // Resolved in rustc_privacy when types are available
            ast::ItemKind::Impl(..) => return,

            // Should be unreachable at this stage
            ast::ItemKind::MacCall(..) => panic!(
                "ast::ItemKind::MacCall encountered, this should not anymore appear at this stage"
            ),

            // Foreign modules inherit level from parents.
            ast::ItemKind::ForeignMod(..) => {
                let parent_id = self.r.local_parent(def_id);
                self.update(def_id, Visibility::Public, parent_id, AccessLevel::Public);
            }

            // Only exported `macro_rules!` items are public, but they always are
            ast::ItemKind::MacroDef(ref macro_def) if macro_def.macro_rules => {
                let parent_id = self.r.local_parent(def_id);
                let vis = self.r.visibilities[&def_id];
                self.update(def_id, vis, parent_id, AccessLevel::Public);
            }

            ast::ItemKind::Mod(..) => {
                self.set_bindings_access_level(def_id);
                visit::walk_item(self, item);
            }

            ast::ItemKind::Enum(EnumDef { ref variants }, _) => {
                self.set_bindings_access_level(def_id);
                for variant in variants {
                    let variant_def_id = self.r.local_def_id(variant.id);
                    for field in variant.data.fields() {
                        let field_def_id = self.r.local_def_id(field.id);
                        let vis = self.r.visibilities[&field_def_id];
                        self.update(field_def_id, vis, variant_def_id, AccessLevel::Public);
                    }
                }
            }

            ast::ItemKind::Struct(ref def, _) | ast::ItemKind::Union(ref def, _) => {
                for field in def.fields() {
                    let field_def_id = self.r.local_def_id(field.id);
                    let vis = self.r.visibilities[&field_def_id];
                    self.update(field_def_id, vis, def_id, AccessLevel::Public);
                }
            }

            ast::ItemKind::Trait(..) => {
                self.set_bindings_access_level(def_id);
            }

            ast::ItemKind::ExternCrate(..)
            | ast::ItemKind::Use(..)
            | ast::ItemKind::Static(..)
            | ast::ItemKind::Const(..)
            | ast::ItemKind::GlobalAsm(..)
            | ast::ItemKind::TyAlias(..)
            | ast::ItemKind::TraitAlias(..)
            | ast::ItemKind::MacroDef(..)
            | ast::ItemKind::Fn(..) => return,
        }
    }
}<|MERGE_RESOLUTION|>--- conflicted
+++ resolved
@@ -1,8 +1,3 @@
-<<<<<<< HEAD
-use crate::imports::ImportKind;
-use crate::NameBinding;
-=======
->>>>>>> b1ab3b73
 use crate::NameBindingKind;
 use crate::Resolver;
 use rustc_ast::ast;
@@ -47,43 +42,6 @@
     /// This will also follow `use` chains (see PrivacyVisitor::set_import_binding_access_level).
     fn set_bindings_access_level(&mut self, module_id: LocalDefId) {
         assert!(self.r.module_map.contains_key(&&module_id.to_def_id()));
-<<<<<<< HEAD
-        let module_level = self.r.access_levels.get_access_level(module_id);
-        if !module_level.is_some() {
-            return;
-        }
-        // Set the given binding access level to `AccessLevel::Public` and
-        // sets the rest of the `use` chain to `AccessLevel::Exported` until
-        // we hit the actual exported item.
-        let set_import_binding_access_level =
-            |this: &mut Self, mut binding: &NameBinding<'a>, mut access_level| {
-                while let NameBindingKind::Import { binding: nested_binding, import, .. } =
-                    binding.kind
-                {
-                    this.set_access_level(import.id, access_level);
-                    if let ImportKind::Single { additional_ids, .. } = import.kind {
-                        this.set_access_level(additional_ids.0, access_level);
-                        this.set_access_level(additional_ids.1, access_level);
-                    }
-
-                    access_level = Some(AccessLevel::Exported);
-                    binding = nested_binding;
-                }
-            };
-
-        let module = self.r.get_module(module_id.to_def_id()).unwrap();
-        let resolutions = self.r.resolutions(module);
-
-        for (.., name_resolution) in resolutions.borrow().iter() {
-            if let Some(binding) = name_resolution.borrow().binding() && binding.vis.is_public() && !binding.is_ambiguity() {
-                let access_level = match binding.is_import() {
-                    true => {
-                        set_import_binding_access_level(self, binding, module_level);
-                        Some(AccessLevel::Exported)
-                    },
-                    false => module_level,
-                };
-=======
         let module = self.r.get_module(module_id.to_def_id()).unwrap();
         let resolutions = self.r.resolutions(module);
 
@@ -116,7 +74,6 @@
                     }
                 }
 
->>>>>>> b1ab3b73
                 if let Some(def_id) = binding.res().opt_def_id().and_then(|id| id.as_local()) {
                     self.update(def_id, binding.vis.expect_local(), module_id, tag);
                 }
