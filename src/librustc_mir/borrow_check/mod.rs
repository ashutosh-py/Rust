// Copyright 2017 The Rust Project Developers. See the COPYRIGHT
// file at the top-level directory of this distribution and at
// http://rust-lang.org/COPYRIGHT.
//
// Licensed under the Apache License, Version 2.0 <LICENSE-APACHE or
// http://www.apache.org/licenses/LICENSE-2.0> or the MIT license
// <LICENSE-MIT or http://opensource.org/licenses/MIT>, at your
// option. This file may not be copied, modified, or distributed
// except according to those terms.

//! This query borrow-checks the MIR to (further) ensure it is not broken.

use borrow_check::nll::region_infer::RegionInferenceContext;
use rustc::hir;
use rustc::hir::Node;
use rustc::hir::def_id::DefId;
use rustc::hir::map::definitions::DefPathData;
use rustc::infer::InferCtxt;
use rustc::lint::builtin::UNUSED_MUT;
use rustc::middle::borrowck::SignalledError;
use rustc::mir::{AggregateKind, BasicBlock, BorrowCheckResult, BorrowKind};
use rustc::mir::{ClearCrossCrate, Local, Location, Mir, Mutability, Operand, Place};
use rustc::mir::{Field, Projection, ProjectionElem, Rvalue, Statement, StatementKind};
use rustc::mir::{Terminator, TerminatorKind};
use rustc::ty::query::Providers;
use rustc::ty::{self, TyCtxt};

use rustc_errors::{Applicability, Diagnostic, DiagnosticBuilder, Level};
use rustc_data_structures::bit_set::BitSet;
use rustc_data_structures::fx::FxHashSet;
use rustc_data_structures::graph::dominators::Dominators;
use smallvec::SmallVec;

use std::rc::Rc;
use std::collections::BTreeMap;

use syntax_pos::Span;

use dataflow::indexes::BorrowIndex;
use dataflow::move_paths::{HasMoveData, LookupResult, MoveData, MoveError, MovePathIndex};
use dataflow::move_paths::indexes::MoveOutIndex;
use dataflow::Borrows;
use dataflow::DataflowResultsConsumer;
use dataflow::FlowAtLocation;
use dataflow::MoveDataParamEnv;
use dataflow::{do_dataflow, DebugFormatted};
use dataflow::EverInitializedPlaces;
use dataflow::{MaybeInitializedPlaces, MaybeUninitializedPlaces};
use util::borrowck_errors::{BorrowckErrors, Origin};

use self::borrow_set::{BorrowData, BorrowSet};
use self::flows::Flows;
use self::location::LocationTable;
use self::prefixes::PrefixSet;
use self::MutateMode::{JustWrite, WriteAndRead};
use self::mutability_errors::AccessKind;

use self::path_utils::*;

crate mod borrow_set;
mod error_reporting;
mod flows;
mod location;
mod move_errors;
mod mutability_errors;
mod path_utils;
crate mod place_ext;
mod places_conflict;
mod prefixes;
mod used_muts;

pub(crate) mod nll;

pub fn provide(providers: &mut Providers) {
    *providers = Providers {
        mir_borrowck,
        ..*providers
    };
}

fn mir_borrowck<'a, 'tcx>(tcx: TyCtxt<'a, 'tcx, 'tcx>, def_id: DefId) -> BorrowCheckResult<'tcx> {
    let input_mir = tcx.mir_validated(def_id);
    debug!("run query mir_borrowck: {}", tcx.item_path_str(def_id));

    let mut return_early;

    // Return early if we are not supposed to use MIR borrow checker for this function.
    return_early = !tcx.has_attr(def_id, "rustc_mir") && !tcx.use_mir_borrowck();

    if tcx.is_struct_constructor(def_id) {
        // We are not borrow checking the automatically generated struct constructors
        // because we want to accept structs such as this (taken from the `linked-hash-map`
        // crate):
        // ```rust
        // struct Qey<Q: ?Sized>(Q);
        // ```
        // MIR of this struct constructor looks something like this:
        // ```rust
        // fn Qey(_1: Q) -> Qey<Q>{
        //     let mut _0: Qey<Q>;                  // return place
        //
        //     bb0: {
        //         (_0.0: Q) = move _1;             // bb0[0]: scope 0 at src/main.rs:1:1: 1:26
        //         return;                          // bb0[1]: scope 0 at src/main.rs:1:1: 1:26
        //     }
        // }
        // ```
        // The problem here is that `(_0.0: Q) = move _1;` is valid only if `Q` is
        // of statically known size, which is not known to be true because of the
        // `Q: ?Sized` constraint. However, it is true because the constructor can be
        // called only when `Q` is of statically known size.
        return_early = true;
    }

    if return_early {
        return BorrowCheckResult {
            closure_requirements: None,
            used_mut_upvars: SmallVec::new(),
        };
    }

    let opt_closure_req = tcx.infer_ctxt().enter(|infcx| {
        let input_mir: &Mir = &input_mir.borrow();
        do_mir_borrowck(&infcx, input_mir, def_id)
    });
    debug!("mir_borrowck done");

    opt_closure_req
}

fn do_mir_borrowck<'a, 'gcx, 'tcx>(
    infcx: &InferCtxt<'a, 'gcx, 'tcx>,
    input_mir: &Mir<'gcx>,
    def_id: DefId,
) -> BorrowCheckResult<'gcx> {
    debug!("do_mir_borrowck(def_id = {:?})", def_id);

    let tcx = infcx.tcx;
    let attributes = tcx.get_attrs(def_id);
    let param_env = tcx.param_env(def_id);
    let id = tcx
        .hir
        .as_local_node_id(def_id)
        .expect("do_mir_borrowck: non-local DefId");

    // Replace all regions with fresh inference variables. This
    // requires first making our own copy of the MIR. This copy will
    // be modified (in place) to contain non-lexical lifetimes. It
    // will have a lifetime tied to the inference context.
    let mut mir: Mir<'tcx> = input_mir.clone();
    let free_regions = nll::replace_regions_in_mir(infcx, def_id, param_env, &mut mir);
    let mir = &mir; // no further changes
    let location_table = &LocationTable::new(mir);

    let mut errors_buffer = Vec::new();
    let (move_data, move_errors): (MoveData<'tcx>, Option<Vec<(Place<'tcx>, MoveError<'tcx>)>>) =
        match MoveData::gather_moves(mir, tcx) {
            Ok(move_data) => (move_data, None),
            Err((move_data, move_errors)) => (move_data, Some(move_errors)),
        };

    let mdpe = MoveDataParamEnv {
        move_data: move_data,
        param_env: param_env,
    };
    let body_id = match tcx.def_key(def_id).disambiguated_data.data {
        DefPathData::StructCtor | DefPathData::EnumVariant(_) => None,
        _ => Some(tcx.hir.body_owned_by(id)),
    };

    let dead_unwinds = BitSet::new_empty(mir.basic_blocks().len());
    let mut flow_inits = FlowAtLocation::new(do_dataflow(
        tcx,
        mir,
        id,
        &attributes,
        &dead_unwinds,
        MaybeInitializedPlaces::new(tcx, mir, &mdpe),
        |bd, i| DebugFormatted::new(&bd.move_data().move_paths[i]),
    ));

    let locals_are_invalidated_at_exit = match tcx.hir.body_owner_kind(id) {
            hir::BodyOwnerKind::Const | hir::BodyOwnerKind::Static(_) => false,
            hir::BodyOwnerKind::Fn => true,
    };
    let borrow_set = Rc::new(BorrowSet::build(
            tcx, mir, locals_are_invalidated_at_exit, &mdpe.move_data));

    // If we are in non-lexical mode, compute the non-lexical lifetimes.
    let (regioncx, polonius_output, opt_closure_req) = nll::compute_regions(
        infcx,
        def_id,
        free_regions,
        mir,
        location_table,
        param_env,
        &mut flow_inits,
        &mdpe.move_data,
        &borrow_set,
        &mut errors_buffer,
    );

    // The various `flow_*` structures can be large. We drop `flow_inits` here
    // so it doesn't overlap with the others below. This reduces peak memory
    // usage significantly on some benchmarks.
    drop(flow_inits);

    let regioncx = Rc::new(regioncx);

    let flow_borrows = FlowAtLocation::new(do_dataflow(
        tcx,
        mir,
        id,
        &attributes,
        &dead_unwinds,
        Borrows::new(tcx, mir, regioncx.clone(), def_id, body_id, &borrow_set),
        |rs, i| DebugFormatted::new(&rs.location(i)),
    ));
    let flow_uninits = FlowAtLocation::new(do_dataflow(
        tcx,
        mir,
        id,
        &attributes,
        &dead_unwinds,
        MaybeUninitializedPlaces::new(tcx, mir, &mdpe),
        |bd, i| DebugFormatted::new(&bd.move_data().move_paths[i]),
    ));
    let flow_ever_inits = FlowAtLocation::new(do_dataflow(
        tcx,
        mir,
        id,
        &attributes,
        &dead_unwinds,
        EverInitializedPlaces::new(tcx, mir, &mdpe),
        |bd, i| DebugFormatted::new(&bd.move_data().inits[i]),
    ));

    let movable_generator = match tcx.hir.get(id) {
        Node::Expr(&hir::Expr {
            node: hir::ExprKind::Closure(.., Some(hir::GeneratorMovability::Static)),
            ..
        }) => false,
        _ => true,
    };

    let dominators = mir.dominators();

    let mut mbcx = MirBorrowckCtxt {
        infcx,
        mir,
        mir_def_id: def_id,
        move_data: &mdpe.move_data,
        location_table,
        movable_generator,
        locals_are_invalidated_at_exit,
        access_place_error_reported: FxHashSet(),
        reservation_error_reported: FxHashSet(),
        move_error_reported: BTreeMap::new(),
        uninitialized_error_reported: FxHashSet(),
        errors_buffer,
        nonlexical_regioncx: regioncx,
        used_mut: FxHashSet(),
        used_mut_upvars: SmallVec::new(),
        borrow_set,
        dominators,
    };

    let mut state = Flows::new(
        flow_borrows,
        flow_uninits,
        flow_ever_inits,
        polonius_output,
    );

    if let Some(errors) = move_errors {
        mbcx.report_move_errors(errors);
    }
    mbcx.analyze_results(&mut state); // entry point for DataflowResultsConsumer

    // For each non-user used mutable variable, check if it's been assigned from
    // a user-declared local. If so, then put that local into the used_mut set.
    // Note that this set is expected to be small - only upvars from closures
    // would have a chance of erroneously adding non-user-defined mutable vars
    // to the set.
    let temporary_used_locals: FxHashSet<Local> = mbcx
        .used_mut
        .iter()
        .filter(|&local| !mbcx.mir.local_decls[*local].is_user_variable.is_some())
        .cloned()
        .collect();
    mbcx.gather_used_muts(temporary_used_locals);

    debug!("mbcx.used_mut: {:?}", mbcx.used_mut);

    let used_mut = mbcx.used_mut;

    for local in mbcx
        .mir
        .mut_vars_and_args_iter()
        .filter(|local| !used_mut.contains(local))
    {
        if let ClearCrossCrate::Set(ref vsi) = mbcx.mir.source_scope_local_data {
            let local_decl = &mbcx.mir.local_decls[local];

            // Skip implicit `self` argument for closures
            if local.index() == 1 && tcx.is_closure(mbcx.mir_def_id) {
                continue;
            }

            // Skip over locals that begin with an underscore or have no name
            match local_decl.name {
                Some(name) => if name.as_str().starts_with("_") {
                    continue;
                },
                None => continue,
            }

            let span = local_decl.source_info.span;
            let mut_span = tcx.sess.source_map().span_until_non_whitespace(span);

            let mut err = tcx.struct_span_lint_node(
                UNUSED_MUT,
                vsi[local_decl.source_info.scope].lint_root,
                span,
                "variable does not need to be mutable",
            );
            err.span_suggestion_short_with_applicability(
                mut_span,
                "remove this `mut`",
                String::new(),
                Applicability::MachineApplicable);

            err.buffer(&mut mbcx.errors_buffer);
        }
    }

    // Buffer any move errors that we collected and de-duplicated.
    for (_, (_, diag)) in mbcx.move_error_reported {
        diag.buffer(&mut mbcx.errors_buffer);
    }

    if mbcx.errors_buffer.len() > 0 {
        mbcx.errors_buffer.sort_by_key(|diag| diag.span.primary_span());

        if tcx.migrate_borrowck() {
            match tcx.borrowck(def_id).signalled_any_error {
                SignalledError::NoErrorsSeen => {
                    // if AST-borrowck signalled no errors, then
                    // downgrade all the buffered MIR-borrowck errors
                    // to warnings.
                    for err in &mut mbcx.errors_buffer {
                        if err.is_error() {
                            err.level = Level::Warning;
                            err.warn("This error has been downgraded to a warning \
                                      for backwards compatibility with previous releases.\n\
                                      It represents potential unsoundness in your code.\n\
                                      This warning will become a hard error in the future.");
                        }
                    }
                }
                SignalledError::SawSomeError => {
                    // if AST-borrowck signalled a (cancelled) error,
                    // then we will just emit the buffered
                    // MIR-borrowck errors as normal.
                }
            }
        }

        for diag in mbcx.errors_buffer.drain(..) {
            DiagnosticBuilder::new_diagnostic(mbcx.infcx.tcx.sess.diagnostic(), diag).emit();
        }
    }

    let result = BorrowCheckResult {
        closure_requirements: opt_closure_req,
        used_mut_upvars: mbcx.used_mut_upvars,
    };

    debug!("do_mir_borrowck: result = {:#?}", result);

    result
}

pub struct MirBorrowckCtxt<'cx, 'gcx: 'tcx, 'tcx: 'cx> {
    infcx: &'cx InferCtxt<'cx, 'gcx, 'tcx>,
    mir: &'cx Mir<'tcx>,
    mir_def_id: DefId,
    move_data: &'cx MoveData<'tcx>,

    /// Map from MIR `Location` to `LocationIndex`; created
    /// when MIR borrowck begins.
    location_table: &'cx LocationTable,

    movable_generator: bool,
    /// This keeps track of whether local variables are free-ed when the function
    /// exits even without a `StorageDead`, which appears to be the case for
    /// constants.
    ///
    /// I'm not sure this is the right approach - @eddyb could you try and
    /// figure this out?
    locals_are_invalidated_at_exit: bool,
    /// This field keeps track of when borrow errors are reported in the access_place function
    /// so that there is no duplicate reporting. This field cannot also be used for the conflicting
    /// borrow errors that is handled by the `reservation_error_reported` field as the inclusion
    /// of the `Span` type (while required to mute some errors) stops the muting of the reservation
    /// errors.
    access_place_error_reported: FxHashSet<(Place<'tcx>, Span)>,
    /// This field keeps track of when borrow conflict errors are reported
    /// for reservations, so that we don't report seemingly duplicate
    /// errors for corresponding activations
    ///
    /// FIXME: Ideally this would be a set of BorrowIndex, not Places,
    /// but it is currently inconvenient to track down the BorrowIndex
    /// at the time we detect and report a reservation error.
    reservation_error_reported: FxHashSet<Place<'tcx>>,
    /// This field keeps track of move errors that are to be reported for given move indicies.
    ///
    /// There are situations where many errors can be reported for a single move out (see #53807)
    /// and we want only the best of those errors.
    ///
    /// The `report_use_of_moved_or_uninitialized` function checks this map and replaces the
    /// diagnostic (if there is one) if the `Place` of the error being reported is a prefix of the
    /// `Place` of the previous most diagnostic. This happens instead of buffering the error. Once
    /// all move errors have been reported, any diagnostics in this map are added to the buffer
    /// to be emitted.
    ///
    /// `BTreeMap` is used to preserve the order of insertions when iterating. This is necessary
    /// when errors in the map are being re-added to the error buffer so that errors with the
    /// same primary span come out in a consistent order.
    move_error_reported: BTreeMap<Vec<MoveOutIndex>, (Place<'tcx>, DiagnosticBuilder<'cx>)>,
    /// This field keeps track of errors reported in the checking of uninitialized variables,
    /// so that we don't report seemingly duplicate errors.
    uninitialized_error_reported: FxHashSet<Place<'tcx>>,
    /// Errors to be reported buffer
    errors_buffer: Vec<Diagnostic>,
    /// This field keeps track of all the local variables that are declared mut and are mutated.
    /// Used for the warning issued by an unused mutable local variable.
    used_mut: FxHashSet<Local>,
    /// If the function we're checking is a closure, then we'll need to report back the list of
    /// mutable upvars that have been used. This field keeps track of them.
    used_mut_upvars: SmallVec<[Field; 8]>,
    /// Non-lexical region inference context, if NLL is enabled.  This
    /// contains the results from region inference and lets us e.g.
    /// find out which CFG points are contained in each borrow region.
    nonlexical_regioncx: Rc<RegionInferenceContext<'tcx>>,

    /// The set of borrows extracted from the MIR
    borrow_set: Rc<BorrowSet<'tcx>>,

    /// Dominators for MIR
    dominators: Dominators<BasicBlock>,
}

// Check that:
// 1. assignments are always made to mutable locations (FIXME: does that still really go here?)
// 2. loans made in overlapping scopes do not conflict
// 3. assignments do not affect things loaned out as immutable
// 4. moves do not affect things loaned out in any way
impl<'cx, 'gcx, 'tcx> DataflowResultsConsumer<'cx, 'tcx> for MirBorrowckCtxt<'cx, 'gcx, 'tcx> {
    type FlowState = Flows<'cx, 'gcx, 'tcx>;

    fn mir(&self) -> &'cx Mir<'tcx> {
        self.mir
    }

    fn visit_block_entry(&mut self, bb: BasicBlock, flow_state: &Self::FlowState) {
        debug!("MirBorrowckCtxt::process_block({:?}): {}", bb, flow_state);
    }

    fn visit_statement_entry(
        &mut self,
        location: Location,
        stmt: &Statement<'tcx>,
        flow_state: &Self::FlowState,
    ) {
        debug!(
            "MirBorrowckCtxt::process_statement({:?}, {:?}): {}",
            location, stmt, flow_state
        );
        let span = stmt.source_info.span;

        self.check_activations(location, span, flow_state);

        match stmt.kind {
            StatementKind::Assign(ref lhs, ref rhs) => {
                self.consume_rvalue(
                    ContextKind::AssignRhs.new(location),
                    (rhs, span),
                    location,
                    flow_state,
                );

                self.mutate_place(
                    ContextKind::AssignLhs.new(location),
                    (lhs, span),
                    Shallow(None),
                    JustWrite,
                    flow_state,
                );
            }
            StatementKind::FakeRead(_, ref place) => {
                // Read for match doesn't access any memory and is used to
                // assert that a place is safe and live. So we don't have to
                // do any checks here.
                //
                // FIXME: Remove check that the place is initialized. This is
                // needed for now because matches don't have never patterns yet.
                // So this is the only place we prevent
                //      let x: !;
                //      match x {};
                // from compiling.
                self.check_if_path_or_subpath_is_moved(
                    ContextKind::FakeRead.new(location),
                    InitializationRequiringAction::Use,
                    (place, span),
                    flow_state,
                );
            }
            StatementKind::SetDiscriminant {
                ref place,
                variant_index: _,
            } => {
                self.mutate_place(
                    ContextKind::SetDiscrim.new(location),
                    (place, span),
                    Shallow(Some(ArtificialField::Discriminant)),
                    JustWrite,
                    flow_state,
                );
            }
            StatementKind::InlineAsm {
                ref asm,
                ref outputs,
                ref inputs,
            } => {
                let context = ContextKind::InlineAsm.new(location);
                for (o, output) in asm.outputs.iter().zip(outputs) {
                    if o.is_indirect {
                        // FIXME(eddyb) indirect inline asm outputs should
                        // be encoeded through MIR place derefs instead.
                        self.access_place(
                            context,
                            (output, span),
                            (Deep, Read(ReadKind::Copy)),
                            LocalMutationIsAllowed::No,
                            flow_state,
                        );
                        self.check_if_path_or_subpath_is_moved(
                            context,
                            InitializationRequiringAction::Use,
                            (output, span),
                            flow_state,
                        );
                    } else {
                        self.mutate_place(
                            context,
                            (output, span),
                            if o.is_rw { Deep } else { Shallow(None) },
                            if o.is_rw { WriteAndRead } else { JustWrite },
                            flow_state,
                        );
                    }
                }
                for input in inputs {
                    self.consume_operand(context, (input, span), flow_state);
                }
            }
            StatementKind::EndRegion(ref _rgn) => {
                // ignored when consuming results (update to
                // flow_state already handled).
            }
            StatementKind::Nop
            | StatementKind::AscribeUserType(..)
            | StatementKind::Validate(..)
            | StatementKind::StorageLive(..) => {
                // `Nop`, `AscribeUserType`, `Validate`, and `StorageLive` are irrelevant
                // to borrow check.
            }
            StatementKind::StorageDead(local) => {
                self.access_place(
                    ContextKind::StorageDead.new(location),
                    (&Place::Local(local), span),
                    (Shallow(None), Write(WriteKind::StorageDeadOrDrop)),
                    LocalMutationIsAllowed::Yes,
                    flow_state,
                );
            }
        }
    }

    fn visit_terminator_entry(
        &mut self,
        location: Location,
        term: &Terminator<'tcx>,
        flow_state: &Self::FlowState,
    ) {
        let loc = location;
        debug!(
            "MirBorrowckCtxt::process_terminator({:?}, {:?}): {}",
            location, term, flow_state
        );
        let span = term.source_info.span;

        self.check_activations(location, span, flow_state);

        match term.kind {
            TerminatorKind::SwitchInt {
                ref discr,
                switch_ty: _,
                values: _,
                targets: _,
            } => {
                self.consume_operand(ContextKind::SwitchInt.new(loc), (discr, span), flow_state);
            }
            TerminatorKind::Drop {
                location: ref drop_place,
                target: _,
                unwind: _,
            } => {
                let gcx = self.infcx.tcx.global_tcx();

                // Compute the type with accurate region information.
                let drop_place_ty = drop_place.ty(self.mir, self.infcx.tcx);

                // Erase the regions.
                let drop_place_ty = self.infcx.tcx.erase_regions(&drop_place_ty)
                    .to_ty(self.infcx.tcx);

                // "Lift" into the gcx -- once regions are erased, this type should be in the
                // global arenas; this "lift" operation basically just asserts that is true, but
                // that is useful later.
                let drop_place_ty = gcx.lift(&drop_place_ty).unwrap();

                debug!("visit_terminator_drop \
                        loc: {:?} term: {:?} drop_place: {:?} drop_place_ty: {:?} span: {:?}",
                       loc, term, drop_place, drop_place_ty, span);

                self.access_place(
                    ContextKind::Drop.new(loc),
                    (drop_place, span),
                    (AccessDepth::Drop, Write(WriteKind::StorageDeadOrDrop)),
                    LocalMutationIsAllowed::Yes,
                    flow_state,
                );
            }
            TerminatorKind::DropAndReplace {
                location: ref drop_place,
                value: ref new_value,
                target: _,
                unwind: _,
            } => {
                self.mutate_place(
                    ContextKind::DropAndReplace.new(loc),
                    (drop_place, span),
                    Deep,
                    JustWrite,
                    flow_state,
                );
                self.consume_operand(
                    ContextKind::DropAndReplace.new(loc),
                    (new_value, span),
                    flow_state,
                );
            }
            TerminatorKind::Call {
                ref func,
                ref args,
                ref destination,
                cleanup: _,
            } => {
                self.consume_operand(ContextKind::CallOperator.new(loc), (func, span), flow_state);
                for arg in args {
                    self.consume_operand(
                        ContextKind::CallOperand.new(loc),
                        (arg, span),
                        flow_state,
                    );
                }
                if let Some((ref dest, _ /*bb*/)) = *destination {
                    self.mutate_place(
                        ContextKind::CallDest.new(loc),
                        (dest, span),
                        Deep,
                        JustWrite,
                        flow_state,
                    );
                }
            }
            TerminatorKind::Assert {
                ref cond,
                expected: _,
                ref msg,
                target: _,
                cleanup: _,
            } => {
                self.consume_operand(ContextKind::Assert.new(loc), (cond, span), flow_state);
                use rustc::mir::interpret::EvalErrorKind::BoundsCheck;
                if let BoundsCheck { ref len, ref index } = *msg {
                    self.consume_operand(ContextKind::Assert.new(loc), (len, span), flow_state);
                    self.consume_operand(ContextKind::Assert.new(loc), (index, span), flow_state);
                }
            }

            TerminatorKind::Yield {
                ref value,
                resume: _,
                drop: _,
            } => {
                self.consume_operand(ContextKind::Yield.new(loc), (value, span), flow_state);

                if self.movable_generator {
                    // Look for any active borrows to locals
                    let borrow_set = self.borrow_set.clone();
                    flow_state.with_outgoing_borrows(|borrows| {
                        for i in borrows {
                            let borrow = &borrow_set[i];
                            self.check_for_local_borrow(borrow, span);
                        }
                    });
                }
            }

            TerminatorKind::Resume | TerminatorKind::Return | TerminatorKind::GeneratorDrop => {
                // Returning from the function implicitly kills storage for all locals and statics.
                // Often, the storage will already have been killed by an explicit
                // StorageDead, but we don't always emit those (notably on unwind paths),
                // so this "extra check" serves as a kind of backup.
                let borrow_set = self.borrow_set.clone();
                flow_state.with_outgoing_borrows(|borrows| {
                    for i in borrows {
                        let borrow = &borrow_set[i];
                        let context = ContextKind::StorageDead.new(loc);
                        self.check_for_invalidation_at_exit(context, borrow, span);
                    }
                });
            }
            TerminatorKind::Goto { target: _ }
            | TerminatorKind::Abort
            | TerminatorKind::Unreachable
            | TerminatorKind::FalseEdges {
                real_target: _,
                imaginary_targets: _,
            }
            | TerminatorKind::FalseUnwind {
                real_target: _,
                unwind: _,
            } => {
                // no data used, thus irrelevant to borrowck
            }
        }
    }
}

#[derive(Copy, Clone, PartialEq, Eq, Debug)]
enum MutateMode {
    JustWrite,
    WriteAndRead,
}

use self::ReadOrWrite::{Activation, Read, Reservation, Write};
use self::AccessDepth::{Deep, Shallow};

#[derive(Copy, Clone, PartialEq, Eq, Debug)]
enum ArtificialField {
    Discriminant,
    ArrayLength,
    ShallowBorrow,
}

#[derive(Copy, Clone, PartialEq, Eq, Debug)]
enum AccessDepth {
    /// From the RFC: "A *shallow* access means that the immediate
    /// fields reached at P are accessed, but references or pointers
    /// found within are not dereferenced. Right now, the only access
    /// that is shallow is an assignment like `x = ...;`, which would
    /// be a *shallow write* of `x`."
    Shallow(Option<ArtificialField>),

    /// From the RFC: "A *deep* access means that all data reachable
    /// through the given place may be invalidated or accesses by
    /// this action."
    Deep,

    /// Access is Deep only when there is a Drop implementation that
    /// can reach the data behind the reference.
    Drop,
}

/// Kind of access to a value: read or write
/// (For informational purposes only)
#[derive(Copy, Clone, PartialEq, Eq, Debug)]
enum ReadOrWrite {
    /// From the RFC: "A *read* means that the existing data may be
    /// read, but will not be changed."
    Read(ReadKind),

    /// From the RFC: "A *write* means that the data may be mutated to
    /// new values or otherwise invalidated (for example, it could be
    /// de-initialized, as in a move operation).
    Write(WriteKind),

    /// For two-phase borrows, we distinguish a reservation (which is treated
    /// like a Read) from an activation (which is treated like a write), and
    /// each of those is furthermore distinguished from Reads/Writes above.
    Reservation(WriteKind),
    Activation(WriteKind, BorrowIndex),
}

/// Kind of read access to a value
/// (For informational purposes only)
#[derive(Copy, Clone, PartialEq, Eq, Debug)]
enum ReadKind {
    Borrow(BorrowKind),
    Copy,
}

/// Kind of write access to a value
/// (For informational purposes only)
#[derive(Copy, Clone, PartialEq, Eq, Debug)]
enum WriteKind {
    StorageDeadOrDrop,
    MutableBorrow(BorrowKind),
    Mutate,
    Move,
}

/// When checking permissions for a place access, this flag is used to indicate that an immutable
/// local place can be mutated.
///
/// FIXME: @nikomatsakis suggested that this flag could be removed with the following modifications:
/// - Merge `check_access_permissions()` and `check_if_reassignment_to_immutable_state()`
/// - Split `is_mutable()` into `is_assignable()` (can be directly assigned) and
///   `is_declared_mutable()`
/// - Take flow state into consideration in `is_assignable()` for local variables
#[derive(Copy, Clone, PartialEq, Eq, Debug)]
enum LocalMutationIsAllowed {
    Yes,
    /// We want use of immutable upvars to cause a "write to immutable upvar"
    /// error, not an "reassignment" error.
    ExceptUpvars,
    No,
}

#[derive(Copy, Clone, Debug)]
enum InitializationRequiringAction {
    Update,
    Borrow,
    MatchOn,
    Use,
    Assignment,
}

struct RootPlace<'d, 'tcx: 'd> {
    place: &'d Place<'tcx>,
    is_local_mutation_allowed: LocalMutationIsAllowed,
}

impl InitializationRequiringAction {
    fn as_noun(self) -> &'static str {
        match self {
            InitializationRequiringAction::Update => "update",
            InitializationRequiringAction::Borrow => "borrow",
            InitializationRequiringAction::MatchOn => "use", // no good noun
            InitializationRequiringAction::Use => "use",
            InitializationRequiringAction::Assignment => "assign",
        }
    }

    fn as_verb_in_past_tense(self) -> &'static str {
        match self {
            InitializationRequiringAction::Update => "updated",
            InitializationRequiringAction::Borrow => "borrowed",
            InitializationRequiringAction::MatchOn => "matched on",
            InitializationRequiringAction::Use => "used",
            InitializationRequiringAction::Assignment => "assigned",
        }
    }
}

impl<'cx, 'gcx, 'tcx> MirBorrowckCtxt<'cx, 'gcx, 'tcx> {
    /// Checks an access to the given place to see if it is allowed. Examines the set of borrows
    /// that are in scope, as well as which paths have been initialized, to ensure that (a) the
    /// place is initialized and (b) it is not borrowed in some way that would prevent this
    /// access.
    ///
    /// Returns true if an error is reported, false otherwise.
    fn access_place(
        &mut self,
        context: Context,
        place_span: (&Place<'tcx>, Span),
        kind: (AccessDepth, ReadOrWrite),
        is_local_mutation_allowed: LocalMutationIsAllowed,
        flow_state: &Flows<'cx, 'gcx, 'tcx>,
    ) {
        let (sd, rw) = kind;

        if let Activation(_, borrow_index) = rw {
            if self.reservation_error_reported.contains(&place_span.0) {
                debug!(
                    "skipping access_place for activation of invalid reservation \
                     place: {:?} borrow_index: {:?}",
                    place_span.0, borrow_index
                );
                return;
            }
        }

        // Check is_empty() first because it's the common case, and doing that
        // way we avoid the clone() call.
        if !self.access_place_error_reported.is_empty() &&
           self
            .access_place_error_reported
            .contains(&(place_span.0.clone(), place_span.1))
        {
            debug!(
                "access_place: suppressing error place_span=`{:?}` kind=`{:?}`",
                place_span, kind
            );
            return;
        }

        let mutability_error =
            self.check_access_permissions(
                place_span,
                rw,
                is_local_mutation_allowed,
                flow_state,
                context.loc,
            );
        let conflict_error =
            self.check_access_for_conflict(context, place_span, sd, rw, flow_state);

        if conflict_error || mutability_error {
            debug!(
                "access_place: logging error place_span=`{:?}` kind=`{:?}`",
                place_span, kind
            );
            self.access_place_error_reported
                .insert((place_span.0.clone(), place_span.1));
        }
    }

    fn check_access_for_conflict(
        &mut self,
        context: Context,
        place_span: (&Place<'tcx>, Span),
        sd: AccessDepth,
        rw: ReadOrWrite,
        flow_state: &Flows<'cx, 'gcx, 'tcx>,
    ) -> bool {
        debug!(
            "check_access_for_conflict(context={:?}, place_span={:?}, sd={:?}, rw={:?})",
            context, place_span, sd, rw,
        );

        let mut error_reported = false;
        let tcx = self.infcx.tcx;
        let mir = self.mir;
        let location = self.location_table.start_index(context.loc);
        let borrow_set = self.borrow_set.clone();
        each_borrow_involving_path(
            self,
            tcx,
            mir,
            context,
            (sd, place_span.0),
            &borrow_set,
            flow_state.borrows_in_scope(location),
            |this, borrow_index, borrow| match (rw, borrow.kind) {
                // Obviously an activation is compatible with its own
                // reservation (or even prior activating uses of same
                // borrow); so don't check if they interfere.
                //
                // NOTE: *reservations* do conflict with themselves;
                // thus aren't injecting unsoundenss w/ this check.)
                (Activation(_, activating), _) if activating == borrow_index => {
                    debug!(
                        "check_access_for_conflict place_span: {:?} sd: {:?} rw: {:?} \
                         skipping {:?} b/c activation of same borrow_index",
                        place_span,
                        sd,
                        rw,
                        (borrow_index, borrow),
                    );
                    Control::Continue
                }

                (Read(_), BorrowKind::Shared) | (Reservation(..), BorrowKind::Shared)
                | (Read(_), BorrowKind::Shallow) | (Reservation(..), BorrowKind::Shallow) => {
                    Control::Continue
                }

                (Write(WriteKind::Move), BorrowKind::Shallow) => {
                    // Handled by initialization checks.
                    Control::Continue
                }

                (Read(kind), BorrowKind::Unique) | (Read(kind), BorrowKind::Mut { .. }) => {
                    // Reading from mere reservations of mutable-borrows is OK.
                    if !is_active(&this.dominators, borrow, context.loc) {
                        assert!(allow_two_phase_borrow(&this.infcx.tcx, borrow.kind));
                        return Control::Continue;
                    }

                    match kind {
                        ReadKind::Copy  => {
                            error_reported = true;
                            this.report_use_while_mutably_borrowed(context, place_span, borrow)
                        }
                        ReadKind::Borrow(bk) => {
                            error_reported = true;
                            this.report_conflicting_borrow(context, place_span, bk, &borrow)
                        }
                    }
                    Control::Break
                }

                (Reservation(kind), BorrowKind::Unique)
                | (Reservation(kind), BorrowKind::Mut { .. })
                | (Activation(kind, _), _)
                | (Write(kind), _) => {
                    match rw {
                        Reservation(_) => {
                            debug!(
                                "recording invalid reservation of \
                                 place: {:?}",
                                place_span.0
                            );
                            this.reservation_error_reported.insert(place_span.0.clone());
                        }
                        Activation(_, activating) => {
                            debug!(
                                "observing check_place for activation of \
                                 borrow_index: {:?}",
                                activating
                            );
                        }
                        Read(..) | Write(..) => {}
                    }

                    match kind {
                        WriteKind::MutableBorrow(bk) => {
                            error_reported = true;
                            this.report_conflicting_borrow(context, place_span, bk, &borrow)
                        }
                        WriteKind::StorageDeadOrDrop => {
                            error_reported = true;
                            this.report_borrowed_value_does_not_live_long_enough(
                                context,
                                borrow,
                                place_span,
                                Some(kind))
                        }
                        WriteKind::Mutate => {
                            error_reported = true;
                            this.report_illegal_mutation_of_borrowed(context, place_span, borrow)
                        }
                        WriteKind::Move => {
                            error_reported = true;
                            this.report_move_out_while_borrowed(context, place_span, &borrow)
                        }
                    }
                    Control::Break
                }
            },
        );

        error_reported
    }

    fn mutate_place(
        &mut self,
        context: Context,
        place_span: (&Place<'tcx>, Span),
        kind: AccessDepth,
        mode: MutateMode,
        flow_state: &Flows<'cx, 'gcx, 'tcx>,
    ) {
        // Write of P[i] or *P, or WriteAndRead of any P, requires P init'd.
        match mode {
            MutateMode::WriteAndRead => {
                self.check_if_path_or_subpath_is_moved(
                    context,
                    InitializationRequiringAction::Update,
                    place_span,
                    flow_state,
                );
            }
            MutateMode::JustWrite => {
                self.check_if_assigned_path_is_moved(context, place_span, flow_state);
            }
        }

        // Special case: you can assign a immutable local variable
        // (e.g., `x = ...`) so long as it has never been initialized
        // before (at this point in the flow).
        if let &Place::Local(local) = place_span.0 {
            if let Mutability::Not = self.mir.local_decls[local].mutability {
                // check for reassignments to immutable local variables
                self.check_if_reassignment_to_immutable_state(
                    context,
                    local,
                    place_span,
                    flow_state,
                );
                return;
            }
        }

        // Otherwise, use the normal access permission rules.
        self.access_place(
            context,
            place_span,
            (kind, Write(WriteKind::Mutate)),
            LocalMutationIsAllowed::No,
            flow_state,
        );
    }

    fn consume_rvalue(
        &mut self,
        context: Context,
        (rvalue, span): (&Rvalue<'tcx>, Span),
        _location: Location,
        flow_state: &Flows<'cx, 'gcx, 'tcx>,
    ) {
        match *rvalue {
            Rvalue::Ref(_ /*rgn*/, bk, ref place) => {
                let access_kind = match bk {
                    BorrowKind::Shallow => {
                        (Shallow(Some(ArtificialField::ShallowBorrow)), Read(ReadKind::Borrow(bk)))
                    },
                    BorrowKind::Shared => (Deep, Read(ReadKind::Borrow(bk))),
                    BorrowKind::Unique | BorrowKind::Mut { .. } => {
                        let wk = WriteKind::MutableBorrow(bk);
                        if allow_two_phase_borrow(&self.infcx.tcx, bk) {
                            (Deep, Reservation(wk))
                        } else {
                            (Deep, Write(wk))
                        }
                    }
                };

                self.access_place(
                    context,
                    (place, span),
                    access_kind,
                    LocalMutationIsAllowed::No,
                    flow_state,
                );

                let action = if bk == BorrowKind::Shallow {
                    InitializationRequiringAction::MatchOn
                } else {
                    InitializationRequiringAction::Borrow
                };

                self.check_if_path_or_subpath_is_moved(
                    context,
                    action,
                    (place, span),
                    flow_state,
                );
            }

            Rvalue::Use(ref operand)
            | Rvalue::Repeat(ref operand, _)
            | Rvalue::UnaryOp(_ /*un_op*/, ref operand)
            | Rvalue::Cast(_ /*cast_kind*/, ref operand, _ /*ty*/) => {
                self.consume_operand(context, (operand, span), flow_state)
            }

            Rvalue::Len(ref place) | Rvalue::Discriminant(ref place) => {
                let af = match *rvalue {
                    Rvalue::Len(..) => ArtificialField::ArrayLength,
                    Rvalue::Discriminant(..) => ArtificialField::Discriminant,
                    _ => unreachable!(),
                };
                self.access_place(
                    context,
                    (place, span),
                    (Shallow(Some(af)), Read(ReadKind::Copy)),
                    LocalMutationIsAllowed::No,
                    flow_state,
                );
                self.check_if_path_or_subpath_is_moved(
                    context,
                    InitializationRequiringAction::Use,
                    (place, span),
                    flow_state,
                );
            }

            Rvalue::BinaryOp(_bin_op, ref operand1, ref operand2)
            | Rvalue::CheckedBinaryOp(_bin_op, ref operand1, ref operand2) => {
                self.consume_operand(context, (operand1, span), flow_state);
                self.consume_operand(context, (operand2, span), flow_state);
            }

            Rvalue::NullaryOp(_op, _ty) => {
                // nullary ops take no dynamic input; no borrowck effect.
                //
                // FIXME: is above actually true? Do we want to track
                // the fact that uninitialized data can be created via
                // `NullOp::Box`?
            }

            Rvalue::Aggregate(ref aggregate_kind, ref operands) => {
                // We need to report back the list of mutable upvars that were
                // moved into the closure and subsequently used by the closure,
                // in order to populate our used_mut set.
                match **aggregate_kind {
                    AggregateKind::Closure(def_id, _)
                    | AggregateKind::Generator(def_id, _, _) => {
                        let BorrowCheckResult {
                            used_mut_upvars, ..
                        } = self.infcx.tcx.mir_borrowck(def_id);
                        debug!("{:?} used_mut_upvars={:?}", def_id, used_mut_upvars);
                        for field in used_mut_upvars {
                            // This relies on the current way that by-value
                            // captures of a closure are copied/moved directly
                            // when generating MIR.
                            match operands[field.index()] {
                                Operand::Move(Place::Local(local))
                                | Operand::Copy(Place::Local(local)) => {
                                    self.used_mut.insert(local);
                                }
                                Operand::Move(ref place @ Place::Projection(_))
                                | Operand::Copy(ref place @ Place::Projection(_)) => {
                                    if let Some(field) = place.is_upvar_field_projection(
                                            self.mir, &self.infcx.tcx) {
                                        self.used_mut_upvars.push(field);
                                    }
                                }
                                Operand::Move(Place::Static(..))
                                | Operand::Copy(Place::Static(..))
                                | Operand::Move(Place::Promoted(..))
                                | Operand::Copy(Place::Promoted(..))
                                | Operand::Constant(..) => {}
                            }
                        }
                    }
                    AggregateKind::Adt(..)
                    | AggregateKind::Array(..)
                    | AggregateKind::Tuple { .. } => (),
                }

                for operand in operands {
                    self.consume_operand(context, (operand, span), flow_state);
                }
            }
        }
    }

    fn consume_operand(
        &mut self,
        context: Context,
        (operand, span): (&Operand<'tcx>, Span),
        flow_state: &Flows<'cx, 'gcx, 'tcx>,
    ) {
        match *operand {
            Operand::Copy(ref place) => {
                // copy of place: check if this is "copy of frozen path"
                // (FIXME: see check_loans.rs)
                self.access_place(
                    context,
                    (place, span),
                    (Deep, Read(ReadKind::Copy)),
                    LocalMutationIsAllowed::No,
                    flow_state,
                );

                // Finally, check if path was already moved.
                self.check_if_path_or_subpath_is_moved(
                    context,
                    InitializationRequiringAction::Use,
                    (place, span),
                    flow_state,
                );
            }
            Operand::Move(ref place) => {
                // move of place: check if this is move of already borrowed path
                self.access_place(
                    context,
                    (place, span),
                    (Deep, Write(WriteKind::Move)),
                    LocalMutationIsAllowed::Yes,
                    flow_state,
                );

                // Finally, check if path was already moved.
                self.check_if_path_or_subpath_is_moved(
                    context,
                    InitializationRequiringAction::Use,
                    (place, span),
                    flow_state,
                );
            }
            Operand::Constant(_) => {}
        }
    }

    /// Checks whether a borrow of this place is invalidated when the function
    /// exits
    fn check_for_invalidation_at_exit(
        &mut self,
        context: Context,
        borrow: &BorrowData<'tcx>,
        span: Span,
    ) {
        debug!("check_for_invalidation_at_exit({:?})", borrow);
        let place = &borrow.borrowed_place;
        let root_place = self.prefixes(place, PrefixSet::All).last().unwrap();

        // FIXME(nll-rfc#40): do more precise destructor tracking here. For now
        // we just know that all locals are dropped at function exit (otherwise
        // we'll have a memory leak) and assume that all statics have a destructor.
        //
        // FIXME: allow thread-locals to borrow other thread locals?
        let (might_be_alive, will_be_dropped) = match root_place {
            Place::Promoted(_) => (true, false),
            Place::Static(_) => {
                // Thread-locals might be dropped after the function exits, but
                // "true" statics will never be.
                let is_thread_local = self.is_place_thread_local(&root_place);
                (true, is_thread_local)
            }
            Place::Local(_) => {
                // Locals are always dropped at function exit, and if they
                // have a destructor it would've been called already.
                (false, self.locals_are_invalidated_at_exit)
            }
            Place::Projection(..) => {
                bug!("root of {:?} is a projection ({:?})?", place, root_place)
            }
        };

        if !will_be_dropped {
            debug!(
                "place_is_invalidated_at_exit({:?}) - won't be dropped",
                place
            );
            return;
        }

        let sd = if might_be_alive { Deep } else { Shallow(None) };

        if places_conflict::borrow_conflicts_with_place(
            self.infcx.tcx,
            self.mir,
            place,
            borrow.kind,
            root_place,
            sd
        ) {
            debug!("check_for_invalidation_at_exit({:?}): INVALID", place);
            // FIXME: should be talking about the region lifetime instead
            // of just a span here.
            let span = self.infcx.tcx.sess.source_map().end_point(span);
            self.report_borrowed_value_does_not_live_long_enough(
                context,
                borrow,
                (place, span),
                None,
            )
        }
    }

    /// Reports an error if this is a borrow of local data.
    /// This is called for all Yield statements on movable generators
    fn check_for_local_borrow(&mut self, borrow: &BorrowData<'tcx>, yield_span: Span) {
        debug!("check_for_local_borrow({:?})", borrow);

        if borrow_of_local_data(&borrow.borrowed_place) {
            let err = self.infcx.tcx
                .cannot_borrow_across_generator_yield(
                    self.retrieve_borrow_spans(borrow).var_or_use(),
                    yield_span,
                    Origin::Mir,
                );

            err.buffer(&mut self.errors_buffer);
        }
    }

    fn check_activations(
        &mut self,
        location: Location,
        span: Span,
        flow_state: &Flows<'cx, 'gcx, 'tcx>,
    ) {
        if !self.infcx.tcx.two_phase_borrows() {
            return;
        }

        // Two-phase borrow support: For each activation that is newly
        // generated at this statement, check if it interferes with
        // another borrow.
        let borrow_set = self.borrow_set.clone();
        for &borrow_index in borrow_set.activations_at_location(location) {
            let borrow = &borrow_set[borrow_index];

            // only mutable borrows should be 2-phase
            assert!(match borrow.kind {
                BorrowKind::Shared | BorrowKind::Shallow => false,
                BorrowKind::Unique | BorrowKind::Mut { .. } => true,
            });

            self.access_place(
                ContextKind::Activation.new(location),
                (&borrow.borrowed_place, span),
                (
                    Deep,
                    Activation(WriteKind::MutableBorrow(borrow.kind), borrow_index),
                ),
                LocalMutationIsAllowed::No,
                flow_state,
            );
            // We do not need to call `check_if_path_or_subpath_is_moved`
            // again, as we already called it when we made the
            // initial reservation.
        }
    }
}

impl<'cx, 'gcx, 'tcx> MirBorrowckCtxt<'cx, 'gcx, 'tcx> {
    fn check_if_reassignment_to_immutable_state(
        &mut self,
        context: Context,
        local: Local,
        place_span: (&Place<'tcx>, Span),
        flow_state: &Flows<'cx, 'gcx, 'tcx>,
    ) {
        debug!("check_if_reassignment_to_immutable_state({:?})", local);

        // Check if any of the initializiations of `local` have happened yet:
        let mpi = self.move_data.rev_lookup.find_local(local);
        let init_indices = &self.move_data.init_path_map[mpi];
        let first_init_index = init_indices.iter().find(|&ii| flow_state.ever_inits.contains(*ii));
        if let Some(&init_index) = first_init_index {
            // And, if so, report an error.
            let init = &self.move_data.inits[init_index];
            let span = init.span(&self.mir);
            self.report_illegal_reassignment(
                context, place_span, span, place_span.0
            );
        }
    }

    fn check_if_full_path_is_moved(
        &mut self,
        context: Context,
        desired_action: InitializationRequiringAction,
        place_span: (&Place<'tcx>, Span),
        flow_state: &Flows<'cx, 'gcx, 'tcx>,
    ) {
        let maybe_uninits = &flow_state.uninits;

        // Bad scenarios:
        //
        // 1. Move of `a.b.c`, use of `a.b.c`
        // 2. Move of `a.b.c`, use of `a.b.c.d` (without first reinitializing `a.b.c.d`)
        // 3. Uninitialized `(a.b.c: &_)`, use of `*a.b.c`; note that with
        //    partial initialization support, one might have `a.x`
        //    initialized but not `a.b`.
        //
        // OK scenarios:
        //
        // 4. Move of `a.b.c`, use of `a.b.d`
        // 5. Uninitialized `a.x`, initialized `a.b`, use of `a.b`
        // 6. Copied `(a.b: &_)`, use of `*(a.b).c`; note that `a.b`
        //    must have been initialized for the use to be sound.
        // 7. Move of `a.b.c` then reinit of `a.b.c.d`, use of `a.b.c.d`

        // The dataflow tracks shallow prefixes distinctly (that is,
        // field-accesses on P distinctly from P itself), in order to
        // track substructure initialization separately from the whole
        // structure.
        //
        // E.g., when looking at (*a.b.c).d, if the closest prefix for
        // which we have a MovePath is `a.b`, then that means that the
        // initialization state of `a.b` is all we need to inspect to
        // know if `a.b.c` is valid (and from that we infer that the
        // dereference and `.d` access is also valid, since we assume
        // `a.b.c` is assigned a reference to a initialized and
        // well-formed record structure.)

        // Therefore, if we seek out the *closest* prefix for which we
        // have a MovePath, that should capture the initialization
        // state for the place scenario.
        //
        // This code covers scenarios 1, 2, and 3.

        debug!("check_if_full_path_is_moved place: {:?}", place_span.0);
        match self.move_path_closest_to(place_span.0) {
            Ok(mpi) => {
                if maybe_uninits.contains(mpi) {
                    self.report_use_of_moved_or_uninitialized(
                        context,
                        desired_action,
                        place_span,
                        mpi,
                    );
                    return; // don't bother finding other problems.
                }
            }
            Err(NoMovePathFound::ReachedStatic) => {
                // Okay: we do not build MoveData for static variables
            } // Only query longest prefix with a MovePath, not further
              // ancestors; dataflow recurs on children when parents
              // move (to support partial (re)inits).
              //
              // (I.e. querying parents breaks scenario 7; but may want
              // to do such a query based on partial-init feature-gate.)
        }
    }

    fn check_if_path_or_subpath_is_moved(
        &mut self,
        context: Context,
        desired_action: InitializationRequiringAction,
        place_span: (&Place<'tcx>, Span),
        flow_state: &Flows<'cx, 'gcx, 'tcx>,
    ) {
        let maybe_uninits = &flow_state.uninits;

        // Bad scenarios:
        //
        // 1. Move of `a.b.c`, use of `a` or `a.b`
        //    partial initialization support, one might have `a.x`
        //    initialized but not `a.b`.
        // 2. All bad scenarios from `check_if_full_path_is_moved`
        //
        // OK scenarios:
        //
        // 3. Move of `a.b.c`, use of `a.b.d`
        // 4. Uninitialized `a.x`, initialized `a.b`, use of `a.b`
        // 5. Copied `(a.b: &_)`, use of `*(a.b).c`; note that `a.b`
        //    must have been initialized for the use to be sound.
        // 6. Move of `a.b.c` then reinit of `a.b.c.d`, use of `a.b.c.d`

        self.check_if_full_path_is_moved(context, desired_action, place_span, flow_state);

        // A move of any shallow suffix of `place` also interferes
        // with an attempt to use `place`. This is scenario 3 above.
        //
        // (Distinct from handling of scenarios 1+2+4 above because
        // `place` does not interfere with suffixes of its prefixes,
        // e.g. `a.b.c` does not interfere with `a.b.d`)
        //
        // This code covers scenario 1.

        debug!("check_if_path_or_subpath_is_moved place: {:?}", place_span.0);
        if let Some(mpi) = self.move_path_for_place(place_span.0) {
            if let Some(child_mpi) = maybe_uninits.has_any_child_of(mpi) {
                self.report_use_of_moved_or_uninitialized(
                    context,
                    desired_action,
                    place_span,
                    child_mpi,
                );
                return; // don't bother finding other problems.
            }
        }
    }

    /// Currently MoveData does not store entries for all places in
    /// the input MIR. For example it will currently filter out
    /// places that are Copy; thus we do not track places of shared
    /// reference type. This routine will walk up a place along its
    /// prefixes, searching for a foundational place that *is*
    /// tracked in the MoveData.
    ///
    /// An Err result includes a tag indicated why the search failed.
    /// Currently this can only occur if the place is built off of a
    /// static variable, as we do not track those in the MoveData.
    fn move_path_closest_to(
        &mut self,
        place: &Place<'tcx>,
    ) -> Result<MovePathIndex, NoMovePathFound> {
        let mut last_prefix = place;
        for prefix in self.prefixes(place, PrefixSet::All) {
            if let Some(mpi) = self.move_path_for_place(prefix) {
                return Ok(mpi);
            }
            last_prefix = prefix;
        }
        match *last_prefix {
            Place::Local(_) => panic!("should have move path for every Local"),
            Place::Projection(_) => panic!("PrefixSet::All meant don't stop for Projection"),
            Place::Promoted(_) |
            Place::Static(_) => return Err(NoMovePathFound::ReachedStatic),
        }
    }

    fn move_path_for_place(&mut self, place: &Place<'tcx>) -> Option<MovePathIndex> {
        // If returns None, then there is no move path corresponding
        // to a direct owner of `place` (which means there is nothing
        // that borrowck tracks for its analysis).

        match self.move_data.rev_lookup.find(place) {
            LookupResult::Parent(_) => None,
            LookupResult::Exact(mpi) => Some(mpi),
        }
    }

    fn check_if_assigned_path_is_moved(
        &mut self,
        context: Context,
        (place, span): (&Place<'tcx>, Span),
        flow_state: &Flows<'cx, 'gcx, 'tcx>,
    ) {
        debug!("check_if_assigned_path_is_moved place: {:?}", place);
        // recur down place; dispatch to external checks when necessary
        let mut place = place;
        loop {
            match *place {
                Place::Promoted(_) |
                Place::Local(_) | Place::Static(_) => {
                    // assigning to `x` does not require `x` be initialized.
                    break;
                }
                Place::Projection(ref proj) => {
                    let Projection { ref base, ref elem } = **proj;
                    match *elem {
                        ProjectionElem::Index(_/*operand*/) |
                        ProjectionElem::ConstantIndex { .. } |
                        // assigning to P[i] requires P to be valid.
                        ProjectionElem::Downcast(_/*adt_def*/, _/*variant_idx*/) =>
                        // assigning to (P->variant) is okay if assigning to `P` is okay
                        //
                        // FIXME: is this true even if P is a adt with a dtor?
                        { }

                        // assigning to (*P) requires P to be initialized
                        ProjectionElem::Deref => {
                            self.check_if_full_path_is_moved(
                                context, InitializationRequiringAction::Use,
                                (base, span), flow_state);
                            // (base initialized; no need to
                            // recur further)
                            break;
                        }

                        ProjectionElem::Subslice { .. } => {
                            panic!("we don't allow assignments to subslices, context: {:?}",
                                   context);
                        }

                        ProjectionElem::Field(..) => {
                            // if type of `P` has a dtor, then
                            // assigning to `P.f` requires `P` itself
                            // be already initialized
                            let tcx = self.infcx.tcx;
                            match base.ty(self.mir, tcx).to_ty(tcx).sty {
                                ty::Adt(def, _) if def.has_dtor(tcx) => {
                                    self.check_if_path_or_subpath_is_moved(
                                        context, InitializationRequiringAction::Assignment,
                                        (base, span), flow_state);

                                    // (base initialized; no need to
                                    // recur further)
                                    break;
                                }
                                _ => {}
                            }
                        }
                    }

                    place = base;
                    continue;
                }
            }
        }
    }


    /// Check the permissions for the given place and read or write kind
    ///
    /// Returns true if an error is reported, false otherwise.
    fn check_access_permissions(
        &mut self,
        (place, span): (&Place<'tcx>, Span),
        kind: ReadOrWrite,
        is_local_mutation_allowed: LocalMutationIsAllowed,
        flow_state: &Flows<'cx, 'gcx, 'tcx>,
        location: Location,
    ) -> bool {
        debug!(
            "check_access_permissions({:?}, {:?}, {:?})",
            place, kind, is_local_mutation_allowed
        );

        let error_access;
        let the_place_err;

        match kind {
            Reservation(WriteKind::MutableBorrow(borrow_kind @ BorrowKind::Unique))
            | Reservation(WriteKind::MutableBorrow(borrow_kind @ BorrowKind::Mut { .. }))
            | Write(WriteKind::MutableBorrow(borrow_kind @ BorrowKind::Unique))
            | Write(WriteKind::MutableBorrow(borrow_kind @ BorrowKind::Mut { .. })) => {
                let is_local_mutation_allowed = match borrow_kind {
                    BorrowKind::Unique => LocalMutationIsAllowed::Yes,
                    BorrowKind::Mut { .. } => is_local_mutation_allowed,
                    BorrowKind::Shared | BorrowKind::Shallow => unreachable!(),
                };
                match self.is_mutable(place, is_local_mutation_allowed) {
                    Ok(root_place) => {
                        self.add_used_mut(root_place, flow_state);
                        return false;
                    }
                    Err(place_err) => {
                        error_access = AccessKind::MutableBorrow;
                        the_place_err = place_err;
                    }
                }
            }
            Reservation(WriteKind::Mutate) | Write(WriteKind::Mutate) => {
                match self.is_mutable(place, is_local_mutation_allowed) {
                    Ok(root_place) => {
                        self.add_used_mut(root_place, flow_state);
                        return false;
                    }
                    Err(place_err) => {
                        error_access = AccessKind::Mutate;
                        the_place_err = place_err;
                    }
                }
            }

            Reservation(wk @ WriteKind::Move)
            | Write(wk @ WriteKind::Move)
            | Reservation(wk @ WriteKind::StorageDeadOrDrop)
            | Reservation(wk @ WriteKind::MutableBorrow(BorrowKind::Shared))
<<<<<<< HEAD
            | Write(wk @ WriteKind::StorageDeadOrDrop)
            | Write(wk @ WriteKind::MutableBorrow(BorrowKind::Shared)) => {
=======
            | Reservation(wk @ WriteKind::MutableBorrow(BorrowKind::Shallow))
            | Write(wk @ WriteKind::StorageDeadOrDrop(_))
            | Write(wk @ WriteKind::MutableBorrow(BorrowKind::Shared))
            | Write(wk @ WriteKind::MutableBorrow(BorrowKind::Shallow)) => {
>>>>>>> 89169462
                if let Err(_place_err) = self.is_mutable(place, is_local_mutation_allowed) {
                    if self.infcx.tcx.migrate_borrowck() {
                        // rust-lang/rust#46908: In pure NLL mode this
                        // code path should be unreachable (and thus
                        // we signal an ICE in the else branch
                        // here). But we can legitimately get here
                        // under borrowck=migrate mode, so instead of
                        // ICE'ing we instead report a legitimate
                        // error (which will then be downgraded to a
                        // warning by the migrate machinery).
                        error_access = match wk {
                            WriteKind::MutableBorrow(_) => AccessKind::MutableBorrow,
                            WriteKind::Move => AccessKind::Move,
                            WriteKind::StorageDeadOrDrop |
                            WriteKind::Mutate => AccessKind::Mutate,
                        };
                        self.report_mutability_error(
                            place,
                            span,
                            _place_err,
                            error_access,
                            location,
                        );
                    } else {
                        self.infcx.tcx.sess.delay_span_bug(
                            span,
                            &format!(
                                "Accessing `{:?}` with the kind `{:?}` shouldn't be possible",
                                place, kind
                            ),
                        );
                    }
                }
                return false;
            }
            Activation(..) => {
                // permission checks are done at Reservation point.
                return false;
            }
            Read(ReadKind::Borrow(BorrowKind::Unique))
            | Read(ReadKind::Borrow(BorrowKind::Mut { .. }))
            | Read(ReadKind::Borrow(BorrowKind::Shared))
            | Read(ReadKind::Borrow(BorrowKind::Shallow))
            | Read(ReadKind::Copy) => {
                // Access authorized
                return false;
            }
        }

        // at this point, we have set up the error reporting state.
        self.report_mutability_error(
            place,
            span,
            the_place_err,
            error_access,
            location,
        );
        return true;
    }

    /// Adds the place into the used mutable variables set
    fn add_used_mut<'d>(
        &mut self,
        root_place: RootPlace<'d, 'tcx>,
        flow_state: &Flows<'cx, 'gcx, 'tcx>,
    ) {
        match root_place {
            RootPlace {
                place: Place::Local(local),
                is_local_mutation_allowed,
            } => {
                if is_local_mutation_allowed != LocalMutationIsAllowed::Yes {
                    // If the local may be initialized, and it is now currently being
                    // mutated, then it is justified to be annotated with the `mut`
                    // keyword, since the mutation may be a possible reassignment.
                    let mpi = self.move_data.rev_lookup.find_local(*local);
                    let ii = &self.move_data.init_path_map[mpi];
                    for &index in ii {
                        if flow_state.ever_inits.contains(index) {
                            self.used_mut.insert(*local);
                            break;
                        }
                    }
                }
            }
            RootPlace {
                place: _,
                is_local_mutation_allowed: LocalMutationIsAllowed::Yes,
            } => {}
            RootPlace {
                place: place @ Place::Projection(_),
                is_local_mutation_allowed: _,
            } => {
                if let Some(field) = place.is_upvar_field_projection(self.mir, &self.infcx.tcx) {
                    self.used_mut_upvars.push(field);
                }
            }
            RootPlace {
                place: Place::Promoted(..),
                is_local_mutation_allowed: _,
            } => {}
            RootPlace {
                place: Place::Static(..),
                is_local_mutation_allowed: _,
            } => {}
        }
    }

    /// Whether this value be written or borrowed mutably.
    /// Returns the root place if the place passed in is a projection.
    fn is_mutable<'d>(
        &self,
        place: &'d Place<'tcx>,
        is_local_mutation_allowed: LocalMutationIsAllowed,
    ) -> Result<RootPlace<'d, 'tcx>, &'d Place<'tcx>> {
        match *place {
            Place::Local(local) => {
                let local = &self.mir.local_decls[local];
                match local.mutability {
                    Mutability::Not => match is_local_mutation_allowed {
                        LocalMutationIsAllowed::Yes => Ok(RootPlace {
                            place,
                            is_local_mutation_allowed: LocalMutationIsAllowed::Yes,
                        }),
                        LocalMutationIsAllowed::ExceptUpvars => Ok(RootPlace {
                            place,
                            is_local_mutation_allowed: LocalMutationIsAllowed::ExceptUpvars,
                        }),
                        LocalMutationIsAllowed::No => Err(place),
                    },
                    Mutability::Mut => Ok(RootPlace {
                        place,
                        is_local_mutation_allowed,
                    }),
                }
            }
            // The rules for promotion are made by `qualify_consts`, there wouldn't even be a
            // `Place::Promoted` if the promotion weren't 100% legal. So we just forward this
            Place::Promoted(_) => Ok(RootPlace {
                place,
                is_local_mutation_allowed,
            }),
            Place::Static(ref static_) => {
                if self.infcx.tcx.is_static(static_.def_id) != Some(hir::Mutability::MutMutable) {
                    Err(place)
                } else {
                    Ok(RootPlace {
                        place,
                        is_local_mutation_allowed,
                    })
                }
            }
            Place::Projection(ref proj) => {
                match proj.elem {
                    ProjectionElem::Deref => {
                        let base_ty = proj.base.ty(self.mir, self.infcx.tcx).to_ty(self.infcx.tcx);

                        // Check the kind of deref to decide
                        match base_ty.sty {
                            ty::Ref(_, _, mutbl) => {
                                match mutbl {
                                    // Shared borrowed data is never mutable
                                    hir::MutImmutable => Err(place),
                                    // Mutably borrowed data is mutable, but only if we have a
                                    // unique path to the `&mut`
                                    hir::MutMutable => {
                                        let mode = match place.is_upvar_field_projection(
                                            self.mir, &self.infcx.tcx)
                                        {
                                            Some(field)
                                                if {
                                                    self.mir.upvar_decls[field.index()].by_ref
                                                } =>
                                            {
                                                is_local_mutation_allowed
                                            }
                                            _ => LocalMutationIsAllowed::Yes,
                                        };

                                        self.is_mutable(&proj.base, mode)
                                    }
                                }
                            }
                            ty::RawPtr(tnm) => {
                                match tnm.mutbl {
                                    // `*const` raw pointers are not mutable
                                    hir::MutImmutable => return Err(place),
                                    // `*mut` raw pointers are always mutable, regardless of
                                    // context. The users have to check by themselves.
                                    hir::MutMutable => {
                                        return Ok(RootPlace {
                                            place,
                                            is_local_mutation_allowed,
                                        });
                                    }
                                }
                            }
                            // `Box<T>` owns its content, so mutable if its location is mutable
                            _ if base_ty.is_box() => {
                                self.is_mutable(&proj.base, is_local_mutation_allowed)
                            }
                            // Deref should only be for reference, pointers or boxes
                            _ => bug!("Deref of unexpected type: {:?}", base_ty),
                        }
                    }
                    // All other projections are owned by their base path, so mutable if
                    // base path is mutable
                    ProjectionElem::Field(..)
                    | ProjectionElem::Index(..)
                    | ProjectionElem::ConstantIndex { .. }
                    | ProjectionElem::Subslice { .. }
                    | ProjectionElem::Downcast(..) => {
                        let upvar_field_projection = place.is_upvar_field_projection(
                            self.mir, &self.infcx.tcx);
                        if let Some(field) = upvar_field_projection {
                            let decl = &self.mir.upvar_decls[field.index()];
                            debug!(
                                "decl.mutability={:?} local_mutation_is_allowed={:?} place={:?}",
                                decl, is_local_mutation_allowed, place
                            );
                            match (decl.mutability, is_local_mutation_allowed) {
                                (Mutability::Not, LocalMutationIsAllowed::No)
                                | (Mutability::Not, LocalMutationIsAllowed::ExceptUpvars) => {
                                    Err(place)
                                }
                                (Mutability::Not, LocalMutationIsAllowed::Yes)
                                | (Mutability::Mut, _) => {
                                    // Subtle: this is an upvar
                                    // reference, so it looks like
                                    // `self.foo` -- we want to double
                                    // check that the context `*self`
                                    // is mutable (i.e., this is not a
                                    // `Fn` closure).  But if that
                                    // check succeeds, we want to
                                    // *blame* the mutability on
                                    // `place` (that is,
                                    // `self.foo`). This is used to
                                    // propagate the info about
                                    // whether mutability declarations
                                    // are used outwards, so that we register
                                    // the outer variable as mutable. Otherwise a
                                    // test like this fails to record the `mut`
                                    // as needed:
                                    //
                                    // ```
                                    // fn foo<F: FnOnce()>(_f: F) { }
                                    // fn main() {
                                    //     let var = Vec::new();
                                    //     foo(move || {
                                    //         var.push(1);
                                    //     });
                                    // }
                                    // ```
                                    let _ = self.is_mutable(&proj.base, is_local_mutation_allowed)?;
                                    Ok(RootPlace {
                                        place,
                                        is_local_mutation_allowed,
                                    })
                                }
                            }
                        } else {
                            self.is_mutable(&proj.base, is_local_mutation_allowed)
                        }
                    }
                }
            }
        }
    }
}

#[derive(Copy, Clone, PartialEq, Eq, Debug)]
enum NoMovePathFound {
    ReachedStatic,
}

/// The degree of overlap between 2 places for borrow-checking.
enum Overlap {
    /// The places might partially overlap - in this case, we give
    /// up and say that they might conflict. This occurs when
    /// different fields of a union are borrowed. For example,
    /// if `u` is a union, we have no way of telling how disjoint
    /// `u.a.x` and `a.b.y` are.
    Arbitrary,
    /// The places have the same type, and are either completely disjoint
    /// or equal - i.e. they can't "partially" overlap as can occur with
    /// unions. This is the "base case" on which we recur for extensions
    /// of the place.
    EqualOrDisjoint,
    /// The places are disjoint, so we know all extensions of them
    /// will also be disjoint.
    Disjoint,
}

#[derive(Copy, Clone, PartialEq, Eq, Debug)]
struct Context {
    kind: ContextKind,
    loc: Location,
}

#[derive(Copy, Clone, PartialEq, Eq, Debug)]
enum ContextKind {
    Activation,
    AssignLhs,
    AssignRhs,
    SetDiscrim,
    InlineAsm,
    SwitchInt,
    Drop,
    DropAndReplace,
    CallOperator,
    CallOperand,
    CallDest,
    Assert,
    Yield,
    FakeRead,
    StorageDead,
}

impl ContextKind {
    fn new(self, loc: Location) -> Context {
        Context {
            kind: self,
            loc: loc,
        }
    }
}<|MERGE_RESOLUTION|>--- conflicted
+++ resolved
@@ -1732,15 +1732,10 @@
             | Write(wk @ WriteKind::Move)
             | Reservation(wk @ WriteKind::StorageDeadOrDrop)
             | Reservation(wk @ WriteKind::MutableBorrow(BorrowKind::Shared))
-<<<<<<< HEAD
+            | Reservation(wk @ WriteKind::MutableBorrow(BorrowKind::Shallow))
             | Write(wk @ WriteKind::StorageDeadOrDrop)
-            | Write(wk @ WriteKind::MutableBorrow(BorrowKind::Shared)) => {
-=======
-            | Reservation(wk @ WriteKind::MutableBorrow(BorrowKind::Shallow))
-            | Write(wk @ WriteKind::StorageDeadOrDrop(_))
             | Write(wk @ WriteKind::MutableBorrow(BorrowKind::Shared))
             | Write(wk @ WriteKind::MutableBorrow(BorrowKind::Shallow)) => {
->>>>>>> 89169462
                 if let Err(_place_err) = self.is_mutable(place, is_local_mutation_allowed) {
                     if self.infcx.tcx.migrate_borrowck() {
                         // rust-lang/rust#46908: In pure NLL mode this
