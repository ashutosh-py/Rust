/*
Module: str

String manipulation

Strings are a packed UTF-8 representation of text, stored as null terminated
buffers of u8 bytes.  Strings should be considered by character,
for correctness, but some UTF-8 unsafe functions are also provided.
For some heavy-duty uses, we recommend trying std::rope.
*/

import option::{some, none};

export
   // Creating a string
   from_bytes,
   from_byte,
   //push_utf8_bytes,
   from_char,
   from_chars,
   from_cstr,
   from_cstr_len,
   concat,
   connect,

   // Adding things to and removing things from a string
   push_char,
   pop_char,
   shift_char,
   unshift_char,
   trim_left,
   trim_right,
   trim,

   // Transforming strings
   bytes,
   chars,
   substr,
   slice,
   split,
   split_str,
   split_char,
   splitn_char,
   split_byte,
   splitn_byte,
   lines,
   lines_any,
   words,
   windowed,
   to_lower,
   to_upper,
   replace,
   escape,

   // Comparing strings
   eq,
   le,
   hash,

   // Iterating through strings
   //all,
   //any,
   map,
   bytes_iter,
   chars_iter,
   split_char_iter,
   splitn_char_iter,
   words_iter,
   lines_iter,

   // Searching
   index,
   byte_index,
   byte_index_from,
   rindex,
   find,
   find_bytes,
   find_from_bytes,
   contains,
   starts_with,
   ends_with,

   // String properties
   is_ascii,
   is_empty,
   is_not_empty,
   is_whitespace,
   len_bytes,
   len_chars, len,

   // Misc
   // FIXME: perhaps some more of this section shouldn't be exported?
   is_utf8,
   substr_len_bytes,
   substr_len_chars,
   utf8_char_width,
   char_range_at,
   char_at,
   substr_all,
   escape_char,
   as_bytes,
   as_buf,
   //buf,
   sbuf,
   reserve,

   unsafe;

import str_chars::iterable_by_chars;

#[abi = "cdecl"]
native mod rustrt {
    fn rust_str_push(&s: str, ch: u8);
    fn str_reserve_shared(&ss: str, nn: ctypes::size_t);
}

// FIXME: add pure to a lot of functions

/*
Section: Creating a string
*/

/*
Function: from_bytes

Convert a vector of bytes to a UTF-8 string.  Fails if invalid UTF-8.
*/
fn from_bytes(vv: [u8]) -> str unsafe {
   assert is_utf8(vv);
   ret unsafe::from_bytes(vv);
}

/*
Function: from_byte

Convert a byte to a UTF-8 string.  Fails if invalid UTF-8.
*/
fn from_byte(uu: u8) -> str {
    from_bytes([uu])
}

fn push_utf8_bytes(&s: str, ch: char) unsafe {
    let code = ch as uint;
    let bytes =
        if code < max_one_b {
            [code as u8]
        } else if code < max_two_b {
            [(code >> 6u & 31u | tag_two_b) as u8,
             (code & 63u | tag_cont) as u8]
        } else if code < max_three_b {
            [(code >> 12u & 15u | tag_three_b) as u8,
             (code >> 6u & 63u | tag_cont) as u8,
             (code & 63u | tag_cont) as u8]
        } else if code < max_four_b {
            [(code >> 18u & 7u | tag_four_b) as u8,
             (code >> 12u & 63u | tag_cont) as u8,
             (code >> 6u & 63u | tag_cont) as u8,
             (code & 63u | tag_cont) as u8]
        } else if code < max_five_b {
            [(code >> 24u & 3u | tag_five_b) as u8,
             (code >> 18u & 63u | tag_cont) as u8,
             (code >> 12u & 63u | tag_cont) as u8,
             (code >> 6u & 63u | tag_cont) as u8,
             (code & 63u | tag_cont) as u8]
        } else {
            [(code >> 30u & 1u | tag_six_b) as u8,
             (code >> 24u & 63u | tag_cont) as u8,
             (code >> 18u & 63u | tag_cont) as u8,
             (code >> 12u & 63u | tag_cont) as u8,
             (code >> 6u & 63u | tag_cont) as u8,
             (code & 63u | tag_cont) as u8]
        };
    unsafe::push_bytes(s, bytes);
}

/*
Function: from_char

Convert a char to a string
*/
fn from_char(ch: char) -> str {
    let buf = "";
    push_utf8_bytes(buf, ch);
    ret buf;
}

/*
Function: from_chars

Convert a vector of chars to a string
*/
fn from_chars(chs: [char]) -> str {
    let buf = "";
    for ch: char in chs { push_utf8_bytes(buf, ch); }
    ret buf;
}

/*
Function: from_cstr

Create a Rust string from a null-terminated C string
*/
fn from_cstr(cstr: sbuf) -> str unsafe {
    let start = cstr;
    let curr = start;
    let i = 0u;
    while *curr != 0u8 {
        i += 1u;
        curr = ptr::offset(start, i);
    }
    ret from_cstr_len(cstr, i);
}

/*
Function: from_cstr_len

Create a Rust string from a C string of the given length
*/
fn from_cstr_len(cstr: sbuf, len: uint) -> str unsafe {
    let buf: [u8] = [];
    vec::reserve(buf, len + 1u);
    vec::as_buf(buf) {|b| ptr::memcpy(b, cstr, len); }
    vec::unsafe::set_len(buf, len);
    buf += [0u8];

    assert is_utf8(buf);
    let s: str = ::unsafe::reinterpret_cast(buf);
    ::unsafe::leak(buf);
    ret s;
}

/*
Function: concat

Concatenate a vector of strings
*/
fn concat(v: [str]) -> str {
    let s: str = "";
    for ss: str in v { s += ss; }
    ret s;
}

/*
Function: connect

Concatenate a vector of strings, placing a given separator between each
*/
fn connect(v: [str], sep: str) -> str {
    let s: str = "";
    let first: bool = true;
    for ss: str in v {
        if first { first = false; } else { s += sep; }
        s += ss;
    }
    ret s;
}

/*
Section: Adding to and removing from a string
*/

/*
Function: push_char

Append a character to a string
*/
fn push_char(&s: str, ch: char) { s += from_char(ch); }

/*
Function: pop_char

Remove the final character from a string and return it.

Failure:
If the string does not contain any characters.
*/
fn pop_char(&s: str) -> char unsafe {
    let end = len_bytes(s);
    let {ch:ch, prev:end} = char_range_at_reverse(s, end);
    s = unsafe::slice_bytes(s, 0u, end);
    ret ch;
}

/*
Function: shift_char

Remove the first character from a string and return it.

Failure:

If the string does not contain any characters.
*/
fn shift_char(&s: str) -> char unsafe {
    let r = char_range_at(s, 0u);
    s = unsafe::slice_bytes(s, r.next, len_bytes(s));
    ret r.ch;
}

/*
Function: unshift_char

Prepend a char to a string
*/
fn unshift_char(&s: str, ch: char) { s = from_char(ch) + s; }

/*
Function: trim_left

Returns a string with leading whitespace removed.
*/
fn trim_left(s: str) -> str {
    fn count_whities(s: [char]) -> uint {
        let i = 0u;
        while i < vec::len(s) {
            if !char::is_whitespace(s[i]) { break; }
            i += 1u;
        }
        ret i;
    }
    let chars = chars(s);
    let whities = count_whities(chars);
    ret from_chars(vec::slice(chars, whities, vec::len(chars)));
}

/*
Function: trim_right

Returns a string with trailing whitespace removed.
*/
fn trim_right(s: str) -> str {
    fn count_whities(s: [char]) -> uint {
        let i = vec::len(s);
        while 0u < i {
            if !char::is_whitespace(s[i - 1u]) { break; }
            i -= 1u;
        }
        ret i;
    }
    let chars = chars(s);
    let whities = count_whities(chars);
    ret from_chars(vec::slice(chars, 0u, whities));
}

/*
Function: trim

Returns a string with leading and trailing whitespace removed
*/
fn trim(s: str) -> str { trim_left(trim_right(s)) }


/*
Section: Transforming strings
*/

/*
Function: bytes

Converts a string to a vector of bytes. The result vector is not
null-terminated.
*/
fn bytes(s: str) -> [u8] unsafe {
    as_bytes(s) { |v| vec::slice(v, 0u, vec::len(v) - 1u) }
}

/*
Function: chars

Convert a string to a vector of characters
*/
fn chars(s: str) -> [char] {
    let buf: [char] = [];
    let i = 0u;
    let len = len_bytes(s);
    while i < len {
        let cur = char_range_at(s, i);
        buf += [cur.ch];
        i = cur.next;
    }
    ret buf;
}

/*
Function: substr

Take a substring of another. Returns a string containing `len` chars
starting at char offset `begin`.

Failure:

If `begin` + `len` is is greater than the char length of the string
*/
fn substr(s: str, begin: uint, len: uint) -> str {
    ret slice(s, begin, begin + len);
}

/*
Function: slice

Unicode-safe slice. Returns a slice of the given string containing
the characters in the range [`begin`..`end`). `begin` and `end` are
character indexes, not byte indexes.

Failure:

- If begin is greater than end
- If end is greater than the character length of the string

FIXME: make faster by avoiding char conversion
*/
fn slice(s: str, begin: uint, end: uint) -> str {
    from_chars(vec::slice(chars(s), begin, end))
}

// Function: split_byte
//
// Splits a string into substrings at each occurrence of a given byte
//
// The byte must be a valid UTF-8/ASCII byte
fn split_byte(ss: str, sep: u8) -> [str] unsafe {
    // still safe if we only split on an ASCII byte
    assert u8::is_ascii(sep);

    let vv = [];
    let start = 0u, current = 0u;

    str::bytes_iter(ss) {|cc|
        if sep == cc {
            vec::push(vv, str::unsafe::slice_bytes(ss, start, current));
            start = current + 1u;
        }
        current += 1u;
    }

    vec::push(vv, str::unsafe::slice_bytes(ss, start, current));
    ret vv;
}

// Function: splitn_byte
//
// Splits a string into substrings at each occurrence of a given byte
// up to 'count' times
//
// The byte must be a valid UTF-8/ASCII byte
fn splitn_byte(ss: str, sep: u8, count: uint) -> [str] unsafe {
    // still safe if we only split on an ASCII byte
    assert u8::is_ascii(sep);

    let vv = [];
    let start = 0u, current = 0u, len = len_bytes(ss);
    let splits_done = 0u;

    while splits_done < count && current < len {
        if sep == ss[current] {
            vec::push(vv, str::unsafe::slice_bytes(ss, start, current));
            start = current + 1u;
            splits_done += 1u;
        }
        current += 1u;
    }

    vec::push(vv, str::unsafe::slice_bytes(ss, start, len));
    ret vv;
}

/*
Function: split_str

Splits a string into a vector of the substrings separated by a given string

Note that this has recently been changed.  For example:
>  assert ["", "XXX", "YYY", ""] == split_str(".XXX.YYY.", ".")

FIXME: Boyer-Moore variation
*/
fn split_str(ss: str, sep: str) -> [str] unsafe {
    // unsafe is justified: we are splitting
    // UTF-8 with UTF-8, so the results will be OK

    let sep_len = len_bytes(sep);
    assert sep_len > 0u;
    let vv = [];
    let start = 0u, start_match = 0u, current = 0u, matching = 0u;

    str::bytes_iter(ss) {|cc|
        if sep[matching] == cc {
            matching += 1u;
        } else {
            start_match += 1u;
        }

        if matching == sep_len {
            // found a separator
            // push whatever is before it, including ""
            vec::push(vv, str::unsafe::slice_bytes(ss, start, start_match));

            // reset cursors and counters
            start = current + 1u;
            start_match = current + 1u;
            matching = 0u;
        }

        current += 1u;
    }

    // whether we have a "", or something meaningful, push it
    vec::push(vv, str::unsafe::slice_bytes(ss, start, current));
    ret vv;
}

/*
Function: split

Splits a string into substrings using a character function
(unicode safe)
*/
<<<<<<< HEAD
fn split_func(ss: str, sepfn: fn(&&cc: char)->bool) -> [str] {
=======
fn split(ss: str, sepfn: fn(cc: char)->bool) -> [str] {
>>>>>>> 010f2abc
    let vv: [str] = [];
    let accum: str = "";
    let ends_with_sep: bool = false;

    chars_iter(ss, {|cc| if sepfn(cc) {
            vv += [accum];
            accum = "";
            ends_with_sep = true;
        } else {
            str::push_char(accum, cc);
            ends_with_sep = false;
        }
    });

    if len(accum) >= 0u || ends_with_sep {
        vv += [accum];
    }

    ret vv;
}

/*
Function: split_char

Splits a string into a vector of the substrings separated by a given character
*/
fn split_char(ss: str, cc: char) -> [str] {
   split(ss, {|kk| kk == cc})
}

/*
Function: splitn_char

Splits a string into a vector of the substrings separated by a given character
up to `count` times
*/
fn splitn_char(ss: str, sep: char, count: uint) -> [str] unsafe {

   let vv = [];
   let start = 0u, current = 0u, len = len_bytes(ss);
   let splits_done = 0u;

   while splits_done < count && current < len {
      // grab a char...
      let {ch, next} = char_range_at(ss, current);

      if sep == ch {
         vec::push(vv, str::unsafe::slice_bytes(ss, start, current));
         start = next;
         splits_done += 1u;
      }
      current = next;
   }

   vec::push(vv, str::unsafe::slice_bytes(ss, start, len));
   ret vv;
}

/*
Function: lines

Splits a string into a vector of the substrings
separated by LF ('\n')
*/
fn lines(ss: str) -> [str] {
    split(ss, {|cc| cc == '\n'})
}

/*
Function: lines_any

Splits a string into a vector of the substrings
separated by LF ('\n') and/or CR LF ('\r\n')
*/
fn lines_any(ss: str) -> [str] {
    vec::map(lines(ss), {|s| trim_right(s)})
}

/*
Function: words

Splits a string into a vector of the substrings
separated by whitespace
*/
fn words(ss: str) -> [str] {
    ret vec::filter( split(ss, {|cc| char::is_whitespace(cc)}),
                     {|w| 0u < str::len(w)});
}

/*
Function: windowed

Create a vector of substrings of size `nn`
*/
fn windowed(nn: uint, ss: str) -> [str] {
    let ww = [];
    let len = str::len(ss);

    assert 1u <= nn;

    let ii = 0u;
    while ii+nn <= len {
        let w = slice( ss, ii, ii+nn );
        vec::push(ww,w);
        ii += 1u;
    }

    ret ww;
}

/*
Function: to_lower

Convert a string to lowercase
*/
fn to_lower(s: str) -> str {
    map(s, char::to_lower)
}

/*
Function: to_upper

Convert a string to uppercase
*/
fn to_upper(s: str) -> str {
    map(s, char::to_upper)
}

// FIXME: This is super-inefficient
/*
Function: replace

Replace all occurances of one string with another

Parameters:

s - The string containing substrings to replace
from - The string to replace
to - The replacement string

Returns:

The original string with all occurances of `from` replaced with `to`
*/
fn replace(s: str, from: str, to: str) : is_not_empty(from) -> str unsafe {
    if len_bytes(s) == 0u {
        ret "";
    } else if starts_with(s, from) {
        ret to + replace(
                     unsafe::slice_bytes(s, len_bytes(from), len_bytes(s)),
                                       from, to);
    } else {
        let idx;
        alt find_bytes(s, from) {
            some(x) { idx = x; }
            none { ret s; }
        }
        let before = unsafe::slice_bytes(s, 0u, idx as uint);
        let after  = unsafe::slice_bytes(s, idx as uint + len_bytes(from),
                                         len_bytes(s));
        ret before + to + replace(after, from, to);
    }
}

/*
Function: escape

Escapes special characters inside the string, making it safe for transfer.
*/
fn escape(s: str) -> str {
    let r = "";
<<<<<<< HEAD
    iter::all(s, { |c| r += escape_char(c); true });
=======
    chars_iter(s) { |c| r += escape_char(c) };
>>>>>>> 010f2abc
    r
}

/*
Section: Comparing strings
*/

/*
Function: eq

Bytewise string equality
*/
pure fn eq(&&a: str, &&b: str) -> bool { a == b }

/*
Function: le

Bytewise less than or equal
*/
pure fn le(&&a: str, &&b: str) -> bool { a <= b }

/*
Function: hash

String hash function
*/
fn hash(&&s: str) -> uint {
    // djb hash.
    // FIXME: replace with murmur.

    let u: uint = 5381u;
    for c: u8 in s { u *= 33u; u += c as uint; }
    ret u;
}

/*
Section: Iterating through strings
*/

/*
Function: all

Return true if a predicate matches all characters or
if the string contains no characters
*/
<<<<<<< HEAD
//fn all(s: str, it: fn(&&char) -> bool) -> bool{
//    ret substr_all(s, 0u, byte_len(s), it);
//}
=======
fn all(s: str, it: fn(char) -> bool) -> bool{
    ret substr_all(s, 0u, len_bytes(s), it);
}
>>>>>>> 010f2abc

/*
Function: any

Return true if a predicate matches any character
(and false if it matches none or there are no characters)
*/
//fn any(ss: str, pred: fn(char) -> bool) -> bool {
//   !all(ss, {|cc| !pred(cc)})
//}

/*
Function: map

Apply a function to each character
*/
fn map(ss: str, ff: fn(&&char) -> char) -> str {
    let result = "";
    reserve(result, len_bytes(ss));

    chars_iter(ss, {|cc|
        str::push_char(result, ff(cc));
    });

    ret result;
}

/*
Function: bytes_iter

Iterate over the bytes in a string
*/
fn bytes_iter(ss: str, it: fn(&&u8)) {
    let pos = 0u;
    let len = len_bytes(ss);

    while (pos < len) {
        it(ss[pos]);
        pos += 1u;
    }
}

/*
Function: chars_iter

Iterate over the characters in a string
*/
<<<<<<< HEAD
fn chars_iter(s: str, it: fn(&&char)) {
    let pos = 0u, len = byte_len(s);
=======
fn chars_iter(s: str, it: fn(char)) {
    let pos = 0u, len = len_bytes(s);
>>>>>>> 010f2abc
    while (pos < len) {
        let {ch, next} = char_range_at(s, pos);
        pos = next;
        it(ch);
    }
}

/*
Function: split_char_iter

Apply a function to each substring after splitting
by character
*/
fn split_char_iter(ss: str, cc: char, ff: fn(&&str)) {
   vec::iter(split_char(ss, cc), ff)
}

/*
Function: splitn_char_iter

Apply a function to each substring after splitting
by character, up to `count` times
*/
fn splitn_char_iter(ss: str, sep: char, count: uint, ff: fn(&&str)) unsafe {
   vec::iter(splitn_char(ss, sep, count), ff)
}

/*
Function: words_iter

Apply a function to each word
*/
fn words_iter(ss: str, ff: fn(&&str)) {
    vec::iter(words(ss), ff)
}

/*
Function: lines_iter

Apply a function to each lines (by '\n')
*/
fn lines_iter(ss: str, ff: fn(&&str)) {
    vec::iter(lines(ss), ff)
}

/*
Section: Searching
*/

// Function: index
//
// Returns the index of the first matching char
// (as option some/none)
fn index(ss: str, cc: char) -> option<uint> {
    let bii = 0u;
    let cii = 0u;
    let len = len_bytes(ss);
    while bii < len {
        let {ch, next} = char_range_at(ss, bii);

        // found here?
        if ch == cc {
            ret some(cii);
        }

        cii += 1u;
        bii = next;
    }

    // wasn't found
    ret none;
}

// Function: byte_index
//
// Returns the index of the first matching byte
// (as option some/none)
fn byte_index(s: str, b: u8) -> option<uint> {
    byte_index_from(s, b, 0u, len_bytes(s))
}

// Function: byte_index_from
//
// Returns the index of the first matching byte within the range [`start`,
// `end`).
// (as option some/none)
fn byte_index_from(s: str, b: u8, start: uint, end: uint) -> option<uint> {
    assert end <= len_bytes(s);

    str::as_bytes(s) { |v| vec::position_from(v, start, end) { |x| x == b } }
}

// Function: rindex
//
// Returns the index of the first matching char
// (as option some/none)
fn rindex(ss: str, cc: char) -> option<uint> {
    let bii = len_bytes(ss);
    let cii = len(ss);
    while bii > 0u {
        let {ch, prev} = char_range_at_reverse(ss, bii);
        cii -= 1u;
        bii = prev;

        // found here?
        if ch == cc {
            ret some(cii);
        }
    }

    // wasn't found
    ret none;
}

//Function: find_bytes
//
// Find the char position of the first instance of one string
// within another, or return option::none
fn find_bytes(haystack: str, needle: str) -> option<uint> {
    find_from_bytes(haystack, needle, 0u, len_bytes(haystack))
}

//Function: find_from_bytes
//
// Find the char position of the first instance of one string
// within another, or return option::none
//
// FIXME: Boyer-Moore should be significantly faster
fn find_from_bytes(haystack: str, needle: str, start: uint, end:uint)
  -> option<uint> {
    assert end <= len_bytes(haystack);

    let needle_len = len_bytes(needle);

    if needle_len == 0u { ret some(start); }
    if needle_len > end { ret none; }

    fn match_at(haystack: str, needle: str, ii: uint) -> bool {
        let jj = ii;
        for c: u8 in needle { if haystack[jj] != c { ret false; } jj += 1u; }
        ret true;
    }

    let ii = start;
    while ii <= end - needle_len {
        if match_at(haystack, needle, ii) { ret some(ii); }
        ii += 1u;
    }

    ret none;
}

// Function: find
//
// Find the char position of the first instance of one string
// within another, or return option::none
fn find(haystack: str, needle: str) -> option<uint> {
   alt find_bytes(haystack, needle) {
      none { ret none; }
      some(nn) { ret some(b2c_pos(haystack, nn)); }
   }
}

// Function: b2c_pos
//
// Convert a byte position into a char position
// within a given string
fn b2c_pos(ss: str, bpos: uint) -> uint {
   assert bpos == 0u || bpos < len_bytes(ss);

   let ii = 0u;
   let cpos = 0u;

   while ii < bpos {
      let sz = utf8_char_width(ss[ii]);
      ii += sz;
      cpos += 1u;
   }

   ret cpos;
}

/*
Function: contains

Returns true if one string contains another

Parameters:

haystack - The string to look in
needle - The string to look for
*/
fn contains(haystack: str, needle: str) -> bool {
    option::is_some(find_bytes(haystack, needle))
}

/*
Function: starts_with

Returns true if one string starts with another

Parameters:

haystack - The string to look in
needle - The string to look for
*/
fn starts_with(haystack: str, needle: str) -> bool unsafe {
    let haystack_len: uint = len_bytes(haystack);
    let needle_len: uint = len_bytes(needle);
    if needle_len == 0u { ret true; }
    if needle_len > haystack_len { ret false; }
    ret eq(unsafe::slice_bytes(haystack, 0u, needle_len), needle);
}

/*
Function: ends_with

Returns true if one string ends with another

haystack - The string to look in
needle - The string to look for
*/
fn ends_with(haystack: str, needle: str) -> bool {
    let haystack_len: uint = len(haystack);
    let needle_len: uint = len(needle);
    ret if needle_len == 0u {
            true
        } else if needle_len > haystack_len {
            false
        } else {
            eq(substr(haystack, haystack_len - needle_len, needle_len),
               needle)
        };
}

/*
Section: String properties
*/

/*
Function: is_ascii

Determines if a string contains only ASCII characters
*/
fn is_ascii(s: str) -> bool {
    let i: uint = len_bytes(s);
    while i > 0u { i -= 1u; if !u8::is_ascii(s[i]) { ret false; } }
    ret true;
}

/*
Predicate: is_empty

Returns true if the string has length 0
*/
pure fn is_empty(s: str) -> bool { for c: u8 in s { ret false; } ret true; }

/*
Predicate: is_not_empty

Returns true if the string has length greater than 0
*/
pure fn is_not_empty(s: str) -> bool { !is_empty(s) }

/*
Function: is_whitespace

Returns true if the string contains only whitespace
*/
fn is_whitespace(s: str) -> bool {
    ret iter::all(s, char::is_whitespace);
}


// Function: len_bytes
//
// Returns the string length in bytes
pure fn len_bytes(s: str) -> uint unsafe {
    as_bytes(s) { |v|
        let vlen = vec::len(v);
        // There should always be a null terminator
        assert (vlen > 0u);
        vlen - 1u
    }
}

// Function: len
//
// String length or size in characters.
// (Synonym: len_chars)
fn len(s: str) -> uint {
    substr_len_chars(s, 0u, len_bytes(s))
}

fn len_chars(s: str) -> uint { len(s) }

/*
Section: Misc
*/

/*
Function: is_utf8

Determines if a vector of bytes contains valid UTF-8
*/
fn is_utf8(v: [u8]) -> bool {
    let i = 0u;
    let total = vec::len::<u8>(v);
    while i < total {
        let chsize = utf8_char_width(v[i]);
        if chsize == 0u { ret false; }
        if i + chsize > total { ret false; }
        i += 1u;
        while chsize > 1u {
            if v[i] & 192u8 != tag_cont_u8 { ret false; }
            i += 1u;
            chsize -= 1u;
        }
    }
    ret true;
}

/*
Function: substr_len_chars

As char_len but for a slice of a string

Parameters:
 s           - A valid string
 byte_start  - The position inside `s` where to start counting in bytes.
 byte_len    - The number of bytes of `s` to take into account.

Returns:
 The number of Unicode characters in `s` in
segment [byte_start, byte_start+len( .

Safety note:
- This function does not check whether the substring is valid.
- This function fails if `byte_offset` or `byte_len` do not
 represent valid positions inside `s`
*/
fn substr_len_chars(s: str, byte_start: uint, byte_len: uint) -> uint {
    let i         = byte_start;
    let byte_stop = i + byte_len;
    let len   = 0u;
    while i < byte_stop {
        let chsize = utf8_char_width(s[i]);
        assert (chsize > 0u);
        len += 1u;
        i += chsize;
    }
    ret len;
}

/*
Function: substr_len_bytes

As byte_len but for a substring

Parameters:
s - A string
byte_offset - The byte offset at which to start in the string
char_len    - The number of chars (not bytes!) in the range

Returns:
The number of bytes in the substring starting at `byte_offset` and
containing `char_len` chars.

Safety note:

This function fails if `byte_offset` or `char_len` do not represent
valid positions in `s`

FIXME: rename to 'substr_len_bytes'
*/
fn substr_len_bytes(s: str, byte_offset: uint, char_len: uint) -> uint {
    let i = byte_offset;
    let chars = 0u;
    while chars < char_len {
        let chsize = utf8_char_width(s[i]);
        assert (chsize > 0u);
        i += chsize;
        chars += 1u;
    }
    ret i - byte_offset;
}

/*
Function: utf8_char_width

Given a first byte, determine how many bytes are in this UTF-8 character

*/
pure fn utf8_char_width(b: u8) -> uint {
    let byte: uint = b as uint;
    if byte < 128u { ret 1u; }
    if byte < 192u {
        ret 0u; // Not a valid start byte

    }
    if byte < 224u { ret 2u; }
    if byte < 240u { ret 3u; }
    if byte < 248u { ret 4u; }
    if byte < 252u { ret 5u; }
    ret 6u;
}

/*
Function: char_range_at

Pluck a character out of a string and return the index of the next character.
This function can be used to iterate over the unicode characters of a string.

Example:
> let s = "中华Việt Nam";
> let i = 0u;
> while i < str::len_bytes(s) {
>    let {ch, next} = str::char_range_at(s, i);
>    std::io::println(#fmt("%u: %c",i,ch));
>    i = next;
> }

Example output:

      0: 中
      3: 华
      6: V
      7: i
      8: ệ
      11: t
      12:
      13: N
      14: a
      15: m

Parameters:

s - The string
i - The byte offset of the char to extract

Returns:

A record {ch: char, next: uint} containing the char value and the byte
index of the next unicode character.

Failure:

If `i` is greater than or equal to the length of the string.
If `i` is not the index of the beginning of a valid UTF-8 character.
*/
fn char_range_at(s: str, i: uint) -> {ch: char, next: uint} {
    let b0 = s[i];
    let w = utf8_char_width(b0);
    assert (w != 0u);
    if w == 1u { ret {ch: b0 as char, next: i + 1u}; }
    let val = 0u;
    let end = i + w;
    let i = i + 1u;
    while i < end {
        let byte = s[i];
        assert (byte & 192u8 == tag_cont_u8);
        val <<= 6u;
        val += (byte & 63u8) as uint;
        i += 1u;
    }
    // Clunky way to get the right bits from the first byte. Uses two shifts,
    // the first to clip off the marker bits at the left of the byte, and then
    // a second (as uint) to get it to the right position.
    val += ((b0 << ((w + 1u) as u8)) as uint) << ((w - 1u) * 6u - w - 1u);
    ret {ch: val as char, next: i};
}

/*
Function: char_at

Pluck a character out of a string
*/
fn char_at(s: str, i: uint) -> char { ret char_range_at(s, i).ch; }

// Function: char_range_at_reverse
//
// Given a byte position and a str, return the previous char and its position
// This function can be used to iterate over a unicode string in reverse.
fn char_range_at_reverse(ss: str, start: uint) -> {ch: char, prev: uint} {
    let prev = start;

    // while there is a previous byte == 10......
    while prev > 0u && ss[prev - 1u] & 192u8 == tag_cont_u8 {
        prev -= 1u;
    }

    // now refer to the initial byte of previous char
    prev -= 1u;

    let ch = char_at(ss, prev);
    ret {ch:ch, prev:prev};
}

/*
Function: substr_all

Loop through a substring, char by char

Parameters:
s           - A string to traverse. It may be empty.
byte_offset - The byte offset at which to start in the string.
byte_len    - The number of bytes to traverse in the string
it          - A block to execute with each consecutive character of `s`.
Return `true` to continue, `false` to stop.

Returns:

`true` If execution proceeded correctly, `false` if it was interrupted,
that is if `it` returned `false` at any point.

Safety note:
- This function does not check whether the substring is valid.
- This function fails if `byte_offset` or `byte_len` do not
 represent valid positions inside `s`
 */
fn substr_all(s: str, byte_offset: uint, byte_len: uint,
              it: fn(&&char) -> bool) -> bool {
   let i = byte_offset;
   let result = true;
   while i < byte_len {
      let {ch, next} = char_range_at(s, i);
      if !it(ch) {result = false; break;}
      i = next;
   }
   ret result;
}


/*
Function: escape_char

Escapes a single character.
*/
fn escape_char(c: char) -> str {
    alt c {
      '"' { "\\\"" }
      '\\' { "\\\\" }
      '\n' { "\\n" }
      '\t' { "\\t" }
      '\r' { "\\r" }
      // FIXME: uncomment this when extfmt is moved to core
      // in a snapshot.
      // '\x00' to '\x1f' { #fmt["\\x%02x", c as uint] }
      v { from_char(c) }
    }
}

// UTF-8 tags and ranges
const tag_cont_u8: u8 = 128u8;
const tag_cont: uint = 128u;
const max_one_b: uint = 128u;
const tag_two_b: uint = 192u;
const max_two_b: uint = 2048u;
const tag_three_b: uint = 224u;
const max_three_b: uint = 65536u;
const tag_four_b: uint = 240u;
const max_four_b: uint = 2097152u;
const tag_five_b: uint = 248u;
const max_five_b: uint = 67108864u;
const tag_six_b: uint = 252u;

/*
Function: as_bytes

Work with the byte buffer of a string. Allows for unsafe manipulation
of strings, which is useful for native interop.

Example:

> let i = str::as_bytes("Hello World") { |bytes| vec::len(bytes) };

*/
fn as_bytes<T>(s: str, f: fn([u8]) -> T) -> T unsafe {
    let v: [u8] = ::unsafe::reinterpret_cast(s);
    let r = f(v);
    ::unsafe::leak(v);
    r
}

/*
Function: as_buf

Work with the byte buffer of a string. Allows for unsafe manipulation
of strings, which is useful for native interop.

Example:

> let s = str::as_buf("PATH", { |path_buf| libc::getenv(path_buf) });

*/
fn as_buf<T>(s: str, f: fn(sbuf) -> T) -> T unsafe {
    as_bytes(s) { |v| vec::as_buf(v, f) }
}

/*
Type: sbuf

An unsafe buffer of bytes. Corresponds to a C char pointer.
*/
type sbuf = *u8;

// Function: reserve
//
// Allocate more memory for a string, up to `nn` + 1 bytes
fn reserve(&ss: str, nn: uint) {
    rustrt::str_reserve_shared(ss, nn);
}

// Module: unsafe
//
// These functions may create invalid UTF-8 strings and eat your baby.
mod unsafe {
   export
      from_bytes,
      from_byte,
      slice_bytes,
      slice_bytes_safe_range,
      push_byte,
      push_bytes, // note: wasn't exported
      pop_byte,
      shift_byte;

   // Function: unsafe::from_bytes
   //
   // Converts a vector of bytes to a string. Does not verify that the
   // vector contains valid UTF-8.
   unsafe fn from_bytes(v: [const u8]) -> str unsafe {
       let vcopy: [u8] = v + [0u8];
       let scopy: str = ::unsafe::reinterpret_cast(vcopy);
       ::unsafe::leak(vcopy);
       ret scopy;
   }

   // Function: unsafe::from_byte
   //
   // Converts a byte to a string. Does not verify that the byte is
   // valid UTF-8.
   unsafe fn from_byte(u: u8) -> str { unsafe::from_bytes([u]) }

   /*
   Function: slice_bytes

   Takes a bytewise (not UTF-8) slice from a string.
   Returns the substring from [`begin`..`end`).

   Failure:

   - If begin is greater than end.
   - If end is greater than the length of the string.
   */
   unsafe fn slice_bytes(s: str, begin: uint, end: uint) -> str unsafe {
       // FIXME: Typestate precondition
       assert (begin <= end);
       assert (end <= len_bytes(s));

       let v = as_bytes(s) { |v| vec::slice(v, begin, end) };
       v += [0u8];
       let s: str = ::unsafe::reinterpret_cast(v);
       ::unsafe::leak(v);
       ret s;
   }

   /*
   Function: slice_bytes_safe_range

   Like slice_bytes, with a precondition
   */
   unsafe fn slice_bytes_safe_range(s: str, begin: uint, end: uint)
       : uint::le(begin, end) -> str {
       // would need some magic to make this a precondition
       assert (end <= len_bytes(s));
       ret slice_bytes(s, begin, end);
   }

   // Function: push_byte
   //
   // Appends a byte to a string. (Not UTF-8 safe).
   unsafe fn push_byte(&s: str, b: u8) {
       rustrt::rust_str_push(s, b);
   }

   // Function: push_bytes
   //
   // Appends a vector of bytes to a string. (Not UTF-8 safe).
   unsafe fn push_bytes(&s: str, bytes: [u8]) {
       for byte in bytes { rustrt::rust_str_push(s, byte); }
   }

   // Function: pop_byte
   //
   // Removes the last byte from a string and returns it.  (Not UTF-8 safe).
   unsafe fn pop_byte(&s: str) -> u8 unsafe {
       let len = len_bytes(s);
       assert (len > 0u);
       let b = s[len - 1u];
       s = unsafe::slice_bytes(s, 0u, len - 1u);
       ret b;
   }

   // Function: shift_byte
   //
   // Removes the first byte from a string and returns it. (Not UTF-8 safe).
   unsafe fn shift_byte(&s: str) -> u8 unsafe {
       let len = len_bytes(s);
       assert (len > 0u);
       let b = s[0];
       s = unsafe::slice_bytes(s, 1u, len);
       ret b;
   }

}


#[cfg(test)]
mod tests {

    #[test]
    fn test_eq() {
        assert (eq("", ""));
        assert (eq("foo", "foo"));
        assert (!eq("foo", "bar"));
    }

    #[test]
    fn test_le() {
        assert (le("", ""));
        assert (le("", "foo"));
        assert (le("foo", "foo"));
        assert (!eq("foo", "bar"));
    }

    #[test]
    fn test_len() {
        assert (len_bytes("") == 0u);
        assert (len_bytes("hello world") == 11u);
        assert (len_bytes("\x63") == 1u);
        assert (len_bytes("\xa2") == 2u);
        assert (len_bytes("\u03c0") == 2u);
        assert (len_bytes("\u2620") == 3u);
        assert (len_bytes("\U0001d11e") == 4u);

        assert (len("") == 0u);
        assert (len("hello world") == 11u);
        assert (len("\x63") == 1u);
        assert (len("\xa2") == 1u);
        assert (len("\u03c0") == 1u);
        assert (len("\u2620") == 1u);
        assert (len("\U0001d11e") == 1u);
        assert (len("ประเทศไทย中华Việt Nam") == 19u);
    }

    #[test]
    fn test_index() {
        assert ( index("hello", 'h') == some(0u));
        assert ( index("hello", 'e') == some(1u));
        assert ( index("hello", 'o') == some(4u));
        assert ( index("hello", 'z') == none);
    }

    #[test]
    fn test_rindex() {
        assert (rindex("hello", 'l') == some(3u));
        assert (rindex("hello", 'o') == some(4u));
        assert (rindex("hello", 'h') == some(0u));
        assert (rindex("hello", 'z') == none);
    }

    #[test]
    fn test_pop_char() {
        let data = "ประเทศไทย中华";
        let cc = pop_char(data);
        assert "ประเทศไทย中" == data;
        assert '华' == cc;
    }

    #[test]
    fn test_pop_char_2() {
        let data2 = "华";
        let cc2 = pop_char(data2);
        assert "" == data2;
        assert '华' == cc2;
    }

    #[test]
    #[should_fail]
    #[ignore(cfg(target_os = "win32"))]
    fn test_pop_char_fail() {
        let data = "";
        let _cc3 = pop_char(data);
    }

    #[test]
    fn test_split_byte() {
        fn t(s: str, c: char, u: [str]) {
            log(debug, "split_byte: " + s);
            let v = split_byte(s, c as u8);
            #debug("split_byte to: ");
            log(debug, v);
            assert (vec::all2(v, u, { |a,b| a == b }));
        }
        t("abc.hello.there", '.', ["abc", "hello", "there"]);
        t(".hello.there", '.', ["", "hello", "there"]);
        t("...hello.there.", '.', ["", "", "", "hello", "there", ""]);

        assert ["", "", "", "hello", "there", ""]
            == split_byte("...hello.there.", '.' as u8);

        assert [""] == split_byte("", 'z' as u8);
        assert ["",""] == split_byte("z", 'z' as u8);
        assert ["ok"] == split_byte("ok", 'z' as u8);
    }

    #[test]
    fn test_split_byte_2() {
        let data = "ประเทศไทย中华Việt Nam";
        assert ["ประเทศไทย中华", "iệt Nam"]
            == split_byte(data, 'V' as u8);
    }

    #[test]
    fn test_splitn_byte() {
        fn t(s: str, c: char, n: uint, u: [str]) {
            log(debug, "splitn_byte: " + s);
            let v = splitn_byte(s, c as u8, n);
            #debug("split_byte to: ");
            log(debug, v);
            #debug("comparing vs. ");
            log(debug, u);
            assert (vec::all2(v, u, { |a,b| a == b }));
        }
        t("abc.hello.there", '.', 0u, ["abc.hello.there"]);
        t("abc.hello.there", '.', 1u, ["abc", "hello.there"]);
        t("abc.hello.there", '.', 2u, ["abc", "hello", "there"]);
        t("abc.hello.there", '.', 3u, ["abc", "hello", "there"]);
        t(".hello.there", '.', 0u, [".hello.there"]);
        t(".hello.there", '.', 1u, ["", "hello.there"]);
        t("...hello.there.", '.', 3u, ["", "", "", "hello.there."]);
        t("...hello.there.", '.', 5u, ["", "", "", "hello", "there", ""]);

        assert [""] == splitn_byte("", 'z' as u8, 5u);
        assert ["",""] == splitn_byte("z", 'z' as u8, 5u);
        assert ["ok"] == splitn_byte("ok", 'z' as u8, 5u);
        assert ["z"] == splitn_byte("z", 'z' as u8, 0u);
        assert ["w.x.y"] == splitn_byte("w.x.y", '.' as u8, 0u);
        assert ["w","x.y"] == splitn_byte("w.x.y", '.' as u8, 1u);
    }

    #[test]
    fn test_splitn_byte_2() {
        let data = "ประเทศไทย中华Việt Nam";
        assert ["ประเทศไทย中华", "iệt Nam"]
            == splitn_byte(data, 'V' as u8, 1u);
    }

    #[test]
    fn test_split_str() {
        fn t(s: str, sep: str, i: int, k: str) {
            let v = split_str(s, sep);
            assert eq(v[i], k);
        }

        t("abc::hello::there", "::", 0, "abc");
        t("abc::hello::there", "::", 1, "hello");
        t("abc::hello::there", "::", 2, "there");
        t("::hello::there", "::", 0, "");
        t("hello::there::", "::", 2, "");
        t("::hello::there::", "::", 3, "");

        let data = "ประเทศไทย中华Việt Nam";
        assert ["ประเทศไทย", "Việt Nam"]
            == split_str (data, "中华");

        assert ["", "XXX", "YYY", ""]
            == split_str("zzXXXzzYYYzz", "zz");

        assert ["zz", "zYYYz"]
            == split_str("zzXXXzYYYz", "XXX");


        assert ["", "XXX", "YYY", ""] == split_str(".XXX.YYY.", ".");
        assert [""] == split_str("", ".");
        assert ["",""] == split_str("zz", "zz");
        assert ["ok"] == split_str("ok", "z");
        assert ["","z"] == split_str("zzz", "zz");
        assert ["","","z"] == split_str("zzzzz", "zz");
    }


    #[test]
    fn test_split () {
        let data = "ประเทศไทย中华Việt Nam";
        assert ["ประเทศไทย中", "Việt Nam"]
            == split (data, {|cc| cc == '华'});

        assert ["", "", "XXX", "YYY", ""]
            == split("zzXXXzYYYz", char::is_lowercase);

        assert ["zz", "", "", "z", "", "", "z"]
            == split("zzXXXzYYYz", char::is_uppercase);

        assert ["",""] == split("z", {|cc| cc == 'z'});
        assert [""] == split("", {|cc| cc == 'z'});
        assert ["ok"] == split("ok", {|cc| cc == 'z'});
    }

    #[test]
    fn test_split_char () {
        let data = "ประเทศไทย中华Việt Nam";
        assert ["ประเทศไทย中", "Việt Nam"]
            == split_char(data, '华');

        assert ["", "", "XXX", "YYY", ""]
            == split_char("zzXXXzYYYz", 'z');
        assert ["",""] == split_char("z", 'z');
        assert [""] == split_char("", 'z');
        assert ["ok"] == split_char("ok", 'z');
    }

    #[test]
    fn test_splitn_char () {
        let data = "ประเทศไทย中华Việt Nam";
        assert ["ประเทศไทย中", "Việt Nam"]
            == splitn_char(data, '华', 1u);

        assert ["", "", "XXX", "YYYzWWWz"]
            == splitn_char("zzXXXzYYYzWWWz", 'z', 3u);
        assert ["",""] == splitn_char("z", 'z', 5u);
        assert [""] == splitn_char("", 'z', 5u);
        assert ["ok"] == splitn_char("ok", 'z', 5u);
    }

    #[test]
    fn test_lines () {
        let lf = "\nMary had a little lamb\nLittle lamb\n";
        let crlf = "\r\nMary had a little lamb\r\nLittle lamb\r\n";

        assert ["", "Mary had a little lamb", "Little lamb", ""]
            == lines(lf);

        assert ["", "Mary had a little lamb", "Little lamb", ""]
            == lines_any(lf);

        assert ["\r", "Mary had a little lamb\r", "Little lamb\r", ""]
            == lines(crlf);

        assert ["", "Mary had a little lamb", "Little lamb", ""]
            == lines_any(crlf);

        assert [""] == lines    ("");
        assert [""] == lines_any("");
        assert ["",""] == lines    ("\n");
        assert ["",""] == lines_any("\n");
        assert ["banana"] == lines    ("banana");
        assert ["banana"] == lines_any("banana");
    }

    #[test]
    fn test_words () {
        let data = "\nMary had a little lamb\nLittle lamb\n";
        assert ["Mary","had","a","little","lamb","Little","lamb"]
            == words(data);

        assert ["ok"] == words("ok");
        assert [] == words("");
    }

    #[test]
    fn test_find_bytes() {
        // byte positions
        assert (find_bytes("banana", "apple pie") == none);
        assert (find_bytes("", "") == some(0u));

        let data = "ประเทศไทย中华Việt Nam";
        assert (find_bytes(data, "")     == some(0u));
        assert (find_bytes(data, "ประเ") == some( 0u));
        assert (find_bytes(data, "ะเ")   == some( 6u));
        assert (find_bytes(data, "中华") == some(27u));
        assert (find_bytes(data, "ไท华") == none);
    }

    #[test]
    fn test_find_from_bytes() {
        // byte positions
        assert (find_from_bytes("", "", 0u, 0u) == some(0u));

        let data = "abcabc";
        assert find_from_bytes(data, "ab", 0u, 6u) == some(0u);
        assert find_from_bytes(data, "ab", 2u, 6u) == some(3u);
        assert find_from_bytes(data, "ab", 2u, 4u) == none;

        let data = "ประเทศไทย中华Việt Nam";
        data += data;
        assert find_from_bytes(data, "", 0u, 43u) == some(0u);
        assert find_from_bytes(data, "", 6u, 43u) == some(6u);

        assert find_from_bytes(data, "ประ", 0u, 43u) == some( 0u);
        assert find_from_bytes(data, "ทศไ", 0u, 43u) == some(12u);
        assert find_from_bytes(data, "ย中", 0u, 43u) == some(24u);
        assert find_from_bytes(data, "iệt", 0u, 43u) == some(34u);
        assert find_from_bytes(data, "Nam", 0u, 43u) == some(40u);

        assert find_from_bytes(data, "ประ", 43u, 86u) == some(43u);
        assert find_from_bytes(data, "ทศไ", 43u, 86u) == some(55u);
        assert find_from_bytes(data, "ย中", 43u, 86u) == some(67u);
        assert find_from_bytes(data, "iệt", 43u, 86u) == some(77u);
        assert find_from_bytes(data, "Nam", 43u, 86u) == some(83u);
    }

    #[test]
    fn test_find() {
        // char positions
        assert (find("banana", "apple pie") == none);
        assert (find("", "") == some(0u));

        let data = "ประเทศไทย中华Việt Nam";
        assert (find(data, "")     == some(0u));
        assert (find(data, "ประเ") == some(0u));
        assert (find(data, "ะเ")   == some(2u));
        assert (find(data, "中华") == some(9u));
        assert (find(data, "ไท华") == none);
    }

    #[test]
    fn test_b2c_pos() {
        let data = "ประเทศไทย中华Việt Nam";
        assert 0u == b2c_pos(data, 0u);
        assert 2u == b2c_pos(data, 6u);
        assert 9u == b2c_pos(data, 27u);
    }

    #[test]
    fn test_substr() {
        fn t(a: str, b: str, start: int) {
            assert (eq(substr(a, start as uint, len_bytes(b)), b));
        }
        t("hello", "llo", 2);
        t("hello", "el", 1);

        assert "ะเทศไท"
            == substr("ประเทศไทย中华Việt Nam", 2u, 6u);
    }

    #[test]
    fn test_concat() {
        fn t(v: [str], s: str) { assert (eq(concat(v), s)); }
        t(["you", "know", "I'm", "no", "good"], "youknowI'mnogood");
        let v: [str] = [];
        t(v, "");
        t(["hi"], "hi");
    }

    #[test]
    fn test_connect() {
        fn t(v: [str], sep: str, s: str) {
            assert (eq(connect(v, sep), s));
        }
        t(["you", "know", "I'm", "no", "good"], " ", "you know I'm no good");
        let v: [str] = [];
        t(v, " ", "");
        t(["hi"], " ", "hi");
    }

    #[test]
    fn test_to_upper() {
        // char::to_upper, and hence str::to_upper
        // are culturally insensitive: I'm not sure they
        // really work for anything but English ASCII, but YMMV

        let unicode = "\u65e5\u672c";
        let input = "abcDEF" + unicode + "xyz:.;";
        let expected = "ABCDEF" + unicode + "XYZ:.;";
        let actual = to_upper(input);
        assert (eq(expected, actual));
    }

    #[test]
    fn test_to_lower() {
        assert "" == map("", char::to_lower);
        assert "ymca" == map("YMCA", char::to_lower);
    }

    #[test]
    fn test_unsafe_slice() unsafe {
        assert (eq("ab", unsafe::slice_bytes("abc", 0u, 2u)));
        assert (eq("bc", unsafe::slice_bytes("abc", 1u, 3u)));
        assert (eq("", unsafe::slice_bytes("abc", 1u, 1u)));
        fn a_million_letter_a() -> str {
            let i = 0;
            let rs = "";
            while i < 100000 { rs += "aaaaaaaaaa"; i += 1; }
            ret rs;
        }
        fn half_a_million_letter_a() -> str {
            let i = 0;
            let rs = "";
            while i < 100000 { rs += "aaaaa"; i += 1; }
            ret rs;
        }
        assert (eq(half_a_million_letter_a(),
               unsafe::slice_bytes(a_million_letter_a(), 0u, 500000u)));
    }

    #[test]
    fn test_starts_with() {
        assert (starts_with("", ""));
        assert (starts_with("abc", ""));
        assert (starts_with("abc", "a"));
        assert (!starts_with("a", "abc"));
        assert (!starts_with("", "abc"));
    }

    #[test]
    fn test_ends_with() {
        assert (ends_with("", ""));
        assert (ends_with("abc", ""));
        assert (ends_with("abc", "c"));
        assert (!ends_with("a", "abc"));
        assert (!ends_with("", "abc"));
    }

    #[test]
    fn test_is_empty() {
        assert (is_empty(""));
        assert (!is_empty("a"));
    }

    #[test]
    fn test_is_not_empty() {
        assert (is_not_empty("a"));
        assert (!is_not_empty(""));
    }

    #[test]
    fn test_replace() {
        let a = "a";
        check (is_not_empty(a));
        assert (replace("", a, "b") == "");
        assert (replace("a", a, "b") == "b");
        assert (replace("ab", a, "b") == "bb");
        let test = "test";
        check (is_not_empty(test));
        assert (replace(" test test ", test, "toast") == " toast toast ");
        assert (replace(" test test ", test, "") == "   ");
    }

    #[test]
    fn test_replace_2a() {
        let data = "ประเทศไทย中华";
        let repl = "دولة الكويت";

        let a = "ประเ";
        let A = "دولة الكويتทศไทย中华";
        check is_not_empty(a);
        assert (replace(data, a, repl) ==  A);
    }

    #[test]
    fn test_replace_2b() {
        let data = "ประเทศไทย中华";
        let repl = "دولة الكويت";

        let b = "ะเ";
        let B = "ปรدولة الكويتทศไทย中华";
        check is_not_empty(b);
        assert (replace(data, b,   repl) ==  B);
    }

    #[test]
    fn test_replace_2c() {
        let data = "ประเทศไทย中华";
        let repl = "دولة الكويت";

        let c = "中华";
        let C = "ประเทศไทยدولة الكويت";
        check is_not_empty(c);
        assert (replace(data, c, repl) ==  C);
    }

    #[test]
    fn test_replace_2d() {
        let data = "ประเทศไทย中华";
        let repl = "دولة الكويت";

        let d = "ไท华";
        check is_not_empty(d);
        assert (replace(data, d, repl) == data);
    }

    #[test]
    fn test_slice() {
        assert (eq("ab", slice("abc", 0u, 2u)));
        assert (eq("bc", slice("abc", 1u, 3u)));
        assert (eq("", slice("abc", 1u, 1u)));
        assert (eq("\u65e5", slice("\u65e5\u672c", 0u, 1u)));

        let data = "ประเทศไทย中华";
        assert (eq("ป", slice(data, 0u, 1u)));
        assert (eq("ร", slice(data, 1u, 2u)));
        assert (eq("华", slice(data, 10u, 11u)));
        assert (eq("", slice(data, 1u, 1u)));

        fn a_million_letter_X() -> str {
            let i = 0;
            let rs = "";
            while i < 100000 { rs += "华华华华华华华华华华"; i += 1; }
            ret rs;
        }
        fn half_a_million_letter_X() -> str {
            let i = 0;
            let rs = "";
            while i < 100000 { rs += "华华华华华"; i += 1; }
            ret rs;
        }
        assert (eq(half_a_million_letter_X(),
                        slice(a_million_letter_X(), 0u, 500000u)));
    }

    #[test]
    fn test_trim_left() {
        assert (trim_left("") == "");
        assert (trim_left("a") == "a");
        assert (trim_left("    ") == "");
        assert (trim_left("     blah") == "blah");
        assert (trim_left("   \u3000  wut") == "wut");
        assert (trim_left("hey ") == "hey ");
    }

    #[test]
    fn test_trim_right() {
        assert (trim_right("") == "");
        assert (trim_right("a") == "a");
        assert (trim_right("    ") == "");
        assert (trim_right("blah     ") == "blah");
        assert (trim_right("wut   \u3000  ") == "wut");
        assert (trim_right(" hey") == " hey");
    }

    #[test]
    fn test_trim() {
        assert (trim("") == "");
        assert (trim("a") == "a");
        assert (trim("    ") == "");
        assert (trim("    blah     ") == "blah");
        assert (trim("\nwut   \u3000  ") == "wut");
        assert (trim(" hey dude ") == "hey dude");
    }

    #[test]
    fn test_is_whitespace() {
        assert (is_whitespace(""));
        assert (is_whitespace(" "));
        assert (is_whitespace("\u2009")); // Thin space
        assert (is_whitespace("  \n\t   "));
        assert (!is_whitespace("   _   "));
    }

    #[test]
    fn test_is_ascii() {
        assert (is_ascii(""));
        assert (is_ascii("a"));
        assert (!is_ascii("\u2009"));
    }

    #[test]
    fn test_shift_byte() unsafe {
        let s = "ABC";
        let b = unsafe::shift_byte(s);
        assert (s == "BC");
        assert (b == 65u8);
    }

    #[test]
    fn test_pop_byte() unsafe {
        let s = "ABC";
        let b = unsafe::pop_byte(s);
        assert (s == "AB");
        assert (b == 67u8);
    }

    #[test]
    fn test_unsafe_from_bytes() unsafe {
        let a = [65u8, 65u8, 65u8, 65u8, 65u8, 65u8, 65u8];
        let b = unsafe::from_bytes(a);
        assert (b == "AAAAAAA");
    }

    #[test]
    fn test_from_bytes() {
        let ss = "ศไทย中华Việt Nam";
        let bb = [0xe0_u8, 0xb8_u8, 0xa8_u8,
                  0xe0_u8, 0xb9_u8, 0x84_u8,
                  0xe0_u8, 0xb8_u8, 0x97_u8,
                  0xe0_u8, 0xb8_u8, 0xa2_u8,
                  0xe4_u8, 0xb8_u8, 0xad_u8,
                  0xe5_u8, 0x8d_u8, 0x8e_u8,
                  0x56_u8, 0x69_u8, 0xe1_u8,
                  0xbb_u8, 0x87_u8, 0x74_u8,
                  0x20_u8, 0x4e_u8, 0x61_u8,
                  0x6d_u8];

         assert ss == from_bytes(bb);
    }

    #[test]
    #[should_fail]
    #[ignore(cfg(target_os = "win32"))]
    fn test_from_bytes_fail() {
        let bb = [0xff_u8, 0xb8_u8, 0xa8_u8,
                  0xe0_u8, 0xb9_u8, 0x84_u8,
                  0xe0_u8, 0xb8_u8, 0x97_u8,
                  0xe0_u8, 0xb8_u8, 0xa2_u8,
                  0xe4_u8, 0xb8_u8, 0xad_u8,
                  0xe5_u8, 0x8d_u8, 0x8e_u8,
                  0x56_u8, 0x69_u8, 0xe1_u8,
                  0xbb_u8, 0x87_u8, 0x74_u8,
                  0x20_u8, 0x4e_u8, 0x61_u8,
                  0x6d_u8];

         let _x = from_bytes(bb);
    }

    #[test]
    fn test_from_cstr() unsafe {
        let a = [65u8, 65u8, 65u8, 65u8, 65u8, 65u8, 65u8, 0u8];
        let b = vec::to_ptr(a);
        let c = from_cstr(b);
        assert (c == "AAAAAAA");
    }

    #[test]
    fn test_from_cstr_len() unsafe {
        let a = [65u8, 65u8, 65u8, 65u8, 65u8, 65u8, 65u8, 0u8];
        let b = vec::to_ptr(a);
        let c = from_cstr_len(b, 3u);
        assert (c == "AAA");
    }

    #[test]
    fn test_as_buf() unsafe {
        let a = "Abcdefg";
        let b = as_buf(a, {|buf| assert (*buf == 65u8); 100 });
        assert (b == 100);
    }

    #[test]
    fn test_as_buf_small() unsafe {
        let a = "A";
        let b = as_buf(a, {|buf| assert (*buf == 65u8); 100 });
        assert (b == 100);
    }

    #[test]
    fn test_as_buf2() unsafe {
        let s = "hello";
        let sb = as_buf(s, {|b| b });
        let s_cstr = from_cstr(sb);
        assert (eq(s_cstr, s));
    }

    #[test]
    fn vec_str_conversions() {
        let s1: str = "All mimsy were the borogoves";

        let v: [u8] = bytes(s1);
        let s2: str = from_bytes(v);
        let i: uint = 0u;
        let n1: uint = len_bytes(s1);
        let n2: uint = vec::len::<u8>(v);
        assert (n1 == n2);
        while i < n1 {
            let a: u8 = s1[i];
            let b: u8 = s2[i];
            log(debug, a);
            log(debug, b);
            assert (a == b);
            i += 1u;
        }
    }

    #[test]
    fn test_contains() {
        assert contains("abcde", "bcd");
        assert contains("abcde", "abcd");
        assert contains("abcde", "bcde");
        assert contains("abcde", "");
        assert contains("", "");
        assert !contains("abcde", "def");
        assert !contains("", "a");

        let data = "ประเทศไทย中华Việt Nam";
        assert  contains(data, "ประเ");
        assert  contains(data, "ะเ");
        assert  contains(data, "中华");
        assert !contains(data, "ไท华");
    }

    #[test]
    fn test_chars_iter() {
        let i = 0;
        chars_iter("x\u03c0y") {|ch|
            alt check i {
              0 { assert ch == 'x'; }
              1 { assert ch == '\u03c0'; }
              2 { assert ch == 'y'; }
            }
            i += 1;
        }

        chars_iter("") {|_ch| fail; } // should not fail
    }

    #[test]
    fn test_bytes_iter() {
        let i = 0;

        bytes_iter("xyz") {|bb|
            alt check i {
              0 { assert bb == 'x' as u8; }
              1 { assert bb == 'y' as u8; }
              2 { assert bb == 'z' as u8; }
            }
            i += 1;
        }

        bytes_iter("") {|bb| assert bb == 0u8; }
    }

    #[test]
    fn test_split_char_iter() {
        let data = "\nMary had a little lamb\nLittle lamb\n";

        let ii = 0;

        split_char_iter(data, ' ') {|xx|
            alt ii {
              0 { assert "\nMary" == xx; }
              1 { assert "had"    == xx; }
              2 { assert "a"      == xx; }
              3 { assert "little" == xx; }
              _ { () }
            }
            ii += 1;
        }
    }

    #[test]
    fn test_splitn_char_iter() {
        let data = "\nMary had a little lamb\nLittle lamb\n";

        let ii = 0;

        splitn_char_iter(data, ' ', 2u) {|xx|
            alt ii {
              0 { assert "\nMary" == xx; }
              1 { assert "had"    == xx; }
              2 { assert "a little lamb\nLittle lamb\n" == xx; }
              _ { () }
            }
            ii += 1;
        }
    }

    #[test]
    fn test_words_iter() {
        let data = "\nMary had a little lamb\nLittle lamb\n";

        let ii = 0;

        words_iter(data) {|ww|
            alt ii {
              0 { assert "Mary"   == ww; }
              1 { assert "had"    == ww; }
              2 { assert "a"      == ww; }
              3 { assert "little" == ww; }
              _ { () }
            }
            ii += 1;
        }

        words_iter("") {|_x| fail; } // should not fail
    }

    #[test]
    fn test_lines_iter () {
        let lf = "\nMary had a little lamb\nLittle lamb\n";

        let ii = 0;

        lines_iter(lf) {|x|
            alt ii {
                0 { assert "" == x; }
                1 { assert "Mary had a little lamb" == x; }
                2 { assert "Little lamb" == x; }
                3 { assert "" == x; }
                _ { () }
            }
            ii += 1;
        }
    }

    #[test]
    fn test_escape() {
        assert(escape("abcdef") == "abcdef");
        assert(escape("abc\\def") == "abc\\\\def");
        assert(escape("abc\ndef") == "abc\\ndef");
        assert(escape("abc\"def") == "abc\\\"def");
    }

    #[test]
    fn test_map() {
        assert "" == map("", char::to_upper);
        assert "YMCA" == map("ymca", char::to_upper);
    }

    #[test]
    fn test_all() {
        assert true  == iter::all("", char::is_uppercase);
        assert false == iter::all("ymca", char::is_uppercase);
        assert true  == iter::all("YMCA", char::is_uppercase);
        assert false == iter::all("yMCA", char::is_uppercase);
        assert false == iter::all("YMCy", char::is_uppercase);
    }

    #[test]
    fn test_any() {
        assert false  == iter::any("", char::is_uppercase);
        assert false == iter::any("ymca", char::is_uppercase);
        assert true  == iter::any("YMCA", char::is_uppercase);
        assert true == iter::any("yMCA", char::is_uppercase);
        assert true == iter::any("Ymcy", char::is_uppercase);
    }

    #[test]
    fn test_windowed() {
        let data = "ประเทศไทย中";

        assert ["ประ", "ระเ", "ะเท", "เทศ", "ทศไ", "ศไท", "ไทย", "ทย中"]
            == windowed(3u, data);

        assert [data] == windowed(10u, data);

        assert [] == windowed(6u, "abcd");
    }

    #[test]
    #[should_fail]
    #[ignore(cfg(target_os = "win32"))]
    fn test_windowed_() {
        let _x = windowed(0u, "abcd");
    }

    #[test]
    fn test_chars() {
        let ss = "ศไทย中华Việt Nam";
        assert ['ศ','ไ','ท','ย','中','华','V','i','ệ','t',' ','N','a','m']
            == chars(ss);
    }
}<|MERGE_RESOLUTION|>--- conflicted
+++ resolved
@@ -514,11 +514,7 @@
 Splits a string into substrings using a character function
 (unicode safe)
 */
-<<<<<<< HEAD
-fn split_func(ss: str, sepfn: fn(&&cc: char)->bool) -> [str] {
-=======
 fn split(ss: str, sepfn: fn(cc: char)->bool) -> [str] {
->>>>>>> 010f2abc
     let vv: [str] = [];
     let accum: str = "";
     let ends_with_sep: bool = false;
@@ -690,11 +686,7 @@
 */
 fn escape(s: str) -> str {
     let r = "";
-<<<<<<< HEAD
     iter::all(s, { |c| r += escape_char(c); true });
-=======
-    chars_iter(s) { |c| r += escape_char(c) };
->>>>>>> 010f2abc
     r
 }
 
@@ -740,15 +732,9 @@
 Return true if a predicate matches all characters or
 if the string contains no characters
 */
-<<<<<<< HEAD
 //fn all(s: str, it: fn(&&char) -> bool) -> bool{
 //    ret substr_all(s, 0u, byte_len(s), it);
 //}
-=======
-fn all(s: str, it: fn(char) -> bool) -> bool{
-    ret substr_all(s, 0u, len_bytes(s), it);
-}
->>>>>>> 010f2abc
 
 /*
 Function: any
@@ -796,13 +782,8 @@
 
 Iterate over the characters in a string
 */
-<<<<<<< HEAD
 fn chars_iter(s: str, it: fn(&&char)) {
     let pos = 0u, len = byte_len(s);
-=======
-fn chars_iter(s: str, it: fn(char)) {
-    let pos = 0u, len = len_bytes(s);
->>>>>>> 010f2abc
     while (pos < len) {
         let {ch, next} = char_range_at(s, pos);
         pos = next;
