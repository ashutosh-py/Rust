// Copyright 2012 The Rust Project Developers. See the COPYRIGHT
// file at the top-level directory of this distribution and at
// http://rust-lang.org/COPYRIGHT.
//
// Licensed under the Apache License, Version 2.0 <LICENSE-APACHE or
// http://www.apache.org/licenses/LICENSE-2.0> or the MIT license
// <LICENSE-MIT or http://opensource.org/licenses/MIT>, at your
// option. This file may not be copied, modified, or distributed
// except according to those terms.

//! Overloadable operators
//!
//! Implementing these traits allows you to get an effect similar to
//! overloading operators.
//!
//! The values for the right hand side of an operator are automatically
//! borrowed, so `a + b` is sugar for `a.add(&b)`.
//!
//! All of these traits are imported by the prelude, so they are available in
//! every Rust program.
//!
//! # Example
//!
//! This example creates a `Point` struct that implements `Add` and `Sub`, and then
//! demonstrates adding and subtracting two `Point`s.
//!
//! ```rust
//! #![feature(associated_types)]
//!
//! use std::ops::{Add, Sub};
//!
//! #[derive(Show)]
//! struct Point {
//!     x: int,
//!     y: int
//! }
//!
//! impl Add for Point {
//!     type Output = Point;
//!
//!     fn add(self, other: Point) -> Point {
//!         Point {x: self.x + other.x, y: self.y + other.y}
//!     }
//! }
//!
//! impl Sub for Point {
//!     type Output = Point;
//!
//!     fn sub(self, other: Point) -> Point {
//!         Point {x: self.x - other.x, y: self.y - other.y}
//!     }
//! }
//! fn main() {
//!     println!("{}", Point {x: 1, y: 0} + Point {x: 2, y: 3});
//!     println!("{}", Point {x: 1, y: 0} - Point {x: 2, y: 3});
//! }
//! ```
//!
//! See the documentation for each trait for a minimum implementation that prints
//! something to the screen.

#![stable]

use clone::Clone;
use iter::{Step, Iterator,DoubleEndedIterator,ExactSizeIterator};
use kinds::Sized;
use option::Option::{self, Some, None};

/// The `Drop` trait is used to run some code when a value goes out of scope. This
/// is sometimes called a 'destructor'.
///
/// # Example
///
/// A trivial implementation of `Drop`. The `drop` method is called when `_x` goes
/// out of scope, and therefore `main` prints `Dropping!`.
///
/// ```rust
/// struct HasDrop;
///
/// impl Drop for HasDrop {
///     fn drop(&mut self) {
///         println!("Dropping!");
///     }
/// }
///
/// fn main() {
///     let _x = HasDrop;
/// }
/// ```
#[lang="drop"]
#[stable]
pub trait Drop {
    /// The `drop` method, called when the value goes out of scope.
    #[stable]
    fn drop(&mut self);
}

/// The `Add` trait is used to specify the functionality of `+`.
///
/// # Example
///
/// A trivial implementation of `Add`. When `Foo + Foo` happens, it ends up
/// calling `add`, and therefore, `main` prints `Adding!`.
///
/// ```rust
/// #![feature(associated_types)]
///
/// use std::ops::Add;
///
/// #[derive(Copy)]
/// struct Foo;
///
/// impl Add for Foo {
///     type Output = Foo;
///
///     fn add(self, _rhs: Foo) -> Foo {
///       println!("Adding!");
///       self
///   }
/// }
///
/// fn main() {
///   Foo + Foo;
/// }
/// ```
#[lang="add"]
#[stable]
pub trait Add<RHS=Self> {
    #[stable]
    type Output;

    /// The method for the `+` operator
    #[stable]
    fn add(self, rhs: RHS) -> Self::Output;
}

macro_rules! add_impl {
    ($($t:ty)*) => ($(
        #[stable]
        impl Add for $t {
            type Output = $t;

            #[inline]
            fn add(self, other: $t) -> $t { self + other }
        }
    )*)
}

add_impl! { uint u8 u16 u32 u64 int i8 i16 i32 i64 f32 f64 }

/// The `Sub` trait is used to specify the functionality of `-`.
///
/// # Example
///
/// A trivial implementation of `Sub`. When `Foo - Foo` happens, it ends up
/// calling `sub`, and therefore, `main` prints `Subtracting!`.
///
/// ```rust
/// #![feature(associated_types)]
///
/// use std::ops::Sub;
///
/// #[derive(Copy)]
/// struct Foo;
///
/// impl Sub for Foo {
///     type Output = Foo;
///
///     fn sub(self, _rhs: Foo) -> Foo {
///         println!("Subtracting!");
///         self
///     }
/// }
///
/// fn main() {
///     Foo - Foo;
/// }
/// ```
#[lang="sub"]
#[stable]
pub trait Sub<RHS=Self> {
    #[stable]
    type Output;

    /// The method for the `-` operator
    #[stable]
    fn sub(self, rhs: RHS) -> Self::Output;
}

macro_rules! sub_impl {
    ($($t:ty)*) => ($(
        #[stable]
        impl Sub for $t {
            type Output = $t;

            #[inline]
            fn sub(self, other: $t) -> $t { self - other }
        }
    )*)
}

sub_impl! { uint u8 u16 u32 u64 int i8 i16 i32 i64 f32 f64 }

/// The `Mul` trait is used to specify the functionality of `*`.
///
/// # Example
///
/// A trivial implementation of `Mul`. When `Foo * Foo` happens, it ends up
/// calling `mul`, and therefore, `main` prints `Multiplying!`.
///
/// ```rust
/// #![feature(associated_types)]
///
/// use std::ops::Mul;
///
/// #[derive(Copy)]
/// struct Foo;
///
/// impl Mul for Foo {
///     type Output = Foo;
///
///     fn mul(self, _rhs: Foo) -> Foo {
///         println!("Multiplying!");
///         self
///     }
/// }
///
/// fn main() {
///     Foo * Foo;
/// }
/// ```
#[lang="mul"]
#[stable]
pub trait Mul<RHS=Self> {
    #[stable]
    type Output;

    /// The method for the `*` operator
    #[stable]
    fn mul(self, rhs: RHS) -> Self::Output;
}

macro_rules! mul_impl {
    ($($t:ty)*) => ($(
        #[stable]
        impl Mul for $t {
            type Output = $t;

            #[inline]
            fn mul(self, other: $t) -> $t { self * other }
        }
    )*)
}

mul_impl! { uint u8 u16 u32 u64 int i8 i16 i32 i64 f32 f64 }

/// The `Div` trait is used to specify the functionality of `/`.
///
/// # Example
///
/// A trivial implementation of `Div`. When `Foo / Foo` happens, it ends up
/// calling `div`, and therefore, `main` prints `Dividing!`.
///
/// ```
/// #![feature(associated_types)]
///
/// use std::ops::Div;
///
/// #[derive(Copy)]
/// struct Foo;
///
/// impl Div for Foo {
///     type Output = Foo;
///
///     fn div(self, _rhs: Foo) -> Foo {
///         println!("Dividing!");
///         self
///     }
/// }
///
/// fn main() {
///     Foo / Foo;
/// }
/// ```
#[lang="div"]
#[stable]
pub trait Div<RHS=Self> {
    #[stable]
    type Output;

    /// The method for the `/` operator
    #[stable]
    fn div(self, rhs: RHS) -> Self::Output;
}

macro_rules! div_impl {
    ($($t:ty)*) => ($(
        #[stable]
        impl Div for $t {
            type Output = $t;

            #[inline]
            fn div(self, other: $t) -> $t { self / other }
        }
    )*)
}

div_impl! { uint u8 u16 u32 u64 int i8 i16 i32 i64 f32 f64 }

/// The `Rem` trait is used to specify the functionality of `%`.
///
/// # Example
///
/// A trivial implementation of `Rem`. When `Foo % Foo` happens, it ends up
/// calling `rem`, and therefore, `main` prints `Remainder-ing!`.
///
/// ```
/// #![feature(associated_types)]
///
/// use std::ops::Rem;
///
/// #[derive(Copy)]
/// struct Foo;
///
/// impl Rem for Foo {
///     type Output = Foo;
///
///     fn rem(self, _rhs: Foo) -> Foo {
///         println!("Remainder-ing!");
///         self
///     }
/// }
///
/// fn main() {
///     Foo % Foo;
/// }
/// ```
#[lang="rem"]
#[stable]
pub trait Rem<RHS=Self> {
    #[stable]
    type Output = Self;

    /// The method for the `%` operator
    #[stable]
    fn rem(self, rhs: RHS) -> Self::Output;
}

macro_rules! rem_impl {
    ($($t:ty)*) => ($(
        #[stable]
        impl Rem for $t {
            type Output = $t;

            #[inline]
            fn rem(self, other: $t) -> $t { self % other }
        }
    )*)
}

macro_rules! rem_float_impl {
    ($t:ty, $fmod:ident) => {
        #[stable]
        impl Rem for $t {
            type Output = $t;

            #[inline]
            fn rem(self, other: $t) -> $t {
                extern { fn $fmod(a: $t, b: $t) -> $t; }
                unsafe { $fmod(self, other) }
            }
        }
    }
}

rem_impl! { uint u8 u16 u32 u64 int i8 i16 i32 i64 }
rem_float_impl! { f32, fmodf }
rem_float_impl! { f64, fmod }

/// The `Neg` trait is used to specify the functionality of unary `-`.
///
/// # Example
///
/// A trivial implementation of `Neg`. When `-Foo` happens, it ends up calling
/// `neg`, and therefore, `main` prints `Negating!`.
///
/// ```
/// #![feature(associated_types)]
///
/// use std::ops::Neg;
///
/// struct Foo;
///
/// impl Copy for Foo {}
///
/// impl Neg for Foo {
///     type Output = Foo;
///
///     fn neg(self) -> Foo {
///         println!("Negating!");
///         self
///     }
/// }
///
/// fn main() {
///     -Foo;
/// }
/// ```
#[lang="neg"]
#[stable]
pub trait Neg {
    #[stable]
    type Output;

    /// The method for the unary `-` operator
    #[stable]
    fn neg(self) -> Self::Output;
}

macro_rules! neg_impl {
    ($($t:ty)*) => ($(
        #[stable]
        impl Neg for $t {
            #[stable]
            type Output = $t;

            #[inline]
            #[stable]
            fn neg(self) -> $t { -self }
        }
    )*)
}

macro_rules! neg_uint_impl {
    ($t:ty, $t_signed:ty) => {
        #[stable]
        impl Neg for $t {
            type Output = $t;

            #[inline]
            fn neg(self) -> $t { -(self as $t_signed) as $t }
        }
    }
}

neg_impl! { int i8 i16 i32 i64 f32 f64 }

neg_uint_impl! { uint, int }
neg_uint_impl! { u8, i8 }
neg_uint_impl! { u16, i16 }
neg_uint_impl! { u32, i32 }
neg_uint_impl! { u64, i64 }


/// The `Not` trait is used to specify the functionality of unary `!`.
///
/// # Example
///
/// A trivial implementation of `Not`. When `!Foo` happens, it ends up calling
/// `not`, and therefore, `main` prints `Not-ing!`.
///
/// ```
/// #![feature(associated_types)]
///
/// use std::ops::Not;
///
/// struct Foo;
///
/// impl Copy for Foo {}
///
/// impl Not for Foo {
///     type Output = Foo;
///
///     fn not(self) -> Foo {
///         println!("Not-ing!");
///         self
///     }
/// }
///
/// fn main() {
///     !Foo;
/// }
/// ```
#[lang="not"]
#[stable]
pub trait Not {
    #[stable]
    type Output;

    /// The method for the unary `!` operator
    #[stable]
    fn not(self) -> Self::Output;
}

macro_rules! not_impl {
    ($($t:ty)*) => ($(
        #[stable]
        impl Not for $t {
            type Output = $t;

            #[inline]
            fn not(self) -> $t { !self }
        }
    )*)
}

not_impl! { bool uint u8 u16 u32 u64 int i8 i16 i32 i64 }

/// The `BitAnd` trait is used to specify the functionality of `&`.
///
/// # Example
///
/// A trivial implementation of `BitAnd`. When `Foo & Foo` happens, it ends up
/// calling `bitand`, and therefore, `main` prints `Bitwise And-ing!`.
///
/// ```
/// #![feature(associated_types)]
///
/// use std::ops::BitAnd;
///
/// #[derive(Copy)]
/// struct Foo;
///
/// impl BitAnd for Foo {
///     type Output = Foo;
///
///     fn bitand(self, _rhs: Foo) -> Foo {
///         println!("Bitwise And-ing!");
///         self
///     }
/// }
///
/// fn main() {
///     Foo & Foo;
/// }
/// ```
#[lang="bitand"]
#[stable]
pub trait BitAnd<RHS=Self> {
    #[stable]
    type Output;

    /// The method for the `&` operator
    #[stable]
    fn bitand(self, rhs: RHS) -> Self::Output;
}

macro_rules! bitand_impl {
    ($($t:ty)*) => ($(
        #[stable]
        impl BitAnd for $t {
            type Output = $t;

            #[inline]
            fn bitand(self, rhs: $t) -> $t { self & rhs }
        }
    )*)
}

bitand_impl! { bool uint u8 u16 u32 u64 int i8 i16 i32 i64 }

/// The `BitOr` trait is used to specify the functionality of `|`.
///
/// # Example
///
/// A trivial implementation of `BitOr`. When `Foo | Foo` happens, it ends up
/// calling `bitor`, and therefore, `main` prints `Bitwise Or-ing!`.
///
/// ```
/// #![feature(associated_types)]
///
/// use std::ops::BitOr;
///
/// #[derive(Copy)]
/// struct Foo;
///
/// impl BitOr for Foo {
///     type Output = Foo;
///
///     fn bitor(self, _rhs: Foo) -> Foo {
///         println!("Bitwise Or-ing!");
///         self
///     }
/// }
///
/// fn main() {
///     Foo | Foo;
/// }
/// ```
#[lang="bitor"]
#[stable]
pub trait BitOr<RHS=Self> {
    #[stable]
    type Output;

    /// The method for the `|` operator
    #[stable]
    fn bitor(self, rhs: RHS) -> Self::Output;
}

macro_rules! bitor_impl {
    ($($t:ty)*) => ($(
        #[stable]
        impl BitOr for $t {
            type Output = $t;

            #[inline]
            fn bitor(self, rhs: $t) -> $t { self | rhs }
        }
    )*)
}

bitor_impl! { bool uint u8 u16 u32 u64 int i8 i16 i32 i64 }

/// The `BitXor` trait is used to specify the functionality of `^`.
///
/// # Example
///
/// A trivial implementation of `BitXor`. When `Foo ^ Foo` happens, it ends up
/// calling `bitxor`, and therefore, `main` prints `Bitwise Xor-ing!`.
///
/// ```
/// #![feature(associated_types)]
///
/// use std::ops::BitXor;
///
/// #[derive(Copy)]
/// struct Foo;
///
/// impl BitXor for Foo {
///     type Output = Foo;
///
///     fn bitxor(self, _rhs: Foo) -> Foo {
///         println!("Bitwise Xor-ing!");
///         self
///     }
/// }
///
/// fn main() {
///     Foo ^ Foo;
/// }
/// ```
#[lang="bitxor"]
#[stable]
pub trait BitXor<RHS=Self> {
    #[stable]
    type Output;

    /// The method for the `^` operator
    #[stable]
    fn bitxor(self, rhs: RHS) -> Self::Output;
}

macro_rules! bitxor_impl {
    ($($t:ty)*) => ($(
        #[stable]
        impl BitXor for $t {
            type Output = $t;

            #[inline]
            fn bitxor(self, other: $t) -> $t { self ^ other }
        }
    )*)
}

bitxor_impl! { bool uint u8 u16 u32 u64 int i8 i16 i32 i64 }

/// The `Shl` trait is used to specify the functionality of `<<`.
///
/// # Example
///
/// A trivial implementation of `Shl`. When `Foo << Foo` happens, it ends up
/// calling `shl`, and therefore, `main` prints `Shifting left!`.
///
/// ```
/// #![feature(associated_types)]
///
/// use std::ops::Shl;
///
/// #[derive(Copy)]
/// struct Foo;
///
/// impl Shl<Foo> for Foo {
///     type Output = Foo;
///
///     fn shl(self, _rhs: Foo) -> Foo {
///         println!("Shifting left!");
///         self
///     }
/// }
///
/// fn main() {
///     Foo << Foo;
/// }
/// ```
#[lang="shl"]
#[stable]
pub trait Shl<RHS> {
    #[stable]
    type Output;

    /// The method for the `<<` operator
    #[stable]
    fn shl(self, rhs: RHS) -> Self::Output;
}

macro_rules! shl_impl {
    ($($t:ty)*) => ($(
        #[stable]
        impl Shl<uint> for $t {
            type Output = $t;

            #[inline]
            fn shl(self, other: uint) -> $t {
                self << other
            }
        }
    )*)
}

shl_impl! { uint u8 u16 u32 u64 int i8 i16 i32 i64 }

/// The `Shr` trait is used to specify the functionality of `>>`.
///
/// # Example
///
/// A trivial implementation of `Shr`. When `Foo >> Foo` happens, it ends up
/// calling `shr`, and therefore, `main` prints `Shifting right!`.
///
/// ```
/// #![feature(associated_types)]
///
/// use std::ops::Shr;
///
/// #[derive(Copy)]
/// struct Foo;
///
/// impl Shr<Foo> for Foo {
///     type Output = Foo;
///
///     fn shr(self, _rhs: Foo) -> Foo {
///         println!("Shifting right!");
///         self
///     }
/// }
///
/// fn main() {
///     Foo >> Foo;
/// }
/// ```
#[lang="shr"]
#[stable]
pub trait Shr<RHS> {
    #[stable]
    type Output;

    /// The method for the `>>` operator
    #[stable]
    fn shr(self, rhs: RHS) -> Self::Output;
}

macro_rules! shr_impl {
    ($($t:ty)*) => ($(
        impl Shr<uint> for $t {
            type Output = $t;

            #[inline]
            fn shr(self, other: uint) -> $t { self >> other }
        }
    )*)
}

shr_impl! { uint u8 u16 u32 u64 int i8 i16 i32 i64 }

<<<<<<< HEAD
=======
// NOTE(stage0) remove trait after a snapshot
#[cfg(stage0)]
#[allow(missing_docs)]
#[lang="index"]
pub trait Index<Index: ?Sized, Result: ?Sized> for Sized? {
    /// The method for the indexing (`Foo[Bar]`) operation
    fn index<'a>(&'a self, index: &Index) -> &'a Result;
}

>>>>>>> 8f3a4243
/// The `Index` trait is used to specify the functionality of indexing operations
/// like `arr[idx]` when used in an immutable context.
///
/// # Example
///
/// A trivial implementation of `Index`. When `Foo[Foo]` happens, it ends up
/// calling `index`, and therefore, `main` prints `Indexing!`.
///
/// ```
/// #![feature(associated_types)]
///
/// use std::ops::Index;
///
/// #[derive(Copy)]
/// struct Foo;
///
/// impl Index<Foo> for Foo {
///     type Output = Foo;
///
///     fn index<'a>(&'a self, _index: &Foo) -> &'a Foo {
///         println!("Indexing!");
///         self
///     }
/// }
///
/// fn main() {
///     Foo[Foo];
/// }
/// ```
#[lang="index"]
<<<<<<< HEAD
pub trait Index<Sized? Index> {
    type Sized? Output;
=======
pub trait Index<Index: ?Sized> for Sized? {
    type Output: ?Sized;
>>>>>>> 8f3a4243

    /// The method for the indexing (`Foo[Bar]`) operation
    fn index<'a>(&'a self, index: &Index) -> &'a Self::Output;
}

<<<<<<< HEAD
=======
// NOTE(stage0) remove trait after a snapshot
#[cfg(stage0)]
#[allow(missing_docs)]
#[lang="index_mut"]
pub trait IndexMut<Index: ?Sized, Result: ?Sized> for Sized? {
    /// The method for the indexing (`Foo[Bar]`) operation
    fn index_mut<'a>(&'a mut self, index: &Index) -> &'a mut Result;
}

>>>>>>> 8f3a4243
/// The `IndexMut` trait is used to specify the functionality of indexing
/// operations like `arr[idx]`, when used in a mutable context.
///
/// # Example
///
/// A trivial implementation of `IndexMut`. When `Foo[Foo]` happens, it ends up
/// calling `index_mut`, and therefore, `main` prints `Indexing!`.
///
/// ```
/// #![feature(associated_types)]
///
/// use std::ops::IndexMut;
///
/// #[derive(Copy)]
/// struct Foo;
///
/// impl IndexMut<Foo> for Foo {
///     type Output = Foo;
///
///     fn index_mut<'a>(&'a mut self, _index: &Foo) -> &'a mut Foo {
///         println!("Indexing!");
///         self
///     }
/// }
///
/// fn main() {
///     &mut Foo[Foo];
/// }
/// ```
#[lang="index_mut"]
<<<<<<< HEAD
pub trait IndexMut<Sized? Index> {
    type Sized? Output;
=======
pub trait IndexMut<Index: ?Sized> for Sized? {
    type Output: ?Sized;
>>>>>>> 8f3a4243

    /// The method for the indexing (`Foo[Bar]`) operation
    fn index_mut<'a>(&'a mut self, index: &Index) -> &'a mut Self::Output;
}

/// The `Slice` trait is used to specify the functionality of slicing operations
/// like `arr[from..to]` when used in an immutable context.
///
/// # Example
///
/// A trivial implementation of `Slice`. When `Foo[..Foo]` happens, it ends up
/// calling `slice_to`, and therefore, `main` prints `Slicing!`.
///
/// ```ignore
/// use std::ops::Slice;
///
/// #[derive(Copy)]
/// struct Foo;
///
/// impl Slice<Foo, Foo> for Foo {
///     fn as_slice_<'a>(&'a self) -> &'a Foo {
///         println!("Slicing!");
///         self
///     }
///     fn slice_from_or_fail<'a>(&'a self, _from: &Foo) -> &'a Foo {
///         println!("Slicing!");
///         self
///     }
///     fn slice_to_or_fail<'a>(&'a self, _to: &Foo) -> &'a Foo {
///         println!("Slicing!");
///         self
///     }
///     fn slice_or_fail<'a>(&'a self, _from: &Foo, _to: &Foo) -> &'a Foo {
///         println!("Slicing!");
///         self
///     }
/// }
///
/// fn main() {
///     Foo[..Foo];
/// }
/// ```
#[lang="slice"]
<<<<<<< HEAD
pub trait Slice<Sized? Idx, Sized? Result> {
=======
pub trait Slice<Idx: ?Sized, Result: ?Sized> for Sized? {
>>>>>>> 8f3a4243
    /// The method for the slicing operation foo[]
    fn as_slice_<'a>(&'a self) -> &'a Result;
    /// The method for the slicing operation foo[from..]
    fn slice_from_or_fail<'a>(&'a self, from: &Idx) -> &'a Result;
    /// The method for the slicing operation foo[..to]
    fn slice_to_or_fail<'a>(&'a self, to: &Idx) -> &'a Result;
    /// The method for the slicing operation foo[from..to]
    fn slice_or_fail<'a>(&'a self, from: &Idx, to: &Idx) -> &'a Result;
}

/// The `SliceMut` trait is used to specify the functionality of slicing
/// operations like `arr[from..to]`, when used in a mutable context.
///
/// # Example
///
/// A trivial implementation of `SliceMut`. When `Foo[Foo..]` happens, it ends up
/// calling `slice_from_mut`, and therefore, `main` prints `Slicing!`.
///
/// ```ignore
/// use std::ops::SliceMut;
///
/// #[derive(Copy)]
/// struct Foo;
///
/// impl SliceMut<Foo, Foo> for Foo {
///     fn as_mut_slice_<'a>(&'a mut self) -> &'a mut Foo {
///         println!("Slicing!");
///         self
///     }
///     fn slice_from_or_fail_mut<'a>(&'a mut self, _from: &Foo) -> &'a mut Foo {
///         println!("Slicing!");
///         self
///     }
///     fn slice_to_or_fail_mut<'a>(&'a mut self, _to: &Foo) -> &'a mut Foo {
///         println!("Slicing!");
///         self
///     }
///     fn slice_or_fail_mut<'a>(&'a mut self, _from: &Foo, _to: &Foo) -> &'a mut Foo {
///         println!("Slicing!");
///         self
///     }
/// }
///
/// pub fn main() {
///     Foo[mut Foo..];
/// }
/// ```
#[lang="slice_mut"]
<<<<<<< HEAD
pub trait SliceMut<Sized? Idx, Sized? Result> {
=======
pub trait SliceMut<Idx: ?Sized, Result: ?Sized> for Sized? {
>>>>>>> 8f3a4243
    /// The method for the slicing operation foo[]
    fn as_mut_slice_<'a>(&'a mut self) -> &'a mut Result;
    /// The method for the slicing operation foo[from..]
    fn slice_from_or_fail_mut<'a>(&'a mut self, from: &Idx) -> &'a mut Result;
    /// The method for the slicing operation foo[..to]
    fn slice_to_or_fail_mut<'a>(&'a mut self, to: &Idx) -> &'a mut Result;
    /// The method for the slicing operation foo[from..to]
    fn slice_or_fail_mut<'a>(&'a mut self, from: &Idx, to: &Idx) -> &'a mut Result;
}


/// An unbounded range.
#[derive(Copy)]
#[lang="full_range"]
#[unstable = "API still in development"]
pub struct FullRange;

/// A (half-open) range which is bounded at both ends.
#[derive(Copy)]
#[lang="range"]
#[unstable = "API still in development"]
pub struct Range<Idx> {
    /// The lower bound of the range (inclusive).
    pub start: Idx,
    /// The upper bound of the range (exclusive).
    pub end: Idx,
}

// FIXME(#19391) needs a snapshot
//impl<Idx: Clone + Step<T=uint>> Iterator<Idx> for Range<Idx> {
#[unstable = "API still in development"]
impl<Idx: Clone + Step> Iterator for Range<Idx> {
    type Item = Idx;

    #[inline]
    fn next(&mut self) -> Option<Idx> {
        if self.start < self.end {
            let result = self.start.clone();
            self.start.step();
            return Some(result);
        }

        return None;
    }

    #[inline]
    fn size_hint(&self) -> (uint, Option<uint>) {
        if let Some(hint) = Step::steps_between(&self.start, &self.end) {
            (hint, Some(hint))
        } else {
            (0, None)
        }
    }
}

#[unstable = "API still in development"]
impl<Idx: Clone + Step> DoubleEndedIterator for Range<Idx> {
    #[inline]
    fn next_back(&mut self) -> Option<Idx> {
        if self.start < self.end {
            self.end.step_back();
            return Some(self.end.clone());
        }

        return None;
    }
}

#[unstable = "API still in development"]
impl<Idx: Clone + Step> ExactSizeIterator for Range<Idx> {}

/// A range which is only bounded below.
#[derive(Copy)]
#[lang="range_from"]
#[unstable = "API still in development"]
pub struct RangeFrom<Idx> {
    /// The lower bound of the range (inclusive).
    pub start: Idx,
}

#[unstable = "API still in development"]
impl<Idx: Clone + Step> Iterator for RangeFrom<Idx> {
    type Item = Idx;

    #[inline]
    fn next(&mut self) -> Option<Idx> {
        // Deliberately overflow so we loop forever.
        let result = self.start.clone();
        self.start.step();
        return Some(result);
    }
}

/// A range which is only bounded above.
#[derive(Copy)]
#[lang="range_to"]
#[unstable = "API still in development"]
pub struct RangeTo<Idx> {
    /// The upper bound of the range (exclusive).
    pub end: Idx,
}


/// The `Deref` trait is used to specify the functionality of dereferencing
/// operations like `*v`.
///
/// # Example
///
/// A struct with a single field which is accessible via dereferencing the
/// struct.
///
/// ```
/// #![feature(associated_types)]
///
/// use std::ops::Deref;
///
/// struct DerefExample<T> {
///     value: T
/// }
///
/// impl<T> Deref for DerefExample<T> {
///     type Target = T;
///
///     fn deref<'a>(&'a self) -> &'a T {
///         &self.value
///     }
/// }
///
/// fn main() {
///     let x = DerefExample { value: 'a' };
///     assert_eq!('a', *x);
/// }
/// ```
#[lang="deref"]
<<<<<<< HEAD
#[stable]
pub trait Deref {
    #[stable]
    type Sized? Target;
=======
pub trait Deref for Sized? {
    type Target: ?Sized;
>>>>>>> 8f3a4243

    /// The method called to dereference a value
    #[stable]
    fn deref<'a>(&'a self) -> &'a Self::Target;
}

<<<<<<< HEAD
#[stable]
impl<'a, Sized? T> Deref for &'a T {
=======
impl<'a, T: ?Sized> Deref for &'a T {
>>>>>>> 8f3a4243
    type Target = T;

    fn deref(&self) -> &T { *self }
}

<<<<<<< HEAD
#[stable]
impl<'a, Sized? T> Deref for &'a mut T {
=======
impl<'a, T: ?Sized> Deref for &'a mut T {
>>>>>>> 8f3a4243
    type Target = T;

    fn deref(&self) -> &T { *self }
}

/// The `DerefMut` trait is used to specify the functionality of dereferencing
/// mutably like `*v = 1;`
///
/// # Example
///
/// A struct with a single field which is modifiable via dereferencing the
/// struct.
///
/// ```
/// #![feature(associated_types)]
///
/// use std::ops::{Deref, DerefMut};
///
/// struct DerefMutExample<T> {
///     value: T
/// }
///
/// impl<T> Deref for DerefMutExample<T> {
///     type Target = T;
///
///     fn deref<'a>(&'a self) -> &'a T {
///         &self.value
///     }
/// }
///
/// impl<T> DerefMut for DerefMutExample<T> {
///     fn deref_mut<'a>(&'a mut self) -> &'a mut T {
///         &mut self.value
///     }
/// }
///
/// fn main() {
///     let mut x = DerefMutExample { value: 'a' };
///     *x = 'b';
///     assert_eq!('b', *x);
/// }
/// ```
#[lang="deref_mut"]
#[stable]
pub trait DerefMut: Deref {
    /// The method called to mutably dereference a value
    #[stable]
    fn deref_mut<'a>(&'a mut self) -> &'a mut <Self as Deref>::Target;
}

<<<<<<< HEAD
#[stable]
impl<'a, Sized? T> DerefMut for &'a mut T {
=======
impl<'a, T: ?Sized> DerefMut for &'a mut T {
>>>>>>> 8f3a4243
    fn deref_mut(&mut self) -> &mut T { *self }
}

/// A version of the call operator that takes an immutable receiver.
#[lang="fn"]
#[unstable = "uncertain about variadic generics, input versus associated types"]
pub trait Fn<Args,Result> {
    /// This is called when the call operator is used.
    extern "rust-call" fn call(&self, args: Args) -> Result;
}

/// A version of the call operator that takes a mutable receiver.
#[lang="fn_mut"]
#[unstable = "uncertain about variadic generics, input versus associated types"]
pub trait FnMut<Args,Result> {
    /// This is called when the call operator is used.
    extern "rust-call" fn call_mut(&mut self, args: Args) -> Result;
}

/// A version of the call operator that takes a by-value receiver.
#[lang="fn_once"]
#[unstable = "uncertain about variadic generics, input versus associated types"]
pub trait FnOnce<Args,Result> {
    /// This is called when the call operator is used.
    extern "rust-call" fn call_once(self, args: Args) -> Result;
}

impl<F: ?Sized, A, R> FnMut<A, R> for F
    where F : Fn<A, R>
{
    extern "rust-call" fn call_mut(&mut self, args: A) -> R {
        self.call(args)
    }
}

impl<F,A,R> FnOnce<A,R> for F
    where F : FnMut<A,R>
{
    extern "rust-call" fn call_once(mut self, args: A) -> R {
        self.call_mut(args)
    }
}<|MERGE_RESOLUTION|>--- conflicted
+++ resolved
@@ -772,18 +772,6 @@
 
 shr_impl! { uint u8 u16 u32 u64 int i8 i16 i32 i64 }
 
-<<<<<<< HEAD
-=======
-// NOTE(stage0) remove trait after a snapshot
-#[cfg(stage0)]
-#[allow(missing_docs)]
-#[lang="index"]
-pub trait Index<Index: ?Sized, Result: ?Sized> for Sized? {
-    /// The method for the indexing (`Foo[Bar]`) operation
-    fn index<'a>(&'a self, index: &Index) -> &'a Result;
-}
-
->>>>>>> 8f3a4243
 /// The `Index` trait is used to specify the functionality of indexing operations
 /// like `arr[idx]` when used in an immutable context.
 ///
@@ -814,30 +802,13 @@
 /// }
 /// ```
 #[lang="index"]
-<<<<<<< HEAD
-pub trait Index<Sized? Index> {
-    type Sized? Output;
-=======
-pub trait Index<Index: ?Sized> for Sized? {
+pub trait Index<Index: ?Sized> {
     type Output: ?Sized;
->>>>>>> 8f3a4243
 
     /// The method for the indexing (`Foo[Bar]`) operation
     fn index<'a>(&'a self, index: &Index) -> &'a Self::Output;
 }
 
-<<<<<<< HEAD
-=======
-// NOTE(stage0) remove trait after a snapshot
-#[cfg(stage0)]
-#[allow(missing_docs)]
-#[lang="index_mut"]
-pub trait IndexMut<Index: ?Sized, Result: ?Sized> for Sized? {
-    /// The method for the indexing (`Foo[Bar]`) operation
-    fn index_mut<'a>(&'a mut self, index: &Index) -> &'a mut Result;
-}
-
->>>>>>> 8f3a4243
 /// The `IndexMut` trait is used to specify the functionality of indexing
 /// operations like `arr[idx]`, when used in a mutable context.
 ///
@@ -868,13 +839,8 @@
 /// }
 /// ```
 #[lang="index_mut"]
-<<<<<<< HEAD
-pub trait IndexMut<Sized? Index> {
-    type Sized? Output;
-=======
-pub trait IndexMut<Index: ?Sized> for Sized? {
+pub trait IndexMut<Index: ?Sized> {
     type Output: ?Sized;
->>>>>>> 8f3a4243
 
     /// The method for the indexing (`Foo[Bar]`) operation
     fn index_mut<'a>(&'a mut self, index: &Index) -> &'a mut Self::Output;
@@ -918,11 +884,7 @@
 /// }
 /// ```
 #[lang="slice"]
-<<<<<<< HEAD
-pub trait Slice<Sized? Idx, Sized? Result> {
-=======
-pub trait Slice<Idx: ?Sized, Result: ?Sized> for Sized? {
->>>>>>> 8f3a4243
+pub trait Slice<Idx: ?Sized, Result: ?Sized> {
     /// The method for the slicing operation foo[]
     fn as_slice_<'a>(&'a self) -> &'a Result;
     /// The method for the slicing operation foo[from..]
@@ -971,11 +933,7 @@
 /// }
 /// ```
 #[lang="slice_mut"]
-<<<<<<< HEAD
-pub trait SliceMut<Sized? Idx, Sized? Result> {
-=======
-pub trait SliceMut<Idx: ?Sized, Result: ?Sized> for Sized? {
->>>>>>> 8f3a4243
+pub trait SliceMut<Idx: ?Sized, Result: ?Sized> {
     /// The method for the slicing operation foo[]
     fn as_mut_slice_<'a>(&'a mut self) -> &'a mut Result;
     /// The method for the slicing operation foo[from..]
@@ -1110,38 +1068,25 @@
 /// }
 /// ```
 #[lang="deref"]
-<<<<<<< HEAD
 #[stable]
 pub trait Deref {
     #[stable]
-    type Sized? Target;
-=======
-pub trait Deref for Sized? {
     type Target: ?Sized;
->>>>>>> 8f3a4243
 
     /// The method called to dereference a value
     #[stable]
     fn deref<'a>(&'a self) -> &'a Self::Target;
 }
 
-<<<<<<< HEAD
-#[stable]
-impl<'a, Sized? T> Deref for &'a T {
-=======
+#[stable]
 impl<'a, T: ?Sized> Deref for &'a T {
->>>>>>> 8f3a4243
     type Target = T;
 
     fn deref(&self) -> &T { *self }
 }
 
-<<<<<<< HEAD
-#[stable]
-impl<'a, Sized? T> Deref for &'a mut T {
-=======
+#[stable]
 impl<'a, T: ?Sized> Deref for &'a mut T {
->>>>>>> 8f3a4243
     type Target = T;
 
     fn deref(&self) -> &T { *self }
@@ -1192,12 +1137,8 @@
     fn deref_mut<'a>(&'a mut self) -> &'a mut <Self as Deref>::Target;
 }
 
-<<<<<<< HEAD
-#[stable]
-impl<'a, Sized? T> DerefMut for &'a mut T {
-=======
+#[stable]
 impl<'a, T: ?Sized> DerefMut for &'a mut T {
->>>>>>> 8f3a4243
     fn deref_mut(&mut self) -> &mut T { *self }
 }
 
