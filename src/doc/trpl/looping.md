% Looping

Looping is the last basic construct that we haven't learned yet in Rust. Rust has
two main looping constructs: `for` and `while`.

## `for`

The `for` loop is used to loop a particular number of times. Rust's `for` loops
work a bit differently than in other systems languages, however. Rust's `for`
loop doesn't look like this "C-style" `for` loop:

```{c}
for (x = 0; x < 10; x++) {
    printf( "%d\n", x );
}
```

Instead, it looks like this:

```{rust}
for x in 0..10 {
    println!("{}", x); // x: i32
}
```

In slightly more abstract terms,

```{ignore}
for var in expression {
    code
}
```

The expression is an iterator, which we will discuss in more depth later in the
guide. The iterator gives back a series of elements. Each element is one
iteration of the loop. That value is then bound to the name `var`, which is
valid for the loop body. Once the body is over, the next value is fetched from
the iterator, and we loop another time. When there are no more values, the
`for` loop is over.

<<<<<<< HEAD
In our example, `0..10` is an expression that takes a start and an end position,
=======
In our example, the range notation `0..10` takes a start and an end position,
>>>>>>> 1347825a
and gives an iterator over those values. The upper bound is exclusive, though,
so our loop will print `0` through `9`, not `10`.

Rust does not have the "C-style" `for` loop on purpose. Manually controlling
each element of the loop is complicated and error prone, even for experienced C
developers.

We'll talk more about `for` when we cover *iterators*, later in the Guide.

## `while`

The other kind of looping construct in Rust is the `while` loop. It looks like
this:

```{rust}
<<<<<<< HEAD
let mut x = 5; // mut x: u32
=======
let mut x = 5;        // mut x: i32
>>>>>>> 1347825a
let mut done = false; // mut done: bool

while !done {
    x += x - 3;
    println!("{}", x);
    if x % 5 == 0 { done = true; }
}
```

`while` loops are the correct choice when you're not sure how many times
you need to loop.

If you need an infinite loop, you may be tempted to write this:

```{rust,ignore}
while true {
```

However, Rust has a dedicated keyword, `loop`, to handle this case:

```{rust,ignore}
loop {
```

Rust's control-flow analysis treats this construct differently than a
`while true`, since we know that it will always loop. The details of what
that _means_ aren't super important to understand at this stage, but in
general, the more information we can give to the compiler, the better it
can do with safety and code generation, so you should always prefer
`loop` when you plan to loop infinitely.

## Ending iteration early

Let's take a look at that `while` loop we had earlier:

```{rust}
let mut x = 5;
let mut done = false;

while !done {
    x += x - 3;
    println!("{}", x);
    if x % 5 == 0 { done = true; }
}
```

We had to keep a dedicated `mut` boolean variable binding, `done`, to know
when we should exit out of the loop. Rust has two keywords to help us with
modifying iteration: `break` and `continue`.

In this case, we can write the loop in a better way with `break`:

```{rust}
let mut x = 5;

loop {
    x += x - 3;
    println!("{}", x);
    if x % 5 == 0 { break; }
}
```

We now loop forever with `loop` and use `break` to break out early.

`continue` is similar, but instead of ending the loop, goes to the next
iteration. This will only print the odd numbers:

```{rust}
for x in 0..10 {
    if x % 2 == 0 { continue; }

    println!("{}", x);
}
```

Both `continue` and `break` are valid in both kinds of loops.<|MERGE_RESOLUTION|>--- conflicted
+++ resolved
@@ -38,11 +38,7 @@
 the iterator, and we loop another time. When there are no more values, the
 `for` loop is over.
 
-<<<<<<< HEAD
 In our example, `0..10` is an expression that takes a start and an end position,
-=======
-In our example, the range notation `0..10` takes a start and an end position,
->>>>>>> 1347825a
 and gives an iterator over those values. The upper bound is exclusive, though,
 so our loop will print `0` through `9`, not `10`.
 
@@ -58,11 +54,7 @@
 this:
 
 ```{rust}
-<<<<<<< HEAD
-let mut x = 5; // mut x: u32
-=======
 let mut x = 5;        // mut x: i32
->>>>>>> 1347825a
 let mut done = false; // mut done: bool
 
 while !done {
