--- conflicted
+++ resolved
@@ -84,13 +84,8 @@
 
 > You may have one or the other of these two kinds of borrows, but not both at
 > the same time:
-<<<<<<< HEAD
 >
-> * 0 to N references (`&T`) to a resource.
-=======
-> 
 > * one or more references (`&T`) to a resource.
->>>>>>> a90453a1
 > * exactly one mutable reference (`&mut T`)
 
 [ownership]: ownership.html
