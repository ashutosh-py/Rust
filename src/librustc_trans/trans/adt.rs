--- conflicted
+++ resolved
@@ -820,13 +820,8 @@
         RawNullablePointer { nndiscr, nnty, .. } =>  {
             let cmp = if nndiscr == 0 { IntEQ } else { IntNE };
             let llptrty = type_of::sizing_type_of(bcx.ccx(), nnty);
-<<<<<<< HEAD
             let op = Load(bcx, scrutinee);
-            val = ICmp(bcx, cmp, op, C_null(llptrty), DebugLoc::None);
-            signed = false;
-=======
-            ICmp(bcx, cmp, Load(bcx, scrutinee), C_null(llptrty), DebugLoc::None)
->>>>>>> 43cf733b
+            ICmp(bcx, cmp, op, C_null(llptrty), DebugLoc::None)
         }
         StructWrappedNullablePointer { nndiscr, ref discrfield, .. } => {
             struct_wrapped_nullable_bitdiscr(bcx, nndiscr, discrfield, scrutinee)
@@ -1072,17 +1067,11 @@
 }
 
 /// Access the struct drop flag, if present.
-<<<<<<< HEAD
 pub fn trans_drop_flag_ptr<'r, 'blk, 'tcx>
                           (&mut Block { bl, ref mut fcx }: &mut Block<'r, 'blk, 'tcx>,
-                           r: &Repr<'tcx>, val: ValueRef)
+                           r: &Repr<'tcx>,
+                           val: ValueRef)
                            -> datum::DatumBlock<'blk, 'tcx, datum::Expr>
-=======
-pub fn trans_drop_flag_ptr<'blk, 'tcx>(mut bcx: Block<'blk, 'tcx>,
-                                       r: &Repr<'tcx>,
-                                       val: ValueRef)
-                                       -> datum::DatumBlock<'blk, 'tcx, datum::Expr>
->>>>>>> 43cf733b
 {
     //let Block { bl, ref mut fcx } = *bcx;
     let mut bcx = &mut bl.with(fcx);
