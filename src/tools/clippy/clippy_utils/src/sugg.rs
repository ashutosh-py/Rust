//! Contains utility functions to generate suggestions.
#![deny(clippy::missing_docs_in_private_items)]

use crate::source::{snippet, snippet_opt, snippet_with_applicability, snippet_with_context};
use crate::ty::expr_sig;
use crate::{get_parent_expr_for_hir, higher};
use rustc_ast::util::parser::AssocOp;
use rustc_ast::{ast, token};
use rustc_ast_pretty::pprust::token_kind_to_string;
use rustc_errors::Applicability;
use rustc_hir as hir;
use rustc_hir::{Closure, ExprKind, HirId, MutTy, TyKind};
use rustc_hir_typeck::expr_use_visitor::{Delegate, ExprUseVisitor, PlaceBase, PlaceWithHirId};
use rustc_infer::infer::TyCtxtInferExt;
use rustc_lint::{EarlyContext, LateContext, LintContext};
use rustc_middle::hir::place::ProjectionKind;
use rustc_middle::mir::{FakeReadCause, Mutability};
use rustc_middle::ty;
use rustc_span::source_map::{BytePos, CharPos, Pos, Span, SyntaxContext};
use std::borrow::Cow;
use std::fmt::{self, Display, Write as _};
use std::ops::{Add, Neg, Not, Sub};

/// A helper type to build suggestion correctly handling parentheses.
#[derive(Clone, Debug, PartialEq)]
pub enum Sugg<'a> {
    /// An expression that never needs parentheses such as `1337` or `[0; 42]`.
    NonParen(Cow<'a, str>),
    /// An expression that does not fit in other variants.
    MaybeParen(Cow<'a, str>),
    /// A binary operator expression, including `as`-casts and explicit type
    /// coercion.
    BinOp(AssocOp, Cow<'a, str>, Cow<'a, str>),
}

/// Literal constant `0`, for convenience.
pub const ZERO: Sugg<'static> = Sugg::NonParen(Cow::Borrowed("0"));
/// Literal constant `1`, for convenience.
pub const ONE: Sugg<'static> = Sugg::NonParen(Cow::Borrowed("1"));
/// a constant represents an empty string, for convenience.
pub const EMPTY: Sugg<'static> = Sugg::NonParen(Cow::Borrowed(""));

impl Display for Sugg<'_> {
    fn fmt(&self, f: &mut std::fmt::Formatter<'_>) -> Result<(), std::fmt::Error> {
        match *self {
            Sugg::NonParen(ref s) | Sugg::MaybeParen(ref s) => s.fmt(f),
            Sugg::BinOp(op, ref lhs, ref rhs) => binop_to_string(op, lhs, rhs).fmt(f),
        }
    }
}

#[expect(clippy::wrong_self_convention)] // ok, because of the function `as_ty` method
impl<'a> Sugg<'a> {
    /// Prepare a suggestion from an expression.
    pub fn hir_opt(cx: &LateContext<'_>, expr: &hir::Expr<'_>) -> Option<Self> {
        let get_snippet = |span| snippet(cx, span, "");
        snippet_opt(cx, expr.span).map(|_| Self::hir_from_snippet(expr, get_snippet))
    }

    /// Convenience function around `hir_opt` for suggestions with a default
    /// text.
    pub fn hir(cx: &LateContext<'_>, expr: &hir::Expr<'_>, default: &'a str) -> Self {
        Self::hir_opt(cx, expr).unwrap_or(Sugg::NonParen(Cow::Borrowed(default)))
    }

    /// Same as `hir`, but it adapts the applicability level by following rules:
    ///
    /// - Applicability level `Unspecified` will never be changed.
    /// - If the span is inside a macro, change the applicability level to `MaybeIncorrect`.
    /// - If the default value is used and the applicability level is `MachineApplicable`, change it
    ///   to
    /// `HasPlaceholders`
    pub fn hir_with_applicability(
        cx: &LateContext<'_>,
        expr: &hir::Expr<'_>,
        default: &'a str,
        applicability: &mut Applicability,
    ) -> Self {
        if *applicability != Applicability::Unspecified && expr.span.from_expansion() {
            *applicability = Applicability::MaybeIncorrect;
        }
        Self::hir_opt(cx, expr).unwrap_or_else(|| {
            if *applicability == Applicability::MachineApplicable {
                *applicability = Applicability::HasPlaceholders;
            }
            Sugg::NonParen(Cow::Borrowed(default))
        })
    }

    /// Same as `hir`, but first walks the span up to the given context. This will result in the
    /// macro call, rather then the expansion, if the span is from a child context. If the span is
    /// not from a child context, it will be used directly instead.
    ///
    /// e.g. Given the expression `&vec![]`, getting a snippet from the span for `vec![]` as a HIR
    /// node would result in `box []`. If given the context of the address of expression, this
    /// function will correctly get a snippet of `vec![]`.
    pub fn hir_with_context(
        cx: &LateContext<'_>,
        expr: &hir::Expr<'_>,
        ctxt: SyntaxContext,
        default: &'a str,
        applicability: &mut Applicability,
    ) -> Self {
        if expr.span.ctxt() == ctxt {
            Self::hir_from_snippet(expr, |span| snippet(cx, span, default))
        } else {
            let (snip, _) = snippet_with_context(cx, expr.span, ctxt, default, applicability);
            Sugg::NonParen(snip)
        }
    }

    /// Generate a suggestion for an expression with the given snippet. This is used by the `hir_*`
    /// function variants of `Sugg`, since these use different snippet functions.
    fn hir_from_snippet(expr: &hir::Expr<'_>, get_snippet: impl Fn(Span) -> Cow<'a, str>) -> Self {
        if let Some(range) = higher::Range::hir(expr) {
            let op = match range.limits {
                ast::RangeLimits::HalfOpen => AssocOp::DotDot,
                ast::RangeLimits::Closed => AssocOp::DotDotEq,
            };
            let start = range.start.map_or("".into(), |expr| get_snippet(expr.span));
            let end = range.end.map_or("".into(), |expr| get_snippet(expr.span));

            return Sugg::BinOp(op, start, end);
        }

        match expr.kind {
            hir::ExprKind::AddrOf(..)
            | hir::ExprKind::If(..)
            | hir::ExprKind::Let(..)
            | hir::ExprKind::Closure { .. }
            | hir::ExprKind::Unary(..)
            | hir::ExprKind::Match(..) => Sugg::MaybeParen(get_snippet(expr.span)),
            hir::ExprKind::Continue(..)
            | hir::ExprKind::Yield(..)
            | hir::ExprKind::Array(..)
            | hir::ExprKind::Block(..)
            | hir::ExprKind::Break(..)
            | hir::ExprKind::Call(..)
            | hir::ExprKind::Field(..)
            | hir::ExprKind::Index(..)
            | hir::ExprKind::InlineAsm(..)
            | hir::ExprKind::ConstBlock(..)
            | hir::ExprKind::Lit(..)
            | hir::ExprKind::Loop(..)
            | hir::ExprKind::MethodCall(..)
            | hir::ExprKind::Path(..)
            | hir::ExprKind::Repeat(..)
            | hir::ExprKind::Ret(..)
            | hir::ExprKind::Struct(..)
            | hir::ExprKind::Tup(..)
            | hir::ExprKind::Err(_) => Sugg::NonParen(get_snippet(expr.span)),
            hir::ExprKind::DropTemps(inner) => Self::hir_from_snippet(inner, get_snippet),
            hir::ExprKind::Assign(lhs, rhs, _) => {
                Sugg::BinOp(AssocOp::Assign, get_snippet(lhs.span), get_snippet(rhs.span))
            },
            hir::ExprKind::AssignOp(op, lhs, rhs) => {
                Sugg::BinOp(hirbinop2assignop(op), get_snippet(lhs.span), get_snippet(rhs.span))
            },
            hir::ExprKind::Binary(op, lhs, rhs) => Sugg::BinOp(
                AssocOp::from_ast_binop(op.node.into()),
                get_snippet(lhs.span),
                get_snippet(rhs.span),
            ),
            hir::ExprKind::Cast(lhs, ty) => Sugg::BinOp(AssocOp::As, get_snippet(lhs.span), get_snippet(ty.span)),
            hir::ExprKind::Type(lhs, ty) => Sugg::BinOp(AssocOp::Colon, get_snippet(lhs.span), get_snippet(ty.span)),
        }
    }

    /// Prepare a suggestion from an expression.
    pub fn ast(
        cx: &EarlyContext<'_>,
        expr: &ast::Expr,
        default: &'a str,
        ctxt: SyntaxContext,
        app: &mut Applicability,
    ) -> Self {
        use rustc_ast::ast::RangeLimits;

        match expr.kind {
            _ if expr.span.ctxt() != ctxt => Sugg::NonParen(snippet_with_context(cx, expr.span, ctxt, default, app).0),
            ast::ExprKind::AddrOf(..)
            | ast::ExprKind::Closure { .. }
            | ast::ExprKind::If(..)
            | ast::ExprKind::Let(..)
            | ast::ExprKind::Unary(..)
            | ast::ExprKind::Match(..) => match snippet_with_context(cx, expr.span, ctxt, default, app) {
                (snip, false) => Sugg::MaybeParen(snip),
                (snip, true) => Sugg::NonParen(snip),
            },
            ast::ExprKind::Async(..)
            | ast::ExprKind::Block(..)
            | ast::ExprKind::Break(..)
            | ast::ExprKind::Call(..)
            | ast::ExprKind::Continue(..)
            | ast::ExprKind::Yield(..)
            | ast::ExprKind::Field(..)
            | ast::ExprKind::ForLoop(..)
            | ast::ExprKind::Index(..)
            | ast::ExprKind::InlineAsm(..)
            | ast::ExprKind::ConstBlock(..)
            | ast::ExprKind::Lit(..)
<<<<<<< HEAD
            | ast::ExprKind::IncludedBytes(..)
=======
            | ast::ExprKind::FStr(..) // TODO: Check
>>>>>>> 200f3b6c
            | ast::ExprKind::Loop(..)
            | ast::ExprKind::MacCall(..)
            | ast::ExprKind::MethodCall(..)
            | ast::ExprKind::Paren(..)
            | ast::ExprKind::Underscore
            | ast::ExprKind::Path(..)
            | ast::ExprKind::Repeat(..)
            | ast::ExprKind::Ret(..)
            | ast::ExprKind::Yeet(..)
            | ast::ExprKind::FormatArgs(..)
            | ast::ExprKind::Struct(..)
            | ast::ExprKind::Try(..)
            | ast::ExprKind::TryBlock(..)
            | ast::ExprKind::Tup(..)
            | ast::ExprKind::Array(..)
            | ast::ExprKind::While(..)
            | ast::ExprKind::Await(..)
            | ast::ExprKind::Err => Sugg::NonParen(snippet_with_context(cx, expr.span, ctxt, default, app).0),
            ast::ExprKind::Range(ref lhs, ref rhs, RangeLimits::HalfOpen) => Sugg::BinOp(
                AssocOp::DotDot,
                lhs.as_ref().map_or("".into(), |lhs| {
                    snippet_with_context(cx, lhs.span, ctxt, default, app).0
                }),
                rhs.as_ref().map_or("".into(), |rhs| {
                    snippet_with_context(cx, rhs.span, ctxt, default, app).0
                }),
            ),
            ast::ExprKind::Range(ref lhs, ref rhs, RangeLimits::Closed) => Sugg::BinOp(
                AssocOp::DotDotEq,
                lhs.as_ref().map_or("".into(), |lhs| {
                    snippet_with_context(cx, lhs.span, ctxt, default, app).0
                }),
                rhs.as_ref().map_or("".into(), |rhs| {
                    snippet_with_context(cx, rhs.span, ctxt, default, app).0
                }),
            ),
            ast::ExprKind::Assign(ref lhs, ref rhs, _) => Sugg::BinOp(
                AssocOp::Assign,
                snippet_with_context(cx, lhs.span, ctxt, default, app).0,
                snippet_with_context(cx, rhs.span, ctxt, default, app).0,
            ),
            ast::ExprKind::AssignOp(op, ref lhs, ref rhs) => Sugg::BinOp(
                astbinop2assignop(op),
                snippet_with_context(cx, lhs.span, ctxt, default, app).0,
                snippet_with_context(cx, rhs.span, ctxt, default, app).0,
            ),
            ast::ExprKind::Binary(op, ref lhs, ref rhs) => Sugg::BinOp(
                AssocOp::from_ast_binop(op.node),
                snippet_with_context(cx, lhs.span, ctxt, default, app).0,
                snippet_with_context(cx, rhs.span, ctxt, default, app).0,
            ),
            ast::ExprKind::Cast(ref lhs, ref ty) => Sugg::BinOp(
                AssocOp::As,
                snippet_with_context(cx, lhs.span, ctxt, default, app).0,
                snippet_with_context(cx, ty.span, ctxt, default, app).0,
            ),
            ast::ExprKind::Type(ref lhs, ref ty) => Sugg::BinOp(
                AssocOp::Colon,
                snippet_with_context(cx, lhs.span, ctxt, default, app).0,
                snippet_with_context(cx, ty.span, ctxt, default, app).0,
            ),
        }
    }

    /// Convenience method to create the `<lhs> && <rhs>` suggestion.
    pub fn and(self, rhs: &Self) -> Sugg<'static> {
        make_binop(ast::BinOpKind::And, &self, rhs)
    }

    /// Convenience method to create the `<lhs> & <rhs>` suggestion.
    pub fn bit_and(self, rhs: &Self) -> Sugg<'static> {
        make_binop(ast::BinOpKind::BitAnd, &self, rhs)
    }

    /// Convenience method to create the `<lhs> as <rhs>` suggestion.
    pub fn as_ty<R: Display>(self, rhs: R) -> Sugg<'static> {
        make_assoc(AssocOp::As, &self, &Sugg::NonParen(rhs.to_string().into()))
    }

    /// Convenience method to create the `&<expr>` suggestion.
    pub fn addr(self) -> Sugg<'static> {
        make_unop("&", self)
    }

    /// Convenience method to create the `&mut <expr>` suggestion.
    pub fn mut_addr(self) -> Sugg<'static> {
        make_unop("&mut ", self)
    }

    /// Convenience method to create the `*<expr>` suggestion.
    pub fn deref(self) -> Sugg<'static> {
        make_unop("*", self)
    }

    /// Convenience method to create the `&*<expr>` suggestion. Currently this
    /// is needed because `sugg.deref().addr()` produces an unnecessary set of
    /// parentheses around the deref.
    pub fn addr_deref(self) -> Sugg<'static> {
        make_unop("&*", self)
    }

    /// Convenience method to create the `&mut *<expr>` suggestion. Currently
    /// this is needed because `sugg.deref().mut_addr()` produces an unnecessary
    /// set of parentheses around the deref.
    pub fn mut_addr_deref(self) -> Sugg<'static> {
        make_unop("&mut *", self)
    }

    /// Convenience method to transform suggestion into a return call
    pub fn make_return(self) -> Sugg<'static> {
        Sugg::NonParen(Cow::Owned(format!("return {self}")))
    }

    /// Convenience method to transform suggestion into a block
    /// where the suggestion is a trailing expression
    pub fn blockify(self) -> Sugg<'static> {
        Sugg::NonParen(Cow::Owned(format!("{{ {self} }}")))
    }

    /// Convenience method to prefix the expression with the `async` keyword.
    /// Can be used after `blockify` to create an async block.
    pub fn asyncify(self) -> Sugg<'static> {
        Sugg::NonParen(Cow::Owned(format!("async {self}")))
    }

    /// Convenience method to create the `<lhs>..<rhs>` or `<lhs>...<rhs>`
    /// suggestion.
    pub fn range(self, end: &Self, limit: ast::RangeLimits) -> Sugg<'static> {
        match limit {
            ast::RangeLimits::HalfOpen => make_assoc(AssocOp::DotDot, &self, end),
            ast::RangeLimits::Closed => make_assoc(AssocOp::DotDotEq, &self, end),
        }
    }

    /// Adds parentheses to any expression that might need them. Suitable to the
    /// `self` argument of a method call
    /// (e.g., to build `bar.foo()` or `(1 + 2).foo()`).
    #[must_use]
    pub fn maybe_par(self) -> Self {
        match self {
            Sugg::NonParen(..) => self,
            // `(x)` and `(x).y()` both don't need additional parens.
            Sugg::MaybeParen(sugg) => {
                if has_enclosing_paren(&sugg) {
                    Sugg::MaybeParen(sugg)
                } else {
                    Sugg::NonParen(format!("({sugg})").into())
                }
            },
            Sugg::BinOp(op, lhs, rhs) => {
                let sugg = binop_to_string(op, &lhs, &rhs);
                Sugg::NonParen(format!("({sugg})").into())
            },
        }
    }
}

/// Generates a string from the operator and both sides.
fn binop_to_string(op: AssocOp, lhs: &str, rhs: &str) -> String {
    match op {
        AssocOp::Add
        | AssocOp::Subtract
        | AssocOp::Multiply
        | AssocOp::Divide
        | AssocOp::Modulus
        | AssocOp::LAnd
        | AssocOp::LOr
        | AssocOp::BitXor
        | AssocOp::BitAnd
        | AssocOp::BitOr
        | AssocOp::ShiftLeft
        | AssocOp::ShiftRight
        | AssocOp::Equal
        | AssocOp::Less
        | AssocOp::LessEqual
        | AssocOp::NotEqual
        | AssocOp::Greater
        | AssocOp::GreaterEqual => {
            format!(
                "{lhs} {} {rhs}",
                op.to_ast_binop().expect("Those are AST ops").to_string()
            )
        },
        AssocOp::Assign => format!("{lhs} = {rhs}"),
        AssocOp::AssignOp(op) => {
            format!("{lhs} {}= {rhs}", token_kind_to_string(&token::BinOp(op)))
        },
        AssocOp::As => format!("{lhs} as {rhs}"),
        AssocOp::DotDot => format!("{lhs}..{rhs}"),
        AssocOp::DotDotEq => format!("{lhs}..={rhs}"),
        AssocOp::Colon => format!("{lhs}: {rhs}"),
    }
}

/// Return `true` if `sugg` is enclosed in parenthesis.
pub fn has_enclosing_paren(sugg: impl AsRef<str>) -> bool {
    let mut chars = sugg.as_ref().chars();
    if chars.next() == Some('(') {
        let mut depth = 1;
        for c in &mut chars {
            if c == '(' {
                depth += 1;
            } else if c == ')' {
                depth -= 1;
            }
            if depth == 0 {
                break;
            }
        }
        chars.next().is_none()
    } else {
        false
    }
}

/// Copied from the rust standard library, and then edited
macro_rules! forward_binop_impls_to_ref {
    (impl $imp:ident, $method:ident for $t:ty, type Output = $o:ty) => {
        impl $imp<$t> for &$t {
            type Output = $o;

            fn $method(self, other: $t) -> $o {
                $imp::$method(self, &other)
            }
        }

        impl $imp<&$t> for $t {
            type Output = $o;

            fn $method(self, other: &$t) -> $o {
                $imp::$method(&self, other)
            }
        }

        impl $imp for $t {
            type Output = $o;

            fn $method(self, other: $t) -> $o {
                $imp::$method(&self, &other)
            }
        }
    };
}

impl Add for &Sugg<'_> {
    type Output = Sugg<'static>;
    fn add(self, rhs: &Sugg<'_>) -> Sugg<'static> {
        make_binop(ast::BinOpKind::Add, self, rhs)
    }
}

impl Sub for &Sugg<'_> {
    type Output = Sugg<'static>;
    fn sub(self, rhs: &Sugg<'_>) -> Sugg<'static> {
        make_binop(ast::BinOpKind::Sub, self, rhs)
    }
}

forward_binop_impls_to_ref!(impl Add, add for Sugg<'_>, type Output = Sugg<'static>);
forward_binop_impls_to_ref!(impl Sub, sub for Sugg<'_>, type Output = Sugg<'static>);

impl Neg for Sugg<'_> {
    type Output = Sugg<'static>;
    fn neg(self) -> Sugg<'static> {
        make_unop("-", self)
    }
}

impl<'a> Not for Sugg<'a> {
    type Output = Sugg<'a>;
    fn not(self) -> Sugg<'a> {
        use AssocOp::{Equal, Greater, GreaterEqual, Less, LessEqual, NotEqual};

        if let Sugg::BinOp(op, lhs, rhs) = self {
            let to_op = match op {
                Equal => NotEqual,
                NotEqual => Equal,
                Less => GreaterEqual,
                GreaterEqual => Less,
                Greater => LessEqual,
                LessEqual => Greater,
                _ => return make_unop("!", Sugg::BinOp(op, lhs, rhs)),
            };
            Sugg::BinOp(to_op, lhs, rhs)
        } else {
            make_unop("!", self)
        }
    }
}

/// Helper type to display either `foo` or `(foo)`.
struct ParenHelper<T> {
    /// `true` if parentheses are needed.
    paren: bool,
    /// The main thing to display.
    wrapped: T,
}

impl<T> ParenHelper<T> {
    /// Builds a `ParenHelper`.
    fn new(paren: bool, wrapped: T) -> Self {
        Self { paren, wrapped }
    }
}

impl<T: Display> Display for ParenHelper<T> {
    fn fmt(&self, f: &mut std::fmt::Formatter<'_>) -> Result<(), std::fmt::Error> {
        if self.paren {
            write!(f, "({})", self.wrapped)
        } else {
            self.wrapped.fmt(f)
        }
    }
}

/// Builds the string for `<op><expr>` adding parenthesis when necessary.
///
/// For convenience, the operator is taken as a string because all unary
/// operators have the same
/// precedence.
pub fn make_unop(op: &str, expr: Sugg<'_>) -> Sugg<'static> {
    Sugg::MaybeParen(format!("{op}{}", expr.maybe_par()).into())
}

/// Builds the string for `<lhs> <op> <rhs>` adding parenthesis when necessary.
///
/// Precedence of shift operator relative to other arithmetic operation is
/// often confusing so
/// parenthesis will always be added for a mix of these.
pub fn make_assoc(op: AssocOp, lhs: &Sugg<'_>, rhs: &Sugg<'_>) -> Sugg<'static> {
    /// Returns `true` if the operator is a shift operator `<<` or `>>`.
    fn is_shift(op: AssocOp) -> bool {
        matches!(op, AssocOp::ShiftLeft | AssocOp::ShiftRight)
    }

    /// Returns `true` if the operator is an arithmetic operator
    /// (i.e., `+`, `-`, `*`, `/`, `%`).
    fn is_arith(op: AssocOp) -> bool {
        matches!(
            op,
            AssocOp::Add | AssocOp::Subtract | AssocOp::Multiply | AssocOp::Divide | AssocOp::Modulus
        )
    }

    /// Returns `true` if the operator `op` needs parenthesis with the operator
    /// `other` in the direction `dir`.
    fn needs_paren(op: AssocOp, other: AssocOp, dir: Associativity) -> bool {
        other.precedence() < op.precedence()
            || (other.precedence() == op.precedence()
                && ((op != other && associativity(op) != dir)
                    || (op == other && associativity(op) != Associativity::Both)))
            || is_shift(op) && is_arith(other)
            || is_shift(other) && is_arith(op)
    }

    let lhs_paren = if let Sugg::BinOp(lop, _, _) = *lhs {
        needs_paren(op, lop, Associativity::Left)
    } else {
        false
    };

    let rhs_paren = if let Sugg::BinOp(rop, _, _) = *rhs {
        needs_paren(op, rop, Associativity::Right)
    } else {
        false
    };

    let lhs = ParenHelper::new(lhs_paren, lhs).to_string();
    let rhs = ParenHelper::new(rhs_paren, rhs).to_string();
    Sugg::BinOp(op, lhs.into(), rhs.into())
}

/// Convenience wrapper around `make_assoc` and `AssocOp::from_ast_binop`.
pub fn make_binop(op: ast::BinOpKind, lhs: &Sugg<'_>, rhs: &Sugg<'_>) -> Sugg<'static> {
    make_assoc(AssocOp::from_ast_binop(op), lhs, rhs)
}

#[derive(PartialEq, Eq, Clone, Copy)]
/// Operator associativity.
enum Associativity {
    /// The operator is both left-associative and right-associative.
    Both,
    /// The operator is left-associative.
    Left,
    /// The operator is not associative.
    None,
    /// The operator is right-associative.
    Right,
}

/// Returns the associativity/fixity of an operator. The difference with
/// `AssocOp::fixity` is that an operator can be both left and right associative
/// (such as `+`: `a + b + c == (a + b) + c == a + (b + c)`.
///
/// Chained `as` and explicit `:` type coercion never need inner parenthesis so
/// they are considered
/// associative.
#[must_use]
fn associativity(op: AssocOp) -> Associativity {
    use rustc_ast::util::parser::AssocOp::{
        Add, As, Assign, AssignOp, BitAnd, BitOr, BitXor, Colon, Divide, DotDot, DotDotEq, Equal, Greater,
        GreaterEqual, LAnd, LOr, Less, LessEqual, Modulus, Multiply, NotEqual, ShiftLeft, ShiftRight, Subtract,
    };

    match op {
        Assign | AssignOp(_) => Associativity::Right,
        Add | BitAnd | BitOr | BitXor | LAnd | LOr | Multiply | As | Colon => Associativity::Both,
        Divide | Equal | Greater | GreaterEqual | Less | LessEqual | Modulus | NotEqual | ShiftLeft | ShiftRight
        | Subtract => Associativity::Left,
        DotDot | DotDotEq => Associativity::None,
    }
}

/// Converts a `hir::BinOp` to the corresponding assigning binary operator.
fn hirbinop2assignop(op: hir::BinOp) -> AssocOp {
    use rustc_ast::token::BinOpToken::{And, Caret, Minus, Or, Percent, Plus, Shl, Shr, Slash, Star};

    AssocOp::AssignOp(match op.node {
        hir::BinOpKind::Add => Plus,
        hir::BinOpKind::BitAnd => And,
        hir::BinOpKind::BitOr => Or,
        hir::BinOpKind::BitXor => Caret,
        hir::BinOpKind::Div => Slash,
        hir::BinOpKind::Mul => Star,
        hir::BinOpKind::Rem => Percent,
        hir::BinOpKind::Shl => Shl,
        hir::BinOpKind::Shr => Shr,
        hir::BinOpKind::Sub => Minus,

        hir::BinOpKind::And
        | hir::BinOpKind::Eq
        | hir::BinOpKind::Ge
        | hir::BinOpKind::Gt
        | hir::BinOpKind::Le
        | hir::BinOpKind::Lt
        | hir::BinOpKind::Ne
        | hir::BinOpKind::Or => panic!("This operator does not exist"),
    })
}

/// Converts an `ast::BinOp` to the corresponding assigning binary operator.
fn astbinop2assignop(op: ast::BinOp) -> AssocOp {
    use rustc_ast::ast::BinOpKind::{
        Add, And, BitAnd, BitOr, BitXor, Div, Eq, Ge, Gt, Le, Lt, Mul, Ne, Or, Rem, Shl, Shr, Sub,
    };
    use rustc_ast::token::BinOpToken;

    AssocOp::AssignOp(match op.node {
        Add => BinOpToken::Plus,
        BitAnd => BinOpToken::And,
        BitOr => BinOpToken::Or,
        BitXor => BinOpToken::Caret,
        Div => BinOpToken::Slash,
        Mul => BinOpToken::Star,
        Rem => BinOpToken::Percent,
        Shl => BinOpToken::Shl,
        Shr => BinOpToken::Shr,
        Sub => BinOpToken::Minus,
        And | Eq | Ge | Gt | Le | Lt | Ne | Or => panic!("This operator does not exist"),
    })
}

/// Returns the indentation before `span` if there are nothing but `[ \t]`
/// before it on its line.
fn indentation<T: LintContext>(cx: &T, span: Span) -> Option<String> {
    let lo = cx.sess().source_map().lookup_char_pos(span.lo());
    lo.file
        .get_line(lo.line - 1 /* line numbers in `Loc` are 1-based */)
        .and_then(|line| {
            if let Some((pos, _)) = line.char_indices().find(|&(_, c)| c != ' ' && c != '\t') {
                // We can mix char and byte positions here because we only consider `[ \t]`.
                if lo.col == CharPos(pos) {
                    Some(line[..pos].into())
                } else {
                    None
                }
            } else {
                None
            }
        })
}

/// Convenience extension trait for `Diagnostic`.
pub trait DiagnosticExt<T: LintContext> {
    /// Suggests to add an attribute to an item.
    ///
    /// Correctly handles indentation of the attribute and item.
    ///
    /// # Example
    ///
    /// ```rust,ignore
    /// diag.suggest_item_with_attr(cx, item, "#[derive(Default)]");
    /// ```
    fn suggest_item_with_attr<D: Display + ?Sized>(
        &mut self,
        cx: &T,
        item: Span,
        msg: &str,
        attr: &D,
        applicability: Applicability,
    );

    /// Suggest to add an item before another.
    ///
    /// The item should not be indented (except for inner indentation).
    ///
    /// # Example
    ///
    /// ```rust,ignore
    /// diag.suggest_prepend_item(cx, item,
    /// "fn foo() {
    ///     bar();
    /// }");
    /// ```
    fn suggest_prepend_item(&mut self, cx: &T, item: Span, msg: &str, new_item: &str, applicability: Applicability);

    /// Suggest to completely remove an item.
    ///
    /// This will remove an item and all following whitespace until the next non-whitespace
    /// character. This should work correctly if item is on the same indentation level as the
    /// following item.
    ///
    /// # Example
    ///
    /// ```rust,ignore
    /// diag.suggest_remove_item(cx, item, "remove this")
    /// ```
    fn suggest_remove_item(&mut self, cx: &T, item: Span, msg: &str, applicability: Applicability);
}

impl<T: LintContext> DiagnosticExt<T> for rustc_errors::Diagnostic {
    fn suggest_item_with_attr<D: Display + ?Sized>(
        &mut self,
        cx: &T,
        item: Span,
        msg: &str,
        attr: &D,
        applicability: Applicability,
    ) {
        if let Some(indent) = indentation(cx, item) {
            let span = item.with_hi(item.lo());

            self.span_suggestion(span, msg, format!("{attr}\n{indent}"), applicability);
        }
    }

    fn suggest_prepend_item(&mut self, cx: &T, item: Span, msg: &str, new_item: &str, applicability: Applicability) {
        if let Some(indent) = indentation(cx, item) {
            let span = item.with_hi(item.lo());

            let mut first = true;
            let new_item = new_item
                .lines()
                .map(|l| {
                    if first {
                        first = false;
                        format!("{l}\n")
                    } else {
                        format!("{indent}{l}\n")
                    }
                })
                .collect::<String>();

            self.span_suggestion(span, msg, format!("{new_item}\n{indent}"), applicability);
        }
    }

    fn suggest_remove_item(&mut self, cx: &T, item: Span, msg: &str, applicability: Applicability) {
        let mut remove_span = item;
        let fmpos = cx.sess().source_map().lookup_byte_offset(remove_span.hi());

        if let Some(ref src) = fmpos.sf.src {
            let non_whitespace_offset = src[fmpos.pos.to_usize()..].find(|c| c != ' ' && c != '\t' && c != '\n');

            if let Some(non_whitespace_offset) = non_whitespace_offset {
                remove_span = remove_span
                    .with_hi(remove_span.hi() + BytePos(non_whitespace_offset.try_into().expect("offset too large")));
            }
        }

        self.span_suggestion(remove_span, msg, "", applicability);
    }
}

/// Suggestion results for handling closure
/// args dereferencing and borrowing
pub struct DerefClosure {
    /// confidence on the built suggestion
    pub applicability: Applicability,
    /// gradually built suggestion
    pub suggestion: String,
}

/// Build suggestion gradually by handling closure arg specific usages,
/// such as explicit deref and borrowing cases.
/// Returns `None` if no such use cases have been triggered in closure body
///
/// note: this only works on single line immutable closures with exactly one input parameter.
pub fn deref_closure_args(cx: &LateContext<'_>, closure: &hir::Expr<'_>) -> Option<DerefClosure> {
    if let hir::ExprKind::Closure(&Closure {
        fn_decl, def_id, body, ..
    }) = closure.kind
    {
        let closure_body = cx.tcx.hir().body(body);
        // is closure arg a type annotated double reference (i.e.: `|x: &&i32| ...`)
        // a type annotation is present if param `kind` is different from `TyKind::Infer`
        let closure_arg_is_type_annotated_double_ref = if let TyKind::Ref(_, MutTy { ty, .. }) = fn_decl.inputs[0].kind
        {
            matches!(ty.kind, TyKind::Ref(_, MutTy { .. }))
        } else {
            false
        };

        let mut visitor = DerefDelegate {
            cx,
            closure_span: closure.span,
            closure_arg_is_type_annotated_double_ref,
            next_pos: closure.span.lo(),
            suggestion_start: String::new(),
            applicability: Applicability::MachineApplicable,
        };

        let infcx = cx.tcx.infer_ctxt().build();
        ExprUseVisitor::new(&mut visitor, &infcx, def_id, cx.param_env, cx.typeck_results()).consume_body(closure_body);

        if !visitor.suggestion_start.is_empty() {
            return Some(DerefClosure {
                applicability: visitor.applicability,
                suggestion: visitor.finish(),
            });
        }
    }
    None
}

/// Visitor struct used for tracking down
/// dereferencing and borrowing of closure's args
struct DerefDelegate<'a, 'tcx> {
    /// The late context of the lint
    cx: &'a LateContext<'tcx>,
    /// The span of the input closure to adapt
    closure_span: Span,
    /// Indicates if the arg of the closure is a type annotated double reference
    closure_arg_is_type_annotated_double_ref: bool,
    /// last position of the span to gradually build the suggestion
    next_pos: BytePos,
    /// starting part of the gradually built suggestion
    suggestion_start: String,
    /// confidence on the built suggestion
    applicability: Applicability,
}

impl<'tcx> DerefDelegate<'_, 'tcx> {
    /// build final suggestion:
    /// - create the ending part of suggestion
    /// - concatenate starting and ending parts
    /// - potentially remove needless borrowing
    pub fn finish(&mut self) -> String {
        let end_span = Span::new(self.next_pos, self.closure_span.hi(), self.closure_span.ctxt(), None);
        let end_snip = snippet_with_applicability(self.cx, end_span, "..", &mut self.applicability);
        let sugg = format!("{}{end_snip}", self.suggestion_start);
        if self.closure_arg_is_type_annotated_double_ref {
            sugg.replacen('&', "", 1)
        } else {
            sugg
        }
    }

    /// indicates whether the function from `parent_expr` takes its args by double reference
    fn func_takes_arg_by_double_ref(&self, parent_expr: &'tcx hir::Expr<'_>, cmt_hir_id: HirId) -> bool {
        let ty = match parent_expr.kind {
            ExprKind::MethodCall(_, receiver, call_args, _) => {
                if let Some(sig) = self
                    .cx
                    .typeck_results()
                    .type_dependent_def_id(parent_expr.hir_id)
                    .map(|did| self.cx.tcx.fn_sig(did).subst_identity().skip_binder())
                {
                    std::iter::once(receiver)
                        .chain(call_args.iter())
                        .position(|arg| arg.hir_id == cmt_hir_id)
                        .map(|i| sig.inputs()[i])
                } else {
                    return false;
                }
            },
            ExprKind::Call(func, call_args) => {
                if let Some(sig) = expr_sig(self.cx, func) {
                    call_args
                        .iter()
                        .position(|arg| arg.hir_id == cmt_hir_id)
                        .and_then(|i| sig.input(i))
                        .map(ty::Binder::skip_binder)
                } else {
                    return false;
                }
            },
            _ => return false,
        };

        ty.map_or(false, |ty| matches!(ty.kind(), ty::Ref(_, inner, _) if inner.is_ref()))
    }
}

impl<'tcx> Delegate<'tcx> for DerefDelegate<'_, 'tcx> {
    fn consume(&mut self, _: &PlaceWithHirId<'tcx>, _: HirId) {}

    fn borrow(&mut self, cmt: &PlaceWithHirId<'tcx>, _: HirId, _: ty::BorrowKind) {
        if let PlaceBase::Local(id) = cmt.place.base {
            let map = self.cx.tcx.hir();
            let span = map.span(cmt.hir_id);
            let start_span = Span::new(self.next_pos, span.lo(), span.ctxt(), None);
            let mut start_snip = snippet_with_applicability(self.cx, start_span, "..", &mut self.applicability);

            // identifier referring to the variable currently triggered (i.e.: `fp`)
            let ident_str = map.name(id).to_string();
            // full identifier that includes projection (i.e.: `fp.field`)
            let ident_str_with_proj = snippet(self.cx, span, "..").to_string();

            if cmt.place.projections.is_empty() {
                // handle item without any projection, that needs an explicit borrowing
                // i.e.: suggest `&x` instead of `x`
                let _: fmt::Result = write!(self.suggestion_start, "{start_snip}&{ident_str}");
            } else {
                // cases where a parent `Call` or `MethodCall` is using the item
                // i.e.: suggest `.contains(&x)` for `.find(|x| [1, 2, 3].contains(x)).is_none()`
                //
                // Note about method calls:
                // - compiler automatically dereference references if the target type is a reference (works also for
                //   function call)
                // - `self` arguments in the case of `x.is_something()` are also automatically (de)referenced, and
                //   no projection should be suggested
                if let Some(parent_expr) = get_parent_expr_for_hir(self.cx, cmt.hir_id) {
                    match &parent_expr.kind {
                        // given expression is the self argument and will be handled completely by the compiler
                        // i.e.: `|x| x.is_something()`
                        ExprKind::MethodCall(_, self_expr, ..) if self_expr.hir_id == cmt.hir_id => {
                            let _: fmt::Result = write!(self.suggestion_start, "{start_snip}{ident_str_with_proj}");
                            self.next_pos = span.hi();
                            return;
                        },
                        // item is used in a call
                        // i.e.: `Call`: `|x| please(x)` or `MethodCall`: `|x| [1, 2, 3].contains(x)`
                        ExprKind::Call(_, [call_args @ ..]) | ExprKind::MethodCall(_, _, [call_args @ ..], _) => {
                            let expr = self.cx.tcx.hir().expect_expr(cmt.hir_id);
                            let arg_ty_kind = self.cx.typeck_results().expr_ty(expr).kind();

                            if matches!(arg_ty_kind, ty::Ref(_, _, Mutability::Not)) {
                                // suggest ampersand if call function is taking args by double reference
                                let takes_arg_by_double_ref =
                                    self.func_takes_arg_by_double_ref(parent_expr, cmt.hir_id);

                                // compiler will automatically dereference field or index projection, so no need
                                // to suggest ampersand, but full identifier that includes projection is required
                                let has_field_or_index_projection =
                                    cmt.place.projections.iter().any(|proj| {
                                        matches!(proj.kind, ProjectionKind::Field(..) | ProjectionKind::Index)
                                    });

                                // no need to bind again if the function doesn't take arg by double ref
                                // and if the item is already a double ref
                                let ident_sugg = if !call_args.is_empty()
                                    && !takes_arg_by_double_ref
                                    && (self.closure_arg_is_type_annotated_double_ref || has_field_or_index_projection)
                                {
                                    let ident = if has_field_or_index_projection {
                                        ident_str_with_proj
                                    } else {
                                        ident_str
                                    };
                                    format!("{start_snip}{ident}")
                                } else {
                                    format!("{start_snip}&{ident_str}")
                                };
                                self.suggestion_start.push_str(&ident_sugg);
                                self.next_pos = span.hi();
                                return;
                            }

                            self.applicability = Applicability::Unspecified;
                        },
                        _ => (),
                    }
                }

                let mut replacement_str = ident_str;
                let mut projections_handled = false;
                cmt.place.projections.iter().enumerate().for_each(|(i, proj)| {
                    match proj.kind {
                        // Field projection like `|v| v.foo`
                        // no adjustment needed here, as field projections are handled by the compiler
                        ProjectionKind::Field(..) => match cmt.place.ty_before_projection(i).kind() {
                            ty::Adt(..) | ty::Tuple(_) => {
                                replacement_str = ident_str_with_proj.clone();
                                projections_handled = true;
                            },
                            _ => (),
                        },
                        // Index projection like `|x| foo[x]`
                        // the index is dropped so we can't get it to build the suggestion,
                        // so the span is set-up again to get more code, using `span.hi()` (i.e.: `foo[x]`)
                        // instead of `span.lo()` (i.e.: `foo`)
                        ProjectionKind::Index => {
                            let start_span = Span::new(self.next_pos, span.hi(), span.ctxt(), None);
                            start_snip = snippet_with_applicability(self.cx, start_span, "..", &mut self.applicability);
                            replacement_str.clear();
                            projections_handled = true;
                        },
                        // note: unable to trigger `Subslice` kind in tests
                        ProjectionKind::Subslice => (),
                        ProjectionKind::Deref => {
                            // Explicit derefs are typically handled later on, but
                            // some items do not need explicit deref, such as array accesses,
                            // so we mark them as already processed
                            // i.e.: don't suggest `*sub[1..4].len()` for `|sub| sub[1..4].len() == 3`
                            if let ty::Ref(_, inner, _) = cmt.place.ty_before_projection(i).kind() {
                                if matches!(inner.kind(), ty::Ref(_, innermost, _) if innermost.is_array()) {
                                    projections_handled = true;
                                }
                            }
                        },
                    }
                });

                // handle `ProjectionKind::Deref` by removing one explicit deref
                // if no special case was detected (i.e.: suggest `*x` instead of `**x`)
                if !projections_handled {
                    let last_deref = cmt
                        .place
                        .projections
                        .iter()
                        .rposition(|proj| proj.kind == ProjectionKind::Deref);

                    if let Some(pos) = last_deref {
                        let mut projections = cmt.place.projections.clone();
                        projections.truncate(pos);

                        for item in projections {
                            if item.kind == ProjectionKind::Deref {
                                replacement_str = format!("*{replacement_str}");
                            }
                        }
                    }
                }

                let _: fmt::Result = write!(self.suggestion_start, "{start_snip}{replacement_str}");
            }
            self.next_pos = span.hi();
        }
    }

    fn mutate(&mut self, _: &PlaceWithHirId<'tcx>, _: HirId) {}

    fn fake_read(&mut self, _: &PlaceWithHirId<'tcx>, _: FakeReadCause, _: HirId) {}
}

#[cfg(test)]
mod test {
    use super::Sugg;

    use rustc_ast::util::parser::AssocOp;
    use std::borrow::Cow;

    const SUGGESTION: Sugg<'static> = Sugg::NonParen(Cow::Borrowed("function_call()"));

    #[test]
    fn make_return_transform_sugg_into_a_return_call() {
        assert_eq!("return function_call()", SUGGESTION.make_return().to_string());
    }

    #[test]
    fn blockify_transforms_sugg_into_a_block() {
        assert_eq!("{ function_call() }", SUGGESTION.blockify().to_string());
    }

    #[test]
    fn binop_maybe_par() {
        let sugg = Sugg::BinOp(AssocOp::Add, "1".into(), "1".into());
        assert_eq!("(1 + 1)", sugg.maybe_par().to_string());

        let sugg = Sugg::BinOp(AssocOp::Add, "(1 + 1)".into(), "(1 + 1)".into());
        assert_eq!("((1 + 1) + (1 + 1))", sugg.maybe_par().to_string());
    }
    #[test]
    fn not_op() {
        use AssocOp::{Add, Equal, Greater, GreaterEqual, LAnd, LOr, Less, LessEqual, NotEqual};

        fn test_not(op: AssocOp, correct: &str) {
            let sugg = Sugg::BinOp(op, "x".into(), "y".into());
            assert_eq!((!sugg).to_string(), correct);
        }

        // Invert the comparison operator.
        test_not(Equal, "x != y");
        test_not(NotEqual, "x == y");
        test_not(Less, "x >= y");
        test_not(LessEqual, "x > y");
        test_not(Greater, "x <= y");
        test_not(GreaterEqual, "x < y");

        // Other operators are inverted like !(..).
        test_not(Add, "!(x + y)");
        test_not(LAnd, "!(x && y)");
        test_not(LOr, "!(x || y)");
    }
}<|MERGE_RESOLUTION|>--- conflicted
+++ resolved
@@ -199,11 +199,8 @@
             | ast::ExprKind::InlineAsm(..)
             | ast::ExprKind::ConstBlock(..)
             | ast::ExprKind::Lit(..)
-<<<<<<< HEAD
+            | ast::ExprKind::FStr(..) // TODO: Check
             | ast::ExprKind::IncludedBytes(..)
-=======
-            | ast::ExprKind::FStr(..) // TODO: Check
->>>>>>> 200f3b6c
             | ast::ExprKind::Loop(..)
             | ast::ExprKind::MacCall(..)
             | ast::ExprKind::MethodCall(..)
