--- conflicted
+++ resolved
@@ -1497,13 +1497,8 @@
         self.print_else(elseopt)
     }
 
-<<<<<<< HEAD
     pub fn print_if_let(&mut self, pats: &[P<ast::Pat>], expr: &ast::Expr, blk: &ast::Block,
-                        elseopt: Option<&ast::Expr>) -> IoResult<()> {
-=======
-    pub fn print_if_let(&mut self, pat: &ast::Pat, expr: &ast::Expr, blk: &ast::Block,
                         elseopt: Option<&ast::Expr>) -> io::Result<()> {
->>>>>>> cc722a4d
         try!(self.head("if let"));
         try!(self.print_pats(pats));
         try!(space(&mut self.s));
@@ -2258,8 +2253,7 @@
         self.ann.post(self, NodePat(pat))
     }
 
-<<<<<<< HEAD
-    pub fn print_pats(&mut self, pats: &[P<ast::Pat>]) -> IoResult<()> {
+    pub fn print_pats(&mut self, pats: &[P<ast::Pat>]) -> io::Result<()> {
         let mut first = true;
         for ref p in pats {
             if first {
@@ -2273,10 +2267,7 @@
         Ok(())
     }
 
-    fn print_arm(&mut self, arm: &ast::Arm) -> IoResult<()> {
-=======
     fn print_arm(&mut self, arm: &ast::Arm) -> io::Result<()> {
->>>>>>> cc722a4d
         // I have no idea why this check is necessary, but here it
         // is :(
         if arm.attrs.is_empty() {
