--- conflicted
+++ resolved
@@ -349,10 +349,7 @@
     Rustfmt, "src/tools/rustfmt", "rustfmt";
     RustInstaller, "src/tools/rust-installer", "rust-installer";
     Tidy, "src/tools/tidy", "tidy";
-<<<<<<< HEAD
     TestFloatParse, "src/etc/test-float-parse", "test-float-parse";
-);
-=======
 );
 
 #[derive(Debug, Clone, PartialEq, Eq, Hash)]
@@ -402,5 +399,4 @@
             crates: vec![],
         });
     }
-}
->>>>>>> 55ef08a4
+}