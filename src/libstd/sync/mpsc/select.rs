--- conflicted
+++ resolved
@@ -110,24 +110,6 @@
 }
 
 impl Select {
-<<<<<<< HEAD
-=======
-    /// Creates a new selection structure. This set is initially empty and
-    /// `wait` will panic!() if called.
-    ///
-    /// Usage of this struct directly can sometimes be burdensome, and usage is
-    /// rather much easier through the `select!` macro.
-    #[cfg(stage0)] // NOTE remove impl after next snapshot
-    pub fn new() -> Select {
-        Select {
-            marker1: marker::NoSend,
-            head: ptr::null_mut(),
-            tail: ptr::null_mut(),
-            next_id: Cell::new(1),
-        }
-    }
->>>>>>> 2a66c572
-
     /// Creates a new selection structure. This set is initially empty and
     /// `wait` will panic!() if called.
     ///
