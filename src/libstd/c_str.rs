// Copyright 2012 The Rust Project Developers. See the COPYRIGHT
// file at the top-level directory of this distribution and at
// http://rust-lang.org/COPYRIGHT.
//
// Licensed under the Apache License, Version 2.0 <LICENSE-APACHE or
// http://www.apache.org/licenses/LICENSE-2.0> or the MIT license
// <LICENSE-MIT or http://opensource.org/licenses/MIT>, at your
// option. This file may not be copied, modified, or distributed
// except according to those terms.

//! C-string manipulation and management
//!
//! This modules provides the basic methods for creating and manipulating
//! null-terminated strings for use with FFI calls (back to C). Most C APIs require
//! that the string being passed to them is null-terminated, and by default rust's
//! string types are *not* null terminated.
//!
//! The other problem with translating Rust strings to C strings is that Rust
//! strings can validly contain a null-byte in the middle of the string (0 is a
//! valid Unicode codepoint). This means that not all Rust strings can actually be
//! translated to C strings.
//!
//! # Creation of a C string
//!
//! A C string is managed through the `CString` type defined in this module. It
//! "owns" the internal buffer of characters and will automatically deallocate the
//! buffer when the string is dropped. The `ToCStr` trait is implemented for `&str`
//! and `&[u8]`, but the conversions can fail due to some of the limitations
//! explained above.
//!
//! This also means that currently whenever a C string is created, an allocation
//! must be performed to place the data elsewhere (the lifetime of the C string is
//! not tied to the lifetime of the original string/data buffer). If C strings are
//! heavily used in applications, then caching may be advisable to prevent
//! unnecessary amounts of allocations.
//!
//! Be carefull to remember that the memory is managed by C allocator API and not
//! by Rust allocator API.
//! That means that the CString pointers should be freed with C allocator API
//! if you intend to do that on your own, as the behaviour if you free them with
//! Rust's allocator API is not well defined
//!
//! An example of creating and using a C string would be:
//!
//! ```rust
//! extern crate libc;
//!
//! use std::c_str::ToCStr;
//!
//! extern {
//!     fn puts(s: *const libc::c_char);
//! }
//!
//! fn main() {
//!     let my_string = "Hello, world!";
//!
//!     // Allocate the C string with an explicit local that owns the string. The
//!     // `c_buffer` pointer will be deallocated when `my_c_string` goes out of scope.
//!     let my_c_string = my_string.to_c_str();
//!     unsafe {
//!         puts(my_c_string.as_ptr());
//!     }
//!
//!     // Don't save/return the pointer to the C string, the `c_buffer` will be
//!     // deallocated when this block returns!
//!     my_string.with_c_str(|c_buffer| {
//!         unsafe { puts(c_buffer); }
//!     });
//! }
//! ```

use core::prelude::*;
use libc;

use cmp::Ordering;
use fmt;
use hash;
use mem;
use ptr;
use slice::{mod, IntSliceExt};
use str;
use string::String;
use core::kinds::marker;

/// The representation of a C String.
///
/// This structure wraps a `*libc::c_char`, and will automatically free the
/// memory it is pointing to when it goes out of scope.
#[allow(missing_copy_implementations)]
pub struct CString {
    buf: *const libc::c_char,
    owns_buffer_: bool,
}

unsafe impl Send for CString { }
unsafe impl Sync for CString { }

impl Clone for CString {
    /// Clone this CString into a new, uniquely owned CString. For safety
    /// reasons, this is always a deep clone with the memory allocated
    /// with C's allocator API, rather than the usual shallow clone.
    fn clone(&self) -> CString {
        let len = self.len() + 1;
        let buf = unsafe { libc::malloc(len as libc::size_t) } as *mut libc::c_char;
        if buf.is_null() { ::alloc::oom() }
        unsafe { ptr::copy_nonoverlapping_memory(buf, self.buf, len); }
        CString { buf: buf as *const libc::c_char, owns_buffer_: true }
    }
}

impl PartialEq for CString {
    fn eq(&self, other: &CString) -> bool {
        // Check if the two strings share the same buffer
        if self.buf as uint == other.buf as uint {
            true
        } else {
            unsafe {
                libc::strcmp(self.buf, other.buf) == 0
            }
        }
    }
}

impl PartialOrd for CString {
    #[inline]
    fn partial_cmp(&self, other: &CString) -> Option<Ordering> {
        self.as_bytes().partial_cmp(other.as_bytes())
    }
}

impl Eq for CString {}

impl<S: hash::Writer> hash::Hash<S> for CString {
    #[inline]
    fn hash(&self, state: &mut S) {
        self.as_bytes().hash(state)
    }
}

impl CString {
    /// Create a C String from a pointer, with memory managed by C's allocator
    /// API, so avoid calling it with a pointer to memory managed by Rust's
    /// allocator API, as the behaviour would not be well defined.
    ///
    ///# Panics
    ///
    /// Panics if `buf` is null
    pub unsafe fn new(buf: *const libc::c_char, owns_buffer: bool) -> CString {
        assert!(!buf.is_null());
        CString { buf: buf, owns_buffer_: owns_buffer }
    }

    /// Return a pointer to the NUL-terminated string data.
    ///
    /// `.as_ptr` returns an internal pointer into the `CString`, and
    /// may be invalidated when the `CString` falls out of scope (the
    /// destructor will run, freeing the allocation if there is
    /// one).
    ///
    /// ```rust
    /// use std::c_str::ToCStr;
    ///
    /// let foo = "some string";
    ///
    /// // right
    /// let x = foo.to_c_str();
    /// let p = x.as_ptr();
    ///
    /// // wrong (the CString will be freed, invalidating `p`)
    /// let p = foo.to_c_str().as_ptr();
    /// ```
    ///
    /// # Example
    ///
    /// ```rust
    /// extern crate libc;
    ///
    /// use std::c_str::ToCStr;
    ///
    /// fn main() {
    ///     let c_str = "foo bar".to_c_str();
    ///     unsafe {
    ///         libc::puts(c_str.as_ptr());
    ///     }
    /// }
    /// ```
    pub fn as_ptr(&self) -> *const libc::c_char {
        self.buf
    }

    /// Return a mutable pointer to the NUL-terminated string data.
    ///
    /// `.as_mut_ptr` returns an internal pointer into the `CString`, and
    /// may be invalidated when the `CString` falls out of scope (the
    /// destructor will run, freeing the allocation if there is
    /// one).
    ///
    /// ```rust
    /// use std::c_str::ToCStr;
    ///
    /// let foo = "some string";
    ///
    /// // right
    /// let mut x = foo.to_c_str();
    /// let p = x.as_mut_ptr();
    ///
    /// // wrong (the CString will be freed, invalidating `p`)
    /// let p = foo.to_c_str().as_mut_ptr();
    /// ```
    pub fn as_mut_ptr(&mut self) -> *mut libc::c_char {
        self.buf as *mut _
    }

    /// Returns whether or not the `CString` owns the buffer.
    pub fn owns_buffer(&self) -> bool {
        self.owns_buffer_
    }

    /// Converts the CString into a `&[u8]` without copying.
    /// Includes the terminating NUL byte.
    #[inline]
    pub fn as_bytes<'a>(&'a self) -> &'a [u8] {
        unsafe {
            slice::from_raw_buf(&self.buf, self.len() + 1).as_unsigned()
        }
    }

    /// Converts the CString into a `&[u8]` without copying.
    /// Does not include the terminating NUL byte.
    #[inline]
    pub fn as_bytes_no_nul<'a>(&'a self) -> &'a [u8] {
        unsafe {
            slice::from_raw_buf(&self.buf, self.len()).as_unsigned()
        }
    }

    /// Converts the CString into a `&str` without copying.
    /// Returns None if the CString is not UTF-8.
    #[inline]
    pub fn as_str<'a>(&'a self) -> Option<&'a str> {
        let buf = self.as_bytes_no_nul();
        str::from_utf8(buf).ok()
    }

    /// Return a CString iterator.
    pub fn iter<'a>(&'a self) -> CChars<'a> {
        CChars {
            ptr: self.buf,
            marker: marker::ContravariantLifetime,
        }
    }

    /// Unwraps the wrapped `*libc::c_char` from the `CString` wrapper.
    ///
    /// Any ownership of the buffer by the `CString` wrapper is
    /// forgotten, meaning that the backing allocation of this
    /// `CString` is not automatically freed if it owns the
    /// allocation. In this case, a user of `.unwrap()` should ensure
    /// the allocation is freed, to avoid leaking memory. You should
    /// use libc's memory allocator in this case.
    ///
    /// Prefer `.as_ptr()` when just retrieving a pointer to the
    /// string data, as that does not relinquish ownership.
    pub unsafe fn into_inner(mut self) -> *const libc::c_char {
        self.owns_buffer_ = false;
        self.buf
    }

    /// Deprecated, use into_inner() instead
    #[deprecated = "renamed to into_inner()"]
    pub unsafe fn unwrap(self) -> *const libc::c_char { self.into_inner() }

    /// Return the number of bytes in the CString (not including the NUL
    /// terminator).
    #[inline]
    pub fn len(&self) -> uint {
        unsafe { libc::strlen(self.buf) as uint }
    }

    /// Returns if there are no bytes in this string
    #[inline]
    pub fn is_empty(&self) -> bool { self.len() == 0 }
}

impl Drop for CString {
    fn drop(&mut self) {
        if self.owns_buffer_ {
            unsafe {
                libc::free(self.buf as *mut libc::c_void)
            }
        }
    }
}

impl fmt::Show for CString {
    fn fmt(&self, f: &mut fmt::Formatter) -> fmt::Result {
        String::from_utf8_lossy(self.as_bytes_no_nul()).fmt(f)
    }
}

/// A generic trait for converting a value to a CString.
pub trait ToCStr for Sized? {
    /// Copy the receiver into a CString.
    ///
    /// # Panics
    ///
    /// Panics the task if the receiver has an interior null.
    fn to_c_str(&self) -> CString;

    /// Unsafe variant of `to_c_str()` that doesn't check for nulls.
    unsafe fn to_c_str_unchecked(&self) -> CString;

    /// Work with a temporary CString constructed from the receiver.
    /// The provided `*libc::c_char` will be freed immediately upon return.
    ///
    /// # Example
    ///
    /// ```rust
    /// extern crate libc;
    ///
    /// use std::c_str::ToCStr;
    ///
    /// fn main() {
    ///     let s = "PATH".with_c_str(|path| unsafe {
    ///         libc::getenv(path)
    ///     });
    /// }
    /// ```
    ///
    /// # Panics
    ///
    /// Panics the task if the receiver has an interior null.
    #[inline]
    fn with_c_str<T, F>(&self, f: F) -> T where
        F: FnOnce(*const libc::c_char) -> T,
    {
        let c_str = self.to_c_str();
        f(c_str.as_ptr())
    }

    /// Unsafe variant of `with_c_str()` that doesn't check for nulls.
    #[inline]
    unsafe fn with_c_str_unchecked<T, F>(&self, f: F) -> T where
        F: FnOnce(*const libc::c_char) -> T,
    {
        let c_str = self.to_c_str_unchecked();
        f(c_str.as_ptr())
    }
}

impl ToCStr for str {
    #[inline]
    fn to_c_str(&self) -> CString {
        self.as_bytes().to_c_str()
    }

    #[inline]
    unsafe fn to_c_str_unchecked(&self) -> CString {
        self.as_bytes().to_c_str_unchecked()
    }

    #[inline]
    fn with_c_str<T, F>(&self, f: F) -> T where
        F: FnOnce(*const libc::c_char) -> T,
    {
        self.as_bytes().with_c_str(f)
    }

    #[inline]
    unsafe fn with_c_str_unchecked<T, F>(&self, f: F) -> T where
        F: FnOnce(*const libc::c_char) -> T,
    {
        self.as_bytes().with_c_str_unchecked(f)
    }
}

impl ToCStr for String {
    #[inline]
    fn to_c_str(&self) -> CString {
        self.as_bytes().to_c_str()
    }

    #[inline]
    unsafe fn to_c_str_unchecked(&self) -> CString {
        self.as_bytes().to_c_str_unchecked()
    }

    #[inline]
    fn with_c_str<T, F>(&self, f: F) -> T where
        F: FnOnce(*const libc::c_char) -> T,
    {
        self.as_bytes().with_c_str(f)
    }

    #[inline]
    unsafe fn with_c_str_unchecked<T, F>(&self, f: F) -> T where
        F: FnOnce(*const libc::c_char) -> T,
    {
        self.as_bytes().with_c_str_unchecked(f)
    }
}

// The length of the stack allocated buffer for `vec.with_c_str()`
const BUF_LEN: uint = 128;

impl ToCStr for [u8] {
    fn to_c_str(&self) -> CString {
        let mut cs = unsafe { self.to_c_str_unchecked() };
        check_for_null(self, cs.as_mut_ptr());
        cs
    }

    unsafe fn to_c_str_unchecked(&self) -> CString {
        let self_len = self.len();
        let buf = libc::malloc(self_len as libc::size_t + 1) as *mut u8;
        if buf.is_null() { ::alloc::oom() }

        ptr::copy_memory(buf, self.as_ptr(), self_len);
        *buf.offset(self_len as int) = 0;

        CString::new(buf as *const libc::c_char, true)
    }

    fn with_c_str<T, F>(&self, f: F) -> T where
        F: FnOnce(*const libc::c_char) -> T,
    {
        unsafe { with_c_str(self, true, f) }
    }

    unsafe fn with_c_str_unchecked<T, F>(&self, f: F) -> T where
        F: FnOnce(*const libc::c_char) -> T,
    {
        with_c_str(self, false, f)
    }
}

impl<'a, Sized? T: ToCStr> ToCStr for &'a T {
    #[inline]
    fn to_c_str(&self) -> CString {
        (**self).to_c_str()
    }

    #[inline]
    unsafe fn to_c_str_unchecked(&self) -> CString {
        (**self).to_c_str_unchecked()
    }

    #[inline]
    fn with_c_str<T, F>(&self, f: F) -> T where
        F: FnOnce(*const libc::c_char) -> T,
    {
        (**self).with_c_str(f)
    }

    #[inline]
    unsafe fn with_c_str_unchecked<T, F>(&self, f: F) -> T where
        F: FnOnce(*const libc::c_char) -> T,
    {
        (**self).with_c_str_unchecked(f)
    }
}

// Unsafe function that handles possibly copying the &[u8] into a stack array.
unsafe fn with_c_str<T, F>(v: &[u8], checked: bool, f: F) -> T where
    F: FnOnce(*const libc::c_char) -> T,
{
    let c_str = if v.len() < BUF_LEN {
        let mut buf: [u8; BUF_LEN] = mem::uninitialized();
        slice::bytes::copy_memory(&mut buf, v);
        buf[v.len()] = 0;

        let buf = buf.as_mut_ptr();
        if checked {
            check_for_null(v, buf as *mut libc::c_char);
        }

        return f(buf as *const libc::c_char)
    } else if checked {
        v.to_c_str()
    } else {
        v.to_c_str_unchecked()
    };

    f(c_str.as_ptr())
}

#[inline]
fn check_for_null(v: &[u8], buf: *mut libc::c_char) {
    for i in range(0, v.len()) {
        unsafe {
            let p = buf.offset(i as int);
            assert!(*p != 0);
        }
    }
}

/// External iterator for a CString's bytes.
///
/// Use with the `std::iter` module.
#[allow(raw_pointer_deriving)]
#[deriving(Clone)]
pub struct CChars<'a> {
    ptr: *const libc::c_char,
    marker: marker::ContravariantLifetime<'a>,
}

impl<'a> Iterator<libc::c_char> for CChars<'a> {
    fn next(&mut self) -> Option<libc::c_char> {
        let ch = unsafe { *self.ptr };
        if ch == 0 {
            None
        } else {
            self.ptr = unsafe { self.ptr.offset(1) };
            Some(ch)
        }
    }
}

/// Parses a C "multistring", eg windows env values or
/// the req->ptr result in a uv_fs_readdir() call.
///
/// Optionally, a `count` can be passed in, limiting the
/// parsing to only being done `count`-times.
///
/// The specified closure is invoked with each string that
/// is found, and the number of strings found is returned.
pub unsafe fn from_c_multistring<F>(buf: *const libc::c_char,
                                    count: Option<uint>,
                                    mut f: F)
                                    -> uint where
    F: FnMut(&CString),
{

    let mut curr_ptr: uint = buf as uint;
    let mut ctr = 0;
    let (limited_count, limit) = match count {
        Some(limit) => (true, limit),
        None => (false, 0)
    };
    while ((limited_count && ctr < limit) || !limited_count)
          && *(curr_ptr as *const libc::c_char) != 0 as libc::c_char {
        let cstr = CString::new(curr_ptr as *const libc::c_char, false);
        f(&cstr);
        curr_ptr += cstr.len() + 1;
        ctr += 1;
    }
    return ctr;
}

#[cfg(test)]
mod tests {
    use super::*;
<<<<<<< HEAD
    use prelude::v1::*;
=======
    use prelude::{spawn, Some, None, Option, FnOnce, ToString};
    use prelude::{Clone, PtrExt, Iterator, SliceExt, StrExt};
>>>>>>> 85b61012
    use ptr;
    use thread::Thread;
    use libc;

    #[test]
    fn test_str_multistring_parsing() {
        unsafe {
            let input = b"zero\0one\0\0";
            let ptr = input.as_ptr();
            let expected = ["zero", "one"];
            let mut it = expected.iter();
            let result = from_c_multistring(ptr as *const libc::c_char, None, |c| {
                let cbytes = c.as_bytes_no_nul();
                assert_eq!(cbytes, it.next().unwrap().as_bytes());
            });
            assert_eq!(result, 2);
            assert!(it.next().is_none());
        }
    }

    #[test]
    fn test_str_to_c_str() {
        let c_str = "".to_c_str();
        unsafe {
            assert_eq!(*c_str.as_ptr().offset(0), 0);
        }

        let c_str = "hello".to_c_str();
        let buf = c_str.as_ptr();
        unsafe {
            assert_eq!(*buf.offset(0), 'h' as libc::c_char);
            assert_eq!(*buf.offset(1), 'e' as libc::c_char);
            assert_eq!(*buf.offset(2), 'l' as libc::c_char);
            assert_eq!(*buf.offset(3), 'l' as libc::c_char);
            assert_eq!(*buf.offset(4), 'o' as libc::c_char);
            assert_eq!(*buf.offset(5), 0);
        }
    }

    #[test]
    fn test_vec_to_c_str() {
        let b: &[u8] = &[];
        let c_str = b.to_c_str();
        unsafe {
            assert_eq!(*c_str.as_ptr().offset(0), 0);
        }

        let c_str = b"hello".to_c_str();
        let buf = c_str.as_ptr();
        unsafe {
            assert_eq!(*buf.offset(0), 'h' as libc::c_char);
            assert_eq!(*buf.offset(1), 'e' as libc::c_char);
            assert_eq!(*buf.offset(2), 'l' as libc::c_char);
            assert_eq!(*buf.offset(3), 'l' as libc::c_char);
            assert_eq!(*buf.offset(4), 'o' as libc::c_char);
            assert_eq!(*buf.offset(5), 0);
        }

        let c_str = b"foo\xFF".to_c_str();
        let buf = c_str.as_ptr();
        unsafe {
            assert_eq!(*buf.offset(0), 'f' as libc::c_char);
            assert_eq!(*buf.offset(1), 'o' as libc::c_char);
            assert_eq!(*buf.offset(2), 'o' as libc::c_char);
            assert_eq!(*buf.offset(3), 0xffu8 as libc::c_char);
            assert_eq!(*buf.offset(4), 0);
        }
    }

    #[test]
    fn test_unwrap() {
        let c_str = "hello".to_c_str();
        unsafe { libc::free(c_str.into_inner() as *mut libc::c_void) }
    }

    #[test]
    fn test_as_ptr() {
        let c_str = "hello".to_c_str();
        let len = unsafe { libc::strlen(c_str.as_ptr()) };
        assert_eq!(len, 5);
    }

    #[test]
    fn test_iterator() {
        let c_str = "".to_c_str();
        let mut iter = c_str.iter();
        assert_eq!(iter.next(), None);

        let c_str = "hello".to_c_str();
        let mut iter = c_str.iter();
        assert_eq!(iter.next(), Some('h' as libc::c_char));
        assert_eq!(iter.next(), Some('e' as libc::c_char));
        assert_eq!(iter.next(), Some('l' as libc::c_char));
        assert_eq!(iter.next(), Some('l' as libc::c_char));
        assert_eq!(iter.next(), Some('o' as libc::c_char));
        assert_eq!(iter.next(), None);
    }

    #[test]
    fn test_to_c_str_fail() {
        assert!(Thread::spawn(move|| { "he\x00llo".to_c_str() }).join().is_err());
    }

    #[test]
    fn test_to_c_str_unchecked() {
        unsafe {
            let c_string = "he\x00llo".to_c_str_unchecked();
            let buf = c_string.as_ptr();
            assert_eq!(*buf.offset(0), 'h' as libc::c_char);
            assert_eq!(*buf.offset(1), 'e' as libc::c_char);
            assert_eq!(*buf.offset(2), 0);
            assert_eq!(*buf.offset(3), 'l' as libc::c_char);
            assert_eq!(*buf.offset(4), 'l' as libc::c_char);
            assert_eq!(*buf.offset(5), 'o' as libc::c_char);
            assert_eq!(*buf.offset(6), 0);
        }
    }

    #[test]
    fn test_as_bytes() {
        let c_str = "hello".to_c_str();
        assert_eq!(c_str.as_bytes(), b"hello\0");
        let c_str = "".to_c_str();
        assert_eq!(c_str.as_bytes(), b"\0");
        let c_str = b"foo\xFF".to_c_str();
        assert_eq!(c_str.as_bytes(), b"foo\xFF\0");
    }

    #[test]
    fn test_as_bytes_no_nul() {
        let c_str = "hello".to_c_str();
        assert_eq!(c_str.as_bytes_no_nul(), b"hello");
        let c_str = "".to_c_str();
        let exp: &[u8] = &[];
        assert_eq!(c_str.as_bytes_no_nul(), exp);
        let c_str = b"foo\xFF".to_c_str();
        assert_eq!(c_str.as_bytes_no_nul(), b"foo\xFF");
    }

    #[test]
    fn test_as_str() {
        let c_str = "hello".to_c_str();
        assert_eq!(c_str.as_str(), Some("hello"));
        let c_str = "".to_c_str();
        assert_eq!(c_str.as_str(), Some(""));
        let c_str = b"foo\xFF".to_c_str();
        assert_eq!(c_str.as_str(), None);
    }

    #[test]
    #[should_fail]
    fn test_new_fail() {
        let _c_str = unsafe { CString::new(ptr::null(), false) };
    }

    #[test]
    fn test_clone() {
        let a = "hello".to_c_str();
        let b = a.clone();
        assert!(a == b);
    }

    #[test]
    fn test_clone_noleak() {
        fn foo<F>(f: F) where F: FnOnce(&CString) {
            let s = "test".to_string();
            let c = s.to_c_str();
            // give the closure a non-owned CString
            let mut c_ = unsafe { CString::new(c.as_ptr(), false) };
            f(&c_);
            // muck with the buffer for later printing
            unsafe { *c_.as_mut_ptr() = 'X' as libc::c_char }
        }

        let mut c_: Option<CString> = None;
        foo(|c| {
            c_ = Some(c.clone());
            c.clone();
            // force a copy, reading the memory
            c.as_bytes().to_vec();
        });
        let c_ = c_.unwrap();
        // force a copy, reading the memory
        c_.as_bytes().to_vec();
    }
}

#[cfg(test)]
mod bench {
    extern crate test;

    use prelude::v1::*;
    use self::test::Bencher;
    use libc;
    use c_str::ToCStr;

    #[inline]
    fn check(s: &str, c_str: *const libc::c_char) {
        let s_buf = s.as_ptr();
        for i in range(0, s.len()) {
            unsafe {
                assert_eq!(
                    *s_buf.offset(i as int) as libc::c_char,
                    *c_str.offset(i as int));
            }
        }
    }

    static S_SHORT: &'static str = "Mary";
    static S_MEDIUM: &'static str = "Mary had a little lamb";
    static S_LONG: &'static str = "\
        Mary had a little lamb, Little lamb
        Mary had a little lamb, Little lamb
        Mary had a little lamb, Little lamb
        Mary had a little lamb, Little lamb
        Mary had a little lamb, Little lamb
        Mary had a little lamb, Little lamb";

    fn bench_to_string(b: &mut Bencher, s: &str) {
        b.iter(|| {
            let c_str = s.to_c_str();
            check(s, c_str.as_ptr());
        })
    }

    #[bench]
    fn bench_to_c_str_short(b: &mut Bencher) {
        bench_to_string(b, S_SHORT)
    }

    #[bench]
    fn bench_to_c_str_medium(b: &mut Bencher) {
        bench_to_string(b, S_MEDIUM)
    }

    #[bench]
    fn bench_to_c_str_long(b: &mut Bencher) {
        bench_to_string(b, S_LONG)
    }

    fn bench_to_c_str_unchecked(b: &mut Bencher, s: &str) {
        b.iter(|| {
            let c_str = unsafe { s.to_c_str_unchecked() };
            check(s, c_str.as_ptr())
        })
    }

    #[bench]
    fn bench_to_c_str_unchecked_short(b: &mut Bencher) {
        bench_to_c_str_unchecked(b, S_SHORT)
    }

    #[bench]
    fn bench_to_c_str_unchecked_medium(b: &mut Bencher) {
        bench_to_c_str_unchecked(b, S_MEDIUM)
    }

    #[bench]
    fn bench_to_c_str_unchecked_long(b: &mut Bencher) {
        bench_to_c_str_unchecked(b, S_LONG)
    }

    fn bench_with_c_str(b: &mut Bencher, s: &str) {
        b.iter(|| {
            s.with_c_str(|c_str_buf| check(s, c_str_buf))
        })
    }

    #[bench]
    fn bench_with_c_str_short(b: &mut Bencher) {
        bench_with_c_str(b, S_SHORT)
    }

    #[bench]
    fn bench_with_c_str_medium(b: &mut Bencher) {
        bench_with_c_str(b, S_MEDIUM)
    }

    #[bench]
    fn bench_with_c_str_long(b: &mut Bencher) {
        bench_with_c_str(b, S_LONG)
    }

    fn bench_with_c_str_unchecked(b: &mut Bencher, s: &str) {
        b.iter(|| {
            unsafe {
                s.with_c_str_unchecked(|c_str_buf| check(s, c_str_buf))
            }
        })
    }

    #[bench]
    fn bench_with_c_str_unchecked_short(b: &mut Bencher) {
        bench_with_c_str_unchecked(b, S_SHORT)
    }

    #[bench]
    fn bench_with_c_str_unchecked_medium(b: &mut Bencher) {
        bench_with_c_str_unchecked(b, S_MEDIUM)
    }

    #[bench]
    fn bench_with_c_str_unchecked_long(b: &mut Bencher) {
        bench_with_c_str_unchecked(b, S_LONG)
    }
}<|MERGE_RESOLUTION|>--- conflicted
+++ resolved
@@ -549,13 +549,8 @@
 
 #[cfg(test)]
 mod tests {
+    use prelude::v1::*;
     use super::*;
-<<<<<<< HEAD
-    use prelude::v1::*;
-=======
-    use prelude::{spawn, Some, None, Option, FnOnce, ToString};
-    use prelude::{Clone, PtrExt, Iterator, SliceExt, StrExt};
->>>>>>> 85b61012
     use ptr;
     use thread::Thread;
     use libc;
