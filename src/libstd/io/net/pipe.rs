--- conflicted
+++ resolved
@@ -189,7 +189,6 @@
     }
 }
 
-<<<<<<< HEAD
 impl Clone for UnixReadStream {
     fn clone(&self) -> UnixReadStream {
         UnixReadStream { inner: self.inner.clone() }
@@ -211,11 +210,12 @@
 impl Writer for UnixWriteStream {
     fn write(&mut self, buf: &[u8]) -> IoResult<()> {
         self.inner.write(buf)
-=======
+    }
+}
+
 impl sys_common::AsInner<UnixStreamImp> for UnixStream {
     fn as_inner(&self) -> &UnixStreamImp {
         &self.inner
->>>>>>> fac5a076
     }
 }
 
