// Copyright 2013 The Rust Project Developers. See the COPYRIGHT
// file at the top-level directory of this distribution and at
// http://rust-lang.org/COPYRIGHT.
//
// Licensed under the Apache License, Version 2.0 <LICENSE-APACHE or
// http://www.apache.org/licenses/LICENSE-2.0> or the MIT license
// <LICENSE-MIT or http://opensource.org/licenses/MIT>, at your
// option. This file may not be copied, modified, or distributed
// except according to those terms.

//! Networking I/O

pub use self::addrinfo::get_host_addresses;

pub mod addrinfo;
pub mod tcp;
pub mod udp;
pub mod ip;
<<<<<<< HEAD
// Windows does not support Raw sockets
#[cfg(unix)]
pub mod raw;
#[cfg(unix)]
=======
// FIXME(#12093) - this should not be called unix
>>>>>>> ea71a08f
pub mod unix;<|MERGE_RESOLUTION|>--- conflicted
+++ resolved
@@ -16,12 +16,8 @@
 pub mod tcp;
 pub mod udp;
 pub mod ip;
-<<<<<<< HEAD
 // Windows does not support Raw sockets
 #[cfg(unix)]
 pub mod raw;
-#[cfg(unix)]
-=======
 // FIXME(#12093) - this should not be called unix
->>>>>>> ea71a08f
 pub mod unix;