
import std::{io, int, vec, str, map, option};
import std::map::hashmap;
import std::option::{some, none};
import util::interner;
import util::interner::intern;
import codemap;

type reader =
    obj {
        fn is_eof() -> bool;
        fn curr() -> char;
        fn next() -> char;
        fn init();
        fn bump();
        fn get_str_from(uint) -> str;
        fn get_interner() -> @interner::interner<str>;
        fn get_chpos() -> uint;
        fn get_byte_pos() -> uint;
        fn get_col() -> uint;
        fn get_filemap() -> codemap::filemap;
        fn err(str);
    };

fn new_reader(cm: codemap::codemap, src: str, filemap: codemap::filemap,
              itr: @interner::interner<str>) -> reader {
    obj reader(cm: codemap::codemap,
               src: str,
               len: uint,
               mutable col: uint,
               mutable pos: uint,
               mutable ch: char,
               mutable chpos: uint,
               mutable strs: [str],
               fm: codemap::filemap,
               itr: @interner::interner<str>) {
        fn is_eof() -> bool { ret ch == -1 as char; }
        fn get_str_from(start: uint) -> str {
            // I'm pretty skeptical about this subtraction. What if there's a
            // multi-byte character before the mark?
            ret str::slice(src, start - 1u, pos - 1u);
        }
        fn get_chpos() -> uint { ret chpos; }
        fn get_byte_pos() -> uint { ret pos; }
        fn curr() -> char { ret ch; }
        fn next() -> char {
            if pos < len {
                ret str::char_at(src, pos);
            } else { ret -1 as char; }
        }
        fn init() {
            if pos < len {
                let next = str::char_range_at(src, pos);
                pos = next.next;
                ch = next.ch;
            }
        }
        fn bump() {
            if pos < len {
                col += 1u;
                chpos += 1u;
                if ch == '\n' {
                    codemap::next_line(fm, chpos, pos + fm.start_pos.byte);
                    col = 0u;
                }
                let next = str::char_range_at(src, pos);
                pos = next.next;
                ch = next.ch;
            } else { ch = -1 as char; }
        }
        fn get_interner() -> @interner::interner<str> { ret itr; }
        fn get_col() -> uint { ret col; }
        fn get_filemap() -> codemap::filemap { ret fm; }
        fn err(m: str) {
            codemap::emit_error(some(ast_util::mk_sp(chpos, chpos)), m, cm);
        }
    }
    let strs: [str] = [];
    let rd =
        reader(cm, src, str::byte_len(src), 0u, 0u, -1 as char,
               filemap.start_pos.ch, strs, filemap, itr);
    rd.init();
    ret rd;
}

fn dec_digit_val(c: char) -> int { ret (c as int) - ('0' as int); }

fn hex_digit_val(c: char) -> int {
    if in_range(c, '0', '9') { ret (c as int) - ('0' as int); }
    if in_range(c, 'a', 'f') { ret (c as int) - ('a' as int) + 10; }
    if in_range(c, 'A', 'F') { ret (c as int) - ('A' as int) + 10; }
    fail;
}

fn bin_digit_value(c: char) -> int { if c == '0' { ret 0; } ret 1; }

fn is_whitespace(c: char) -> bool {
    ret c == ' ' || c == '\t' || c == '\r' || c == '\n';
}

fn may_begin_ident(c: char) -> bool { ret is_alpha(c) || c == '_'; }

fn in_range(c: char, lo: char, hi: char) -> bool { ret lo <= c && c <= hi; }

fn is_alpha(c: char) -> bool {
    ret in_range(c, 'a', 'z') || in_range(c, 'A', 'Z');
}

fn is_dec_digit(c: char) -> bool { ret in_range(c, '0', '9'); }

fn is_alnum(c: char) -> bool { ret is_alpha(c) || is_dec_digit(c); }

fn is_hex_digit(c: char) -> bool {
    ret in_range(c, '0', '9') || in_range(c, 'a', 'f') ||
            in_range(c, 'A', 'F');
}

fn is_bin_digit(c: char) -> bool { ret c == '0' || c == '1'; }

fn consume_whitespace_and_comments(rdr: reader) {
    while is_whitespace(rdr.curr()) { rdr.bump(); }
    be consume_any_line_comment(rdr);
}

fn consume_any_line_comment(rdr: reader) {
    if rdr.curr() == '/' {
        alt rdr.next() {
          '/' {
            while rdr.curr() != '\n' && !rdr.is_eof() { rdr.bump(); }
            // Restart whitespace munch.

            be consume_whitespace_and_comments(rdr);
          }
          '*' { rdr.bump(); rdr.bump(); be consume_block_comment(rdr); }
          _ { ret; }
        }
    }
}

fn consume_block_comment(rdr: reader) {
    let level: int = 1;
    while level > 0 {
        if rdr.is_eof() { rdr.err("unterminated block comment"); fail; }
        if rdr.curr() == '/' && rdr.next() == '*' {
            rdr.bump();
            rdr.bump();
            level += 1;
        } else {
            if rdr.curr() == '*' && rdr.next() == '/' {
                rdr.bump();
                rdr.bump();
                level -= 1;
            } else { rdr.bump(); }
        }
    }
    // restart whitespace munch.

    be consume_whitespace_and_comments(rdr);
}

<<<<<<< HEAD
fn string_to_int(s: &istr) -> int {
    let negative = false;
    if str::char_at(s, 0u) == '-' {
        negative = true;
        s = str::substr(s, 1u, str::byte_len(s) - 1u);
    }
=======
fn digits_to_string(s: str) -> int {
>>>>>>> d5b2d62b
    let accum_int: int = 0;
    for c: u8 in s { accum_int *= 10; accum_int += dec_digit_val(c as char); }
    ret if negative { -accum_int } else { accum_int };
}

fn scan_exponent(rdr: reader) -> option::t<str> {
    let c = rdr.curr();
    let rslt = "";
    if c == 'e' || c == 'E' {
        rslt += str::unsafe_from_bytes([c as u8]);
        rdr.bump();
        c = rdr.curr();
        if c == '-' || c == '+' {
            rslt += str::unsafe_from_bytes([c as u8]);
            rdr.bump();
        }
        let exponent = scan_dec_digits(rdr);
        if str::byte_len(exponent) > 0u {
            ret some(rslt + exponent);
        } else { rdr.err("scan_exponent: bad fp literal"); fail; }
    } else { ret none::<str>; }
}

<<<<<<< HEAD
fn scan_dec_digits_with_prefix(rdr: &reader) -> istr {
    let negative = false;
    if rdr.curr() == '-' {
        negative = true;
        rdr.bump();
    }
    let digits = scan_dec_digits(rdr);
    if negative { str::unshift_char(digits, '-') }
    ret digits;
}

fn scan_dec_digits(rdr: &reader) -> istr {
=======
fn scan_dec_digits(rdr: reader) -> str {
>>>>>>> d5b2d62b
    let c = rdr.curr();
    let rslt: str = "";
    while is_dec_digit(c) || c == '_' {
        if c != '_' { rslt += str::unsafe_from_bytes([c as u8]); }
        rdr.bump();
        c = rdr.curr();
    }
    ret rslt;
}

fn scan_number(c: char, rdr: reader) -> token::token {
    let accum_int = 0;
<<<<<<< HEAD
    let dec_str: istr = ~"";
=======
    let num_str: str = "";
    let is_dec_integer: bool = false;
>>>>>>> d5b2d62b
    let n = rdr.next();
    if c == '0' && n == 'x' {
        rdr.bump();
        rdr.bump();
        c = rdr.curr();
        while is_hex_digit(c) || c == '_' {
            if c != '_' { accum_int *= 16; accum_int += hex_digit_val(c); }
            rdr.bump();
            c = rdr.curr();
        }
    } else if c == '0' && n == 'b' {
        rdr.bump();
        rdr.bump();
        c = rdr.curr();
        while is_bin_digit(c) || c == '_' {
            if c != '_' { accum_int *= 2; accum_int += bin_digit_value(c); }
            rdr.bump();
            c = rdr.curr();
        }
<<<<<<< HEAD
    } else {
        dec_str = scan_dec_digits_with_prefix(rdr);
        accum_int = string_to_int(dec_str);
    }
=======
    } else { num_str = scan_dec_digits(rdr); is_dec_integer = true; }
    if is_dec_integer { accum_int = digits_to_string(num_str); }
>>>>>>> d5b2d62b
    c = rdr.curr();
    n = rdr.next();
    if c == 'u' || c == 'i' {
        let signed: bool = c == 'i';
        rdr.bump();
        c = rdr.curr();
        if c == '8' {
            rdr.bump();
            if signed {
                ret token::LIT_MACH_INT(ast::ty_i8, accum_int);
            } else { ret token::LIT_MACH_INT(ast::ty_u8, accum_int); }
        }
        n = rdr.next();
        if c == '1' && n == '6' {
            rdr.bump();
            rdr.bump();
            if signed {
                ret token::LIT_MACH_INT(ast::ty_i16, accum_int);
            } else { ret token::LIT_MACH_INT(ast::ty_u16, accum_int); }
        }
        if c == '3' && n == '2' {
            rdr.bump();
            rdr.bump();
            if signed {
                ret token::LIT_MACH_INT(ast::ty_i32, accum_int);
            } else { ret token::LIT_MACH_INT(ast::ty_u32, accum_int); }
        }
        if c == '6' && n == '4' {
            rdr.bump();
            rdr.bump();
            if signed {
                ret token::LIT_MACH_INT(ast::ty_i64, accum_int);
            } else { ret token::LIT_MACH_INT(ast::ty_u64, accum_int); }
        }
        if signed {
            ret token::LIT_INT(accum_int);
        } else {
            // FIXME: should cast in the target bit-width.
            ret token::LIT_UINT(accum_int as uint);
        }
    }
    let is_float = false;
    if rdr.curr() == '.' {
        is_float = true;
        rdr.bump();
        let dec_part = scan_dec_digits(rdr);
        num_str += "." + dec_part;
    }
    alt scan_exponent(rdr) {
      some(s) {
        is_float = true;
        num_str += s;
      }
      none. {}
    }
    if rdr.curr() == 'f' {
        rdr.bump();
        c = rdr.curr();
        n = rdr.next();
        if c == '3' && n == '2' {
            rdr.bump();
            rdr.bump();
            ret token::LIT_MACH_FLOAT(ast::ty_f32,
                                      intern(*rdr.get_interner(),
                                             num_str));
        } else if c == '6' && n == '4' {
            rdr.bump();
            rdr.bump();
            ret token::LIT_MACH_FLOAT(ast::ty_f64,
                                      intern(*rdr.get_interner(),
                                             num_str));
            /* FIXME: if this is out of range for either a 32-bit or
            64-bit float, it won't be noticed till the back-end */
        } else {
            is_float = true;
        }
    }
    if is_float {
        ret token::LIT_FLOAT(interner::intern::<str>(*rdr.get_interner(),
                                                     num_str));
    } else {
        ret token::LIT_INT(accum_int);
    }
}

fn scan_numeric_escape(rdr: reader, n_hex_digits: uint) -> char {
    let accum_int = 0;
    while n_hex_digits != 0u {
        let n = rdr.curr();
        rdr.bump();
        if !is_hex_digit(n) {
            rdr.err(#fmt["illegal numeric character escape: %d", n as int]);
            fail;
        }
        accum_int *= 16;
        accum_int += hex_digit_val(n);
        n_hex_digits -= 1u;
    }
    ret accum_int as char;
}

fn next_token(rdr: reader) -> {tok: token::token, chpos: uint, bpos: uint} {
    consume_whitespace_and_comments(rdr);
    let start_chpos = rdr.get_chpos();
    let start_bpos = rdr.get_byte_pos();
    let tok = if rdr.is_eof() { token::EOF } else { next_token_inner(rdr) };
    ret {tok: tok, chpos: start_chpos, bpos: start_bpos};
}

fn next_token_inner(rdr: reader) -> token::token {
    let accum_str = "";
    let c = rdr.curr();
    if is_alpha(c) || c == '_' {
        while is_alnum(c) || c == '_' {
            str::push_char(accum_str, c);
            rdr.bump();
            c = rdr.curr();
        }
        if str::eq(accum_str, "_") { ret token::UNDERSCORE; }
        let is_mod_name = c == ':' && rdr.next() == ':';
        ret token::IDENT(interner::intern::<str>(*rdr.get_interner(),
                                                 accum_str), is_mod_name);
    }
<<<<<<< HEAD
    if is_dec_digit(c) || (c == '-' && is_dec_digit(rdr.next())) {
        ret scan_number(c, rdr);
    }
    fn binop(rdr: &reader, op: token::binop) -> token::token {
=======
    if is_dec_digit(c) { ret scan_number(c, rdr); }
    fn binop(rdr: reader, op: token::binop) -> token::token {
>>>>>>> d5b2d62b
        rdr.bump();
        if rdr.curr() == '=' {
            rdr.bump();
            ret token::BINOPEQ(op);
        } else { ret token::BINOP(op); }
    }
    alt c {





      // One-byte tokens.
      '?' {
        rdr.bump();
        ret token::QUES;
      }
      ';' { rdr.bump(); ret token::SEMI; }
      ',' { rdr.bump(); ret token::COMMA; }
      '.' {
        rdr.bump();
        if rdr.curr() == '.' && rdr.next() == '.' {
            rdr.bump();
            rdr.bump();
            ret token::ELLIPSIS;
        }
        ret token::DOT;
      }
      '(' { rdr.bump(); ret token::LPAREN; }
      ')' { rdr.bump(); ret token::RPAREN; }
      '{' { rdr.bump(); ret token::LBRACE; }
      '}' { rdr.bump(); ret token::RBRACE; }
      '[' { rdr.bump(); ret token::LBRACKET; }
      ']' { rdr.bump(); ret token::RBRACKET; }
      '@' { rdr.bump(); ret token::AT; }
      '#' {
        rdr.bump();
        if rdr.curr() == '<' { rdr.bump(); ret token::POUND_LT; }
        if rdr.curr() == '{' { rdr.bump(); ret token::POUND_LBRACE; }
        ret token::POUND;
      }
      '~' { rdr.bump(); ret token::TILDE; }
      ':' {
        rdr.bump();
        if rdr.curr() == ':' {
            rdr.bump();
            ret token::MOD_SEP;
        } else { ret token::COLON; }
      }





      // Multi-byte tokens.
      '=' {
        rdr.bump();
        if rdr.curr() == '=' {
            rdr.bump();
            ret token::EQEQ;
        } else { ret token::EQ; }
      }
      '!' {
        rdr.bump();
        if rdr.curr() == '=' {
            rdr.bump();
            ret token::NE;
        } else { ret token::NOT; }
      }
      '<' {
        rdr.bump();
        alt rdr.curr() {
          '=' { rdr.bump(); ret token::LE; }
          '<' { ret binop(rdr, token::LSL); }
          '-' {
            rdr.bump();
            alt rdr.curr() {
              '>' { rdr.bump(); ret token::DARROW; }
              _ { ret token::LARROW; }
            }
          }
          _ { ret token::LT; }
        }
      }
      '>' {
        rdr.bump();
        alt rdr.curr() {
          '=' { rdr.bump(); ret token::GE; }
          '>' {
            if rdr.next() == '>' {
                rdr.bump();
                ret binop(rdr, token::ASR);
            } else { ret binop(rdr, token::LSR); }
          }
          _ { ret token::GT; }
        }
      }
      '\'' {
        rdr.bump();
        let c2 = rdr.curr();
        rdr.bump();
        if c2 == '\\' {
            let escaped = rdr.curr();
            rdr.bump();
            alt escaped {
              'n' { c2 = '\n'; }
              'r' { c2 = '\r'; }
              't' { c2 = '\t'; }
              '\\' { c2 = '\\'; }
              '\'' { c2 = '\''; }
              'x' { c2 = scan_numeric_escape(rdr, 2u); }
              'u' { c2 = scan_numeric_escape(rdr, 4u); }
              'U' { c2 = scan_numeric_escape(rdr, 8u); }
              c2 {
                rdr.err(#fmt["unknown character escape: %d", c2 as int]);
                fail;
              }
            }
        }
        if rdr.curr() != '\'' {
            rdr.err("unterminated character constant");
            fail;
        }
        rdr.bump(); // advance curr past token

        ret token::LIT_CHAR(c2);
      }
      '"' {
        rdr.bump();
        while rdr.curr() != '"' {
            let ch = rdr.curr();
            rdr.bump();
            alt ch {
              '\\' {
                let escaped = rdr.curr();
                rdr.bump();
                alt escaped {
                  'n' { str::push_byte(accum_str, '\n' as u8); }
                  'r' { str::push_byte(accum_str, '\r' as u8); }
                  't' { str::push_byte(accum_str, '\t' as u8); }
                  '\\' { str::push_byte(accum_str, '\\' as u8); }
                  '"' { str::push_byte(accum_str, '"' as u8); }
                  '\n' { consume_whitespace(rdr); }
                  'x' {
                    str::push_char(accum_str, scan_numeric_escape(rdr, 2u));
                  }
                  'u' {
                    str::push_char(accum_str, scan_numeric_escape(rdr, 4u));
                  }
                  'U' {
                    str::push_char(accum_str, scan_numeric_escape(rdr, 8u));
                  }
                  c2 {
                    rdr.err(#fmt["unknown string escape: %d", c2 as int]);
                    fail;
                  }
                }
              }
              _ { str::push_char(accum_str, ch); }
            }
        }
        rdr.bump();
        ret token::LIT_STR(interner::intern::<str>(*rdr.get_interner(),
                                                   accum_str));
      }
      '-' {
        if rdr.next() == '>' {
            rdr.bump();
            rdr.bump();
            ret token::RARROW;
        } else { ret binop(rdr, token::MINUS); }
      }
      '&' {
        if rdr.next() == '&' {
            rdr.bump();
            rdr.bump();
            ret token::ANDAND;
        } else { ret binop(rdr, token::AND); }
      }
      '|' {
        alt rdr.next() {
          '|' { rdr.bump(); rdr.bump(); ret token::OROR; }
          _ { ret binop(rdr, token::OR); }
        }
      }
      '+' { ret binop(rdr, token::PLUS); }
      '*' { ret binop(rdr, token::STAR); }
      '/' { ret binop(rdr, token::SLASH); }
      '^' { ret binop(rdr, token::CARET); }
      '%' { ret binop(rdr, token::PERCENT); }
      c { rdr.err(#fmt["unkown start of token: %d", c as int]); fail; }
    }
}

tag cmnt_style {
    isolated; // No code on either side of each line of the comment
    trailing; // Code exists to the left of the comment
    mixed; // Code before /* foo */ and after the comment
    blank_line; // Just a manual blank line "\n\n", for layout
}

type cmnt = {style: cmnt_style, lines: [str], pos: uint};

fn read_to_eol(rdr: reader) -> str {
    let val = "";
    while rdr.curr() != '\n' && !rdr.is_eof() {
        str::push_char(val, rdr.curr());
        rdr.bump();
    }
    if rdr.curr() == '\n' { rdr.bump(); }
    ret val;
}

fn read_one_line_comment(rdr: reader) -> str {
    let val = read_to_eol(rdr);
    assert (val[0] == '/' as u8 && val[1] == '/' as u8);
    ret val;
}

fn consume_whitespace(rdr: reader) {
    while is_whitespace(rdr.curr()) && !rdr.is_eof() { rdr.bump(); }
}

fn consume_non_eol_whitespace(rdr: reader) {
    while is_whitespace(rdr.curr()) && rdr.curr() != '\n' && !rdr.is_eof() {
        rdr.bump();
    }
}

fn push_blank_line_comment(rdr: reader, &comments: [cmnt]) {
    log ">>> blank-line comment";
    let v: [str] = [];
    comments += [{style: blank_line, lines: v, pos: rdr.get_chpos()}];
}

fn consume_whitespace_counting_blank_lines(rdr: reader, &comments: [cmnt]) {
    while is_whitespace(rdr.curr()) && !rdr.is_eof() {
        if rdr.get_col() == 0u && rdr.curr() == '\n' {
            push_blank_line_comment(rdr, comments);
        }
        rdr.bump();
    }
}

fn read_line_comments(rdr: reader, code_to_the_left: bool) -> cmnt {
    log ">>> line comments";
    let p = rdr.get_chpos();
    let lines: [str] = [];
    while rdr.curr() == '/' && rdr.next() == '/' {
        let line = read_one_line_comment(rdr);
        log line;
        lines += [line];
        consume_non_eol_whitespace(rdr);
    }
    log "<<< line comments";
    ret {style: if code_to_the_left { trailing } else { isolated },
         lines: lines,
         pos: p};
}

fn all_whitespace(s: str, begin: uint, end: uint) -> bool {
    let i: uint = begin;
    while i != end { if !is_whitespace(s[i] as char) { ret false; } i += 1u; }
    ret true;
}

fn trim_whitespace_prefix_and_push_line(&lines: [str], s: str, col: uint) {
    let s1;
    if all_whitespace(s, 0u, col) {
        if col < str::byte_len(s) {
            s1 = str::slice(s, col, str::byte_len(s));
        } else { s1 = ""; }
    } else { s1 = s; }
    log "pushing line: " + s1;
    lines += [s1];
}

fn read_block_comment(rdr: reader, code_to_the_left: bool) -> cmnt {
    log ">>> block comment";
    let p = rdr.get_chpos();
    let lines: [str] = [];
    let col: uint = rdr.get_col();
    rdr.bump();
    rdr.bump();
    let curr_line = "/*";
    let level: int = 1;
    while level > 0 {
        log #fmt["=== block comment level %d", level];
        if rdr.is_eof() { rdr.err("unterminated block comment"); fail; }
        if rdr.curr() == '\n' {
            trim_whitespace_prefix_and_push_line(lines, curr_line, col);
            curr_line = "";
            rdr.bump();
        } else {
            str::push_char(curr_line, rdr.curr());
            if rdr.curr() == '/' && rdr.next() == '*' {
                rdr.bump();
                rdr.bump();
                curr_line += "*";
                level += 1;
            } else {
                if rdr.curr() == '*' && rdr.next() == '/' {
                    rdr.bump();
                    rdr.bump();
                    curr_line += "/";
                    level -= 1;
                } else { rdr.bump(); }
            }
        }
    }
    if str::byte_len(curr_line) != 0u {
        trim_whitespace_prefix_and_push_line(lines, curr_line, col);
    }
    let style = if code_to_the_left { trailing } else { isolated };
    consume_non_eol_whitespace(rdr);
    if !rdr.is_eof() && rdr.curr() != '\n' && vec::len(lines) == 1u {
        style = mixed;
    }
    log "<<< block comment";
    ret {style: style, lines: lines, pos: p};
}

fn peeking_at_comment(rdr: reader) -> bool {
    ret rdr.curr() == '/' && rdr.next() == '/' ||
            rdr.curr() == '/' && rdr.next() == '*';
}

fn consume_comment(rdr: reader, code_to_the_left: bool, &comments: [cmnt]) {
    log ">>> consume comment";
    if rdr.curr() == '/' && rdr.next() == '/' {
        comments += [read_line_comments(rdr, code_to_the_left)];
    } else if rdr.curr() == '/' && rdr.next() == '*' {
        comments += [read_block_comment(rdr, code_to_the_left)];
    } else { fail; }
    log "<<< consume comment";
}

fn is_lit(t: token::token) -> bool {
    ret alt t {
          token::LIT_INT(_) { true }
          token::LIT_UINT(_) { true }
          token::LIT_MACH_INT(_, _) { true }
          token::LIT_FLOAT(_) { true }
          token::LIT_MACH_FLOAT(_, _) { true }
          token::LIT_STR(_) { true }
          token::LIT_CHAR(_) { true }
          token::LIT_BOOL(_) { true }
          _ { false }
        }
}

type lit = {lit: str, pos: uint};

fn gather_comments_and_literals(cm: codemap::codemap, path: str,
                                srdr: io::reader) ->
   {cmnts: [cmnt], lits: [lit]} {
    let src = str::unsafe_from_bytes(srdr.read_whole_stream());
    let itr = @interner::mk::<str>(str::hash, str::eq);
    let rdr = new_reader(cm, src, codemap::new_filemap(path, 0u, 0u), itr);
    let comments: [cmnt] = [];
    let literals: [lit] = [];
    let first_read: bool = true;
    while !rdr.is_eof() {
        while true {
            let code_to_the_left = !first_read;
            consume_non_eol_whitespace(rdr);
            if rdr.curr() == '\n' {
                code_to_the_left = false;
                consume_whitespace_counting_blank_lines(rdr, comments);
            }
            while peeking_at_comment(rdr) {
                consume_comment(rdr, code_to_the_left, comments);
                consume_whitespace_counting_blank_lines(rdr, comments);
            }
            break;
        }
        let tok = next_token(rdr);
        if is_lit(tok.tok) {
            literals += [{lit: rdr.get_str_from(tok.bpos), pos: tok.chpos}];
        }
        log "tok: " + token::to_str(rdr, tok.tok);
        first_read = false;
    }
    ret {cmnts: comments, lits: literals};
}
//
// Local Variables:
// mode: rust
// fill-column: 78;
// indent-tabs-mode: nil
// c-basic-offset: 4
// buffer-file-coding-system: utf-8-unix
// compile-command: "make -k -C $RBUILD 2>&1 | sed -e 's/\\/x\\//x:\\//g'";
// End:
//<|MERGE_RESOLUTION|>--- conflicted
+++ resolved
@@ -158,16 +158,12 @@
     be consume_whitespace_and_comments(rdr);
 }
 
-<<<<<<< HEAD
-fn string_to_int(s: &istr) -> int {
+fn string_to_int(s: str) -> int {
     let negative = false;
     if str::char_at(s, 0u) == '-' {
         negative = true;
         s = str::substr(s, 1u, str::byte_len(s) - 1u);
     }
-=======
-fn digits_to_string(s: str) -> int {
->>>>>>> d5b2d62b
     let accum_int: int = 0;
     for c: u8 in s { accum_int *= 10; accum_int += dec_digit_val(c as char); }
     ret if negative { -accum_int } else { accum_int };
@@ -191,8 +187,7 @@
     } else { ret none::<str>; }
 }
 
-<<<<<<< HEAD
-fn scan_dec_digits_with_prefix(rdr: &reader) -> istr {
+fn scan_dec_digits_with_prefix(rdr: reader) -> str {
     let negative = false;
     if rdr.curr() == '-' {
         negative = true;
@@ -203,10 +198,7 @@
     ret digits;
 }
 
-fn scan_dec_digits(rdr: &reader) -> istr {
-=======
 fn scan_dec_digits(rdr: reader) -> str {
->>>>>>> d5b2d62b
     let c = rdr.curr();
     let rslt: str = "";
     while is_dec_digit(c) || c == '_' {
@@ -219,12 +211,8 @@
 
 fn scan_number(c: char, rdr: reader) -> token::token {
     let accum_int = 0;
-<<<<<<< HEAD
-    let dec_str: istr = ~"";
-=======
     let num_str: str = "";
     let is_dec_integer: bool = false;
->>>>>>> d5b2d62b
     let n = rdr.next();
     if c == '0' && n == 'x' {
         rdr.bump();
@@ -244,15 +232,10 @@
             rdr.bump();
             c = rdr.curr();
         }
-<<<<<<< HEAD
     } else {
         dec_str = scan_dec_digits_with_prefix(rdr);
         accum_int = string_to_int(dec_str);
     }
-=======
-    } else { num_str = scan_dec_digits(rdr); is_dec_integer = true; }
-    if is_dec_integer { accum_int = digits_to_string(num_str); }
->>>>>>> d5b2d62b
     c = rdr.curr();
     n = rdr.next();
     if c == 'u' || c == 'i' {
@@ -376,15 +359,10 @@
         ret token::IDENT(interner::intern::<str>(*rdr.get_interner(),
                                                  accum_str), is_mod_name);
     }
-<<<<<<< HEAD
     if is_dec_digit(c) || (c == '-' && is_dec_digit(rdr.next())) {
         ret scan_number(c, rdr);
     }
-    fn binop(rdr: &reader, op: token::binop) -> token::token {
-=======
-    if is_dec_digit(c) { ret scan_number(c, rdr); }
     fn binop(rdr: reader, op: token::binop) -> token::token {
->>>>>>> d5b2d62b
         rdr.bump();
         if rdr.curr() == '=' {
             rdr.bump();
