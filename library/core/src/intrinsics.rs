//! Compiler intrinsics.
//!
//! The corresponding definitions are in <https://github.com/rust-lang/rust/blob/master/compiler/rustc_codegen_llvm/src/intrinsic.rs>.
//! The corresponding const implementations are in <https://github.com/rust-lang/rust/blob/master/compiler/rustc_const_eval/src/interpret/intrinsics.rs>.
//!
//! # Const intrinsics
//!
//! Note: any changes to the constness of intrinsics should be discussed with the language team.
//! This includes changes in the stability of the constness.
//!
//! In order to make an intrinsic usable at compile-time, one needs to copy the implementation
//! from <https://github.com/rust-lang/miri/blob/master/src/shims/intrinsics> to
//! <https://github.com/rust-lang/rust/blob/master/compiler/rustc_const_eval/src/interpret/intrinsics.rs> and add a
//! `#[rustc_const_unstable(feature = "const_such_and_such", issue = "01234")]` to the intrinsic declaration.
//!
//! If an intrinsic is supposed to be used from a `const fn` with a `rustc_const_stable` attribute,
//! the intrinsic's attribute must be `rustc_const_stable`, too. Such a change should not be done
//! without T-lang consultation, because it bakes a feature into the language that cannot be
//! replicated in user code without compiler support.
//!
//! # Volatiles
//!
//! The volatile intrinsics provide operations intended to act on I/O
//! memory, which are guaranteed to not be reordered by the compiler
//! across other volatile intrinsics. See the LLVM documentation on
//! [[volatile]].
//!
//! [volatile]: https://llvm.org/docs/LangRef.html#volatile-memory-accesses
//!
//! # Atomics
//!
//! The atomic intrinsics provide common atomic operations on machine
//! words, with multiple possible memory orderings. They obey the same
//! semantics as C++11. See the LLVM documentation on [[atomics]].
//!
//! [atomics]: https://llvm.org/docs/Atomics.html
//!
//! A quick refresher on memory ordering:
//!
//! * Acquire - a barrier for acquiring a lock. Subsequent reads and writes
//!   take place after the barrier.
//! * Release - a barrier for releasing a lock. Preceding reads and writes
//!   take place before the barrier.
//! * Sequentially consistent - sequentially consistent operations are
//!   guaranteed to happen in order. This is the standard mode for working
//!   with atomic types and is equivalent to Java's `volatile`.

#![unstable(
    feature = "core_intrinsics",
    reason = "intrinsics are unlikely to ever be stabilized, instead \
                      they should be used through stabilized interfaces \
                      in the rest of the standard library",
    issue = "none"
)]
#![allow(missing_docs)]

use crate::marker::DiscriminantKind;
use crate::marker::Tuple;
use crate::mem;

pub mod mir;
pub mod simd;

// These imports are used for simplifying intra-doc links
#[allow(unused_imports)]
#[cfg(all(target_has_atomic = "8", target_has_atomic = "32", target_has_atomic = "ptr"))]
use crate::sync::atomic::{self, AtomicBool, AtomicI32, AtomicIsize, AtomicU32, Ordering};

#[stable(feature = "drop_in_place", since = "1.8.0")]
#[rustc_allowed_through_unstable_modules]
#[deprecated(note = "no longer an intrinsic - use `ptr::drop_in_place` directly", since = "1.52.0")]
#[inline]
pub unsafe fn drop_in_place<T: ?Sized>(to_drop: *mut T) {
    // SAFETY: see `ptr::drop_in_place`
    unsafe { crate::ptr::drop_in_place(to_drop) }
}

extern "rust-intrinsic" {
    // N.B., these intrinsics take raw pointers because they mutate aliased
    // memory, which is not valid for either `&` or `&mut`.

    /// Stores a value if the current value is the same as the `old` value.
    ///
    /// The stabilized version of this intrinsic is available on the
    /// [`atomic`] types via the `compare_exchange` method by passing
    /// [`Ordering::Relaxed`] as both the success and failure parameters.
    /// For example, [`AtomicBool::compare_exchange`].
    #[rustc_nounwind]
    pub fn atomic_cxchg_relaxed_relaxed<T: Copy>(dst: *mut T, old: T, src: T) -> (T, bool);
    /// Stores a value if the current value is the same as the `old` value.
    ///
    /// The stabilized version of this intrinsic is available on the
    /// [`atomic`] types via the `compare_exchange` method by passing
    /// [`Ordering::Relaxed`] and [`Ordering::Acquire`] as the success and failure parameters.
    /// For example, [`AtomicBool::compare_exchange`].
    #[rustc_nounwind]
    pub fn atomic_cxchg_relaxed_acquire<T: Copy>(dst: *mut T, old: T, src: T) -> (T, bool);
    /// Stores a value if the current value is the same as the `old` value.
    ///
    /// The stabilized version of this intrinsic is available on the
    /// [`atomic`] types via the `compare_exchange` method by passing
    /// [`Ordering::Relaxed`] and [`Ordering::SeqCst`] as the success and failure parameters.
    /// For example, [`AtomicBool::compare_exchange`].
    #[rustc_nounwind]
    pub fn atomic_cxchg_relaxed_seqcst<T: Copy>(dst: *mut T, old: T, src: T) -> (T, bool);
    /// Stores a value if the current value is the same as the `old` value.
    ///
    /// The stabilized version of this intrinsic is available on the
    /// [`atomic`] types via the `compare_exchange` method by passing
    /// [`Ordering::Acquire`] and [`Ordering::Relaxed`] as the success and failure parameters.
    /// For example, [`AtomicBool::compare_exchange`].
    #[rustc_nounwind]
    pub fn atomic_cxchg_acquire_relaxed<T: Copy>(dst: *mut T, old: T, src: T) -> (T, bool);
    /// Stores a value if the current value is the same as the `old` value.
    ///
    /// The stabilized version of this intrinsic is available on the
    /// [`atomic`] types via the `compare_exchange` method by passing
    /// [`Ordering::Acquire`] as both the success and failure parameters.
    /// For example, [`AtomicBool::compare_exchange`].
    #[rustc_nounwind]
    pub fn atomic_cxchg_acquire_acquire<T: Copy>(dst: *mut T, old: T, src: T) -> (T, bool);
    /// Stores a value if the current value is the same as the `old` value.
    ///
    /// The stabilized version of this intrinsic is available on the
    /// [`atomic`] types via the `compare_exchange` method by passing
    /// [`Ordering::Acquire`] and [`Ordering::SeqCst`] as the success and failure parameters.
    /// For example, [`AtomicBool::compare_exchange`].
    #[rustc_nounwind]
    pub fn atomic_cxchg_acquire_seqcst<T: Copy>(dst: *mut T, old: T, src: T) -> (T, bool);
    /// Stores a value if the current value is the same as the `old` value.
    ///
    /// The stabilized version of this intrinsic is available on the
    /// [`atomic`] types via the `compare_exchange` method by passing
    /// [`Ordering::Release`] and [`Ordering::Relaxed`] as the success and failure parameters.
    /// For example, [`AtomicBool::compare_exchange`].
    #[rustc_nounwind]
    pub fn atomic_cxchg_release_relaxed<T: Copy>(dst: *mut T, old: T, src: T) -> (T, bool);
    /// Stores a value if the current value is the same as the `old` value.
    ///
    /// The stabilized version of this intrinsic is available on the
    /// [`atomic`] types via the `compare_exchange` method by passing
    /// [`Ordering::Release`] and [`Ordering::Acquire`] as the success and failure parameters.
    /// For example, [`AtomicBool::compare_exchange`].
    #[rustc_nounwind]
    pub fn atomic_cxchg_release_acquire<T: Copy>(dst: *mut T, old: T, src: T) -> (T, bool);
    /// Stores a value if the current value is the same as the `old` value.
    ///
    /// The stabilized version of this intrinsic is available on the
    /// [`atomic`] types via the `compare_exchange` method by passing
    /// [`Ordering::Release`] and [`Ordering::SeqCst`] as the success and failure parameters.
    /// For example, [`AtomicBool::compare_exchange`].
    #[rustc_nounwind]
    pub fn atomic_cxchg_release_seqcst<T: Copy>(dst: *mut T, old: T, src: T) -> (T, bool);
    /// Stores a value if the current value is the same as the `old` value.
    ///
    /// The stabilized version of this intrinsic is available on the
    /// [`atomic`] types via the `compare_exchange` method by passing
    /// [`Ordering::AcqRel`] and [`Ordering::Relaxed`] as the success and failure parameters.
    /// For example, [`AtomicBool::compare_exchange`].
    #[rustc_nounwind]
    pub fn atomic_cxchg_acqrel_relaxed<T: Copy>(dst: *mut T, old: T, src: T) -> (T, bool);
    /// Stores a value if the current value is the same as the `old` value.
    ///
    /// The stabilized version of this intrinsic is available on the
    /// [`atomic`] types via the `compare_exchange` method by passing
    /// [`Ordering::AcqRel`] and [`Ordering::Acquire`] as the success and failure parameters.
    /// For example, [`AtomicBool::compare_exchange`].
    #[rustc_nounwind]
    pub fn atomic_cxchg_acqrel_acquire<T: Copy>(dst: *mut T, old: T, src: T) -> (T, bool);
    /// Stores a value if the current value is the same as the `old` value.
    ///
    /// The stabilized version of this intrinsic is available on the
    /// [`atomic`] types via the `compare_exchange` method by passing
    /// [`Ordering::AcqRel`] and [`Ordering::SeqCst`] as the success and failure parameters.
    /// For example, [`AtomicBool::compare_exchange`].
    #[rustc_nounwind]
    pub fn atomic_cxchg_acqrel_seqcst<T: Copy>(dst: *mut T, old: T, src: T) -> (T, bool);
    /// Stores a value if the current value is the same as the `old` value.
    ///
    /// The stabilized version of this intrinsic is available on the
    /// [`atomic`] types via the `compare_exchange` method by passing
    /// [`Ordering::SeqCst`] and [`Ordering::Relaxed`] as the success and failure parameters.
    /// For example, [`AtomicBool::compare_exchange`].
    #[rustc_nounwind]
    pub fn atomic_cxchg_seqcst_relaxed<T: Copy>(dst: *mut T, old: T, src: T) -> (T, bool);
    /// Stores a value if the current value is the same as the `old` value.
    ///
    /// The stabilized version of this intrinsic is available on the
    /// [`atomic`] types via the `compare_exchange` method by passing
    /// [`Ordering::SeqCst`] and [`Ordering::Acquire`] as the success and failure parameters.
    /// For example, [`AtomicBool::compare_exchange`].
    #[rustc_nounwind]
    pub fn atomic_cxchg_seqcst_acquire<T: Copy>(dst: *mut T, old: T, src: T) -> (T, bool);
    /// Stores a value if the current value is the same as the `old` value.
    ///
    /// The stabilized version of this intrinsic is available on the
    /// [`atomic`] types via the `compare_exchange` method by passing
    /// [`Ordering::SeqCst`] as both the success and failure parameters.
    /// For example, [`AtomicBool::compare_exchange`].
    #[rustc_nounwind]
    pub fn atomic_cxchg_seqcst_seqcst<T: Copy>(dst: *mut T, old: T, src: T) -> (T, bool);

    /// Stores a value if the current value is the same as the `old` value.
    ///
    /// The stabilized version of this intrinsic is available on the
    /// [`atomic`] types via the `compare_exchange_weak` method by passing
    /// [`Ordering::Relaxed`] as both the success and failure parameters.
    /// For example, [`AtomicBool::compare_exchange_weak`].
    #[rustc_nounwind]
    pub fn atomic_cxchgweak_relaxed_relaxed<T: Copy>(dst: *mut T, old: T, src: T) -> (T, bool);
    /// Stores a value if the current value is the same as the `old` value.
    ///
    /// The stabilized version of this intrinsic is available on the
    /// [`atomic`] types via the `compare_exchange_weak` method by passing
    /// [`Ordering::Relaxed`] and [`Ordering::Acquire`] as the success and failure parameters.
    /// For example, [`AtomicBool::compare_exchange_weak`].
    #[rustc_nounwind]
    pub fn atomic_cxchgweak_relaxed_acquire<T: Copy>(dst: *mut T, old: T, src: T) -> (T, bool);
    /// Stores a value if the current value is the same as the `old` value.
    ///
    /// The stabilized version of this intrinsic is available on the
    /// [`atomic`] types via the `compare_exchange_weak` method by passing
    /// [`Ordering::Relaxed`] and [`Ordering::SeqCst`] as the success and failure parameters.
    /// For example, [`AtomicBool::compare_exchange_weak`].
    #[rustc_nounwind]
    pub fn atomic_cxchgweak_relaxed_seqcst<T: Copy>(dst: *mut T, old: T, src: T) -> (T, bool);
    /// Stores a value if the current value is the same as the `old` value.
    ///
    /// The stabilized version of this intrinsic is available on the
    /// [`atomic`] types via the `compare_exchange_weak` method by passing
    /// [`Ordering::Acquire`] and [`Ordering::Relaxed`] as the success and failure parameters.
    /// For example, [`AtomicBool::compare_exchange_weak`].
    #[rustc_nounwind]
    pub fn atomic_cxchgweak_acquire_relaxed<T: Copy>(dst: *mut T, old: T, src: T) -> (T, bool);
    /// Stores a value if the current value is the same as the `old` value.
    ///
    /// The stabilized version of this intrinsic is available on the
    /// [`atomic`] types via the `compare_exchange_weak` method by passing
    /// [`Ordering::Acquire`] as both the success and failure parameters.
    /// For example, [`AtomicBool::compare_exchange_weak`].
    #[rustc_nounwind]
    pub fn atomic_cxchgweak_acquire_acquire<T: Copy>(dst: *mut T, old: T, src: T) -> (T, bool);
    /// Stores a value if the current value is the same as the `old` value.
    ///
    /// The stabilized version of this intrinsic is available on the
    /// [`atomic`] types via the `compare_exchange_weak` method by passing
    /// [`Ordering::Acquire`] and [`Ordering::SeqCst`] as the success and failure parameters.
    /// For example, [`AtomicBool::compare_exchange_weak`].
    #[rustc_nounwind]
    pub fn atomic_cxchgweak_acquire_seqcst<T: Copy>(dst: *mut T, old: T, src: T) -> (T, bool);
    /// Stores a value if the current value is the same as the `old` value.
    ///
    /// The stabilized version of this intrinsic is available on the
    /// [`atomic`] types via the `compare_exchange_weak` method by passing
    /// [`Ordering::Release`] and [`Ordering::Relaxed`] as the success and failure parameters.
    /// For example, [`AtomicBool::compare_exchange_weak`].
    #[rustc_nounwind]
    pub fn atomic_cxchgweak_release_relaxed<T: Copy>(dst: *mut T, old: T, src: T) -> (T, bool);
    /// Stores a value if the current value is the same as the `old` value.
    ///
    /// The stabilized version of this intrinsic is available on the
    /// [`atomic`] types via the `compare_exchange_weak` method by passing
    /// [`Ordering::Release`] and [`Ordering::Acquire`] as the success and failure parameters.
    /// For example, [`AtomicBool::compare_exchange_weak`].
    #[rustc_nounwind]
    pub fn atomic_cxchgweak_release_acquire<T: Copy>(dst: *mut T, old: T, src: T) -> (T, bool);
    /// Stores a value if the current value is the same as the `old` value.
    ///
    /// The stabilized version of this intrinsic is available on the
    /// [`atomic`] types via the `compare_exchange_weak` method by passing
    /// [`Ordering::Release`] and [`Ordering::SeqCst`] as the success and failure parameters.
    /// For example, [`AtomicBool::compare_exchange_weak`].
    #[rustc_nounwind]
    pub fn atomic_cxchgweak_release_seqcst<T: Copy>(dst: *mut T, old: T, src: T) -> (T, bool);
    /// Stores a value if the current value is the same as the `old` value.
    ///
    /// The stabilized version of this intrinsic is available on the
    /// [`atomic`] types via the `compare_exchange_weak` method by passing
    /// [`Ordering::AcqRel`] and [`Ordering::Relaxed`] as the success and failure parameters.
    /// For example, [`AtomicBool::compare_exchange_weak`].
    #[rustc_nounwind]
    pub fn atomic_cxchgweak_acqrel_relaxed<T: Copy>(dst: *mut T, old: T, src: T) -> (T, bool);
    /// Stores a value if the current value is the same as the `old` value.
    ///
    /// The stabilized version of this intrinsic is available on the
    /// [`atomic`] types via the `compare_exchange_weak` method by passing
    /// [`Ordering::AcqRel`] and [`Ordering::Acquire`] as the success and failure parameters.
    /// For example, [`AtomicBool::compare_exchange_weak`].
    #[rustc_nounwind]
    pub fn atomic_cxchgweak_acqrel_acquire<T: Copy>(dst: *mut T, old: T, src: T) -> (T, bool);
    /// Stores a value if the current value is the same as the `old` value.
    ///
    /// The stabilized version of this intrinsic is available on the
    /// [`atomic`] types via the `compare_exchange_weak` method by passing
    /// [`Ordering::AcqRel`] and [`Ordering::SeqCst`] as the success and failure parameters.
    /// For example, [`AtomicBool::compare_exchange_weak`].
    #[rustc_nounwind]
    pub fn atomic_cxchgweak_acqrel_seqcst<T: Copy>(dst: *mut T, old: T, src: T) -> (T, bool);
    /// Stores a value if the current value is the same as the `old` value.
    ///
    /// The stabilized version of this intrinsic is available on the
    /// [`atomic`] types via the `compare_exchange_weak` method by passing
    /// [`Ordering::SeqCst`] and [`Ordering::Relaxed`] as the success and failure parameters.
    /// For example, [`AtomicBool::compare_exchange_weak`].
    #[rustc_nounwind]
    pub fn atomic_cxchgweak_seqcst_relaxed<T: Copy>(dst: *mut T, old: T, src: T) -> (T, bool);
    /// Stores a value if the current value is the same as the `old` value.
    ///
    /// The stabilized version of this intrinsic is available on the
    /// [`atomic`] types via the `compare_exchange_weak` method by passing
    /// [`Ordering::SeqCst`] and [`Ordering::Acquire`] as the success and failure parameters.
    /// For example, [`AtomicBool::compare_exchange_weak`].
    #[rustc_nounwind]
    pub fn atomic_cxchgweak_seqcst_acquire<T: Copy>(dst: *mut T, old: T, src: T) -> (T, bool);
    /// Stores a value if the current value is the same as the `old` value.
    ///
    /// The stabilized version of this intrinsic is available on the
    /// [`atomic`] types via the `compare_exchange_weak` method by passing
    /// [`Ordering::SeqCst`] as both the success and failure parameters.
    /// For example, [`AtomicBool::compare_exchange_weak`].
    #[rustc_nounwind]
    pub fn atomic_cxchgweak_seqcst_seqcst<T: Copy>(dst: *mut T, old: T, src: T) -> (T, bool);

    /// Loads the current value of the pointer.
    ///
    /// The stabilized version of this intrinsic is available on the
    /// [`atomic`] types via the `load` method by passing
    /// [`Ordering::SeqCst`] as the `order`. For example, [`AtomicBool::load`].
    #[rustc_nounwind]
    pub fn atomic_load_seqcst<T: Copy>(src: *const T) -> T;
    /// Loads the current value of the pointer.
    ///
    /// The stabilized version of this intrinsic is available on the
    /// [`atomic`] types via the `load` method by passing
    /// [`Ordering::Acquire`] as the `order`. For example, [`AtomicBool::load`].
    #[rustc_nounwind]
    pub fn atomic_load_acquire<T: Copy>(src: *const T) -> T;
    /// Loads the current value of the pointer.
    ///
    /// The stabilized version of this intrinsic is available on the
    /// [`atomic`] types via the `load` method by passing
    /// [`Ordering::Relaxed`] as the `order`. For example, [`AtomicBool::load`].
    #[rustc_nounwind]
    pub fn atomic_load_relaxed<T: Copy>(src: *const T) -> T;
    /// Do NOT use this intrinsic; "unordered" operations do not exist in our memory model!
    /// In terms of the Rust Abstract Machine, this operation is equivalent to `src.read()`,
    /// i.e., it performs a non-atomic read.
    #[rustc_nounwind]
    pub fn atomic_load_unordered<T: Copy>(src: *const T) -> T;

    /// Stores the value at the specified memory location.
    ///
    /// The stabilized version of this intrinsic is available on the
    /// [`atomic`] types via the `store` method by passing
    /// [`Ordering::SeqCst`] as the `order`. For example, [`AtomicBool::store`].
    #[rustc_nounwind]
    pub fn atomic_store_seqcst<T: Copy>(dst: *mut T, val: T);
    /// Stores the value at the specified memory location.
    ///
    /// The stabilized version of this intrinsic is available on the
    /// [`atomic`] types via the `store` method by passing
    /// [`Ordering::Release`] as the `order`. For example, [`AtomicBool::store`].
    #[rustc_nounwind]
    pub fn atomic_store_release<T: Copy>(dst: *mut T, val: T);
    /// Stores the value at the specified memory location.
    ///
    /// The stabilized version of this intrinsic is available on the
    /// [`atomic`] types via the `store` method by passing
    /// [`Ordering::Relaxed`] as the `order`. For example, [`AtomicBool::store`].
    #[rustc_nounwind]
    pub fn atomic_store_relaxed<T: Copy>(dst: *mut T, val: T);
    /// Do NOT use this intrinsic; "unordered" operations do not exist in our memory model!
    /// In terms of the Rust Abstract Machine, this operation is equivalent to `dst.write(val)`,
    /// i.e., it performs a non-atomic write.
    #[rustc_nounwind]
    pub fn atomic_store_unordered<T: Copy>(dst: *mut T, val: T);

    /// Stores the value at the specified memory location, returning the old value.
    ///
    /// The stabilized version of this intrinsic is available on the
    /// [`atomic`] types via the `swap` method by passing
    /// [`Ordering::SeqCst`] as the `order`. For example, [`AtomicBool::swap`].
    #[rustc_nounwind]
    pub fn atomic_xchg_seqcst<T: Copy>(dst: *mut T, src: T) -> T;
    /// Stores the value at the specified memory location, returning the old value.
    ///
    /// The stabilized version of this intrinsic is available on the
    /// [`atomic`] types via the `swap` method by passing
    /// [`Ordering::Acquire`] as the `order`. For example, [`AtomicBool::swap`].
    #[rustc_nounwind]
    pub fn atomic_xchg_acquire<T: Copy>(dst: *mut T, src: T) -> T;
    /// Stores the value at the specified memory location, returning the old value.
    ///
    /// The stabilized version of this intrinsic is available on the
    /// [`atomic`] types via the `swap` method by passing
    /// [`Ordering::Release`] as the `order`. For example, [`AtomicBool::swap`].
    #[rustc_nounwind]
    pub fn atomic_xchg_release<T: Copy>(dst: *mut T, src: T) -> T;
    /// Stores the value at the specified memory location, returning the old value.
    ///
    /// The stabilized version of this intrinsic is available on the
    /// [`atomic`] types via the `swap` method by passing
    /// [`Ordering::AcqRel`] as the `order`. For example, [`AtomicBool::swap`].
    #[rustc_nounwind]
    pub fn atomic_xchg_acqrel<T: Copy>(dst: *mut T, src: T) -> T;
    /// Stores the value at the specified memory location, returning the old value.
    ///
    /// The stabilized version of this intrinsic is available on the
    /// [`atomic`] types via the `swap` method by passing
    /// [`Ordering::Relaxed`] as the `order`. For example, [`AtomicBool::swap`].
    #[rustc_nounwind]
    pub fn atomic_xchg_relaxed<T: Copy>(dst: *mut T, src: T) -> T;

    /// Adds to the current value, returning the previous value.
    ///
    /// The stabilized version of this intrinsic is available on the
    /// [`atomic`] types via the `fetch_add` method by passing
    /// [`Ordering::SeqCst`] as the `order`. For example, [`AtomicIsize::fetch_add`].
    #[rustc_nounwind]
    pub fn atomic_xadd_seqcst<T: Copy>(dst: *mut T, src: T) -> T;
    /// Adds to the current value, returning the previous value.
    ///
    /// The stabilized version of this intrinsic is available on the
    /// [`atomic`] types via the `fetch_add` method by passing
    /// [`Ordering::Acquire`] as the `order`. For example, [`AtomicIsize::fetch_add`].
    #[rustc_nounwind]
    pub fn atomic_xadd_acquire<T: Copy>(dst: *mut T, src: T) -> T;
    /// Adds to the current value, returning the previous value.
    ///
    /// The stabilized version of this intrinsic is available on the
    /// [`atomic`] types via the `fetch_add` method by passing
    /// [`Ordering::Release`] as the `order`. For example, [`AtomicIsize::fetch_add`].
    #[rustc_nounwind]
    pub fn atomic_xadd_release<T: Copy>(dst: *mut T, src: T) -> T;
    /// Adds to the current value, returning the previous value.
    ///
    /// The stabilized version of this intrinsic is available on the
    /// [`atomic`] types via the `fetch_add` method by passing
    /// [`Ordering::AcqRel`] as the `order`. For example, [`AtomicIsize::fetch_add`].
    #[rustc_nounwind]
    pub fn atomic_xadd_acqrel<T: Copy>(dst: *mut T, src: T) -> T;
    /// Adds to the current value, returning the previous value.
    ///
    /// The stabilized version of this intrinsic is available on the
    /// [`atomic`] types via the `fetch_add` method by passing
    /// [`Ordering::Relaxed`] as the `order`. For example, [`AtomicIsize::fetch_add`].
    #[rustc_nounwind]
    pub fn atomic_xadd_relaxed<T: Copy>(dst: *mut T, src: T) -> T;

    /// Subtract from the current value, returning the previous value.
    ///
    /// The stabilized version of this intrinsic is available on the
    /// [`atomic`] types via the `fetch_sub` method by passing
    /// [`Ordering::SeqCst`] as the `order`. For example, [`AtomicIsize::fetch_sub`].
    #[rustc_nounwind]
    pub fn atomic_xsub_seqcst<T: Copy>(dst: *mut T, src: T) -> T;
    /// Subtract from the current value, returning the previous value.
    ///
    /// The stabilized version of this intrinsic is available on the
    /// [`atomic`] types via the `fetch_sub` method by passing
    /// [`Ordering::Acquire`] as the `order`. For example, [`AtomicIsize::fetch_sub`].
    #[rustc_nounwind]
    pub fn atomic_xsub_acquire<T: Copy>(dst: *mut T, src: T) -> T;
    /// Subtract from the current value, returning the previous value.
    ///
    /// The stabilized version of this intrinsic is available on the
    /// [`atomic`] types via the `fetch_sub` method by passing
    /// [`Ordering::Release`] as the `order`. For example, [`AtomicIsize::fetch_sub`].
    #[rustc_nounwind]
    pub fn atomic_xsub_release<T: Copy>(dst: *mut T, src: T) -> T;
    /// Subtract from the current value, returning the previous value.
    ///
    /// The stabilized version of this intrinsic is available on the
    /// [`atomic`] types via the `fetch_sub` method by passing
    /// [`Ordering::AcqRel`] as the `order`. For example, [`AtomicIsize::fetch_sub`].
    #[rustc_nounwind]
    pub fn atomic_xsub_acqrel<T: Copy>(dst: *mut T, src: T) -> T;
    /// Subtract from the current value, returning the previous value.
    ///
    /// The stabilized version of this intrinsic is available on the
    /// [`atomic`] types via the `fetch_sub` method by passing
    /// [`Ordering::Relaxed`] as the `order`. For example, [`AtomicIsize::fetch_sub`].
    #[rustc_nounwind]
    pub fn atomic_xsub_relaxed<T: Copy>(dst: *mut T, src: T) -> T;

    /// Bitwise and with the current value, returning the previous value.
    ///
    /// The stabilized version of this intrinsic is available on the
    /// [`atomic`] types via the `fetch_and` method by passing
    /// [`Ordering::SeqCst`] as the `order`. For example, [`AtomicBool::fetch_and`].
    #[rustc_nounwind]
    pub fn atomic_and_seqcst<T: Copy>(dst: *mut T, src: T) -> T;
    /// Bitwise and with the current value, returning the previous value.
    ///
    /// The stabilized version of this intrinsic is available on the
    /// [`atomic`] types via the `fetch_and` method by passing
    /// [`Ordering::Acquire`] as the `order`. For example, [`AtomicBool::fetch_and`].
    #[rustc_nounwind]
    pub fn atomic_and_acquire<T: Copy>(dst: *mut T, src: T) -> T;
    /// Bitwise and with the current value, returning the previous value.
    ///
    /// The stabilized version of this intrinsic is available on the
    /// [`atomic`] types via the `fetch_and` method by passing
    /// [`Ordering::Release`] as the `order`. For example, [`AtomicBool::fetch_and`].
    #[rustc_nounwind]
    pub fn atomic_and_release<T: Copy>(dst: *mut T, src: T) -> T;
    /// Bitwise and with the current value, returning the previous value.
    ///
    /// The stabilized version of this intrinsic is available on the
    /// [`atomic`] types via the `fetch_and` method by passing
    /// [`Ordering::AcqRel`] as the `order`. For example, [`AtomicBool::fetch_and`].
    #[rustc_nounwind]
    pub fn atomic_and_acqrel<T: Copy>(dst: *mut T, src: T) -> T;
    /// Bitwise and with the current value, returning the previous value.
    ///
    /// The stabilized version of this intrinsic is available on the
    /// [`atomic`] types via the `fetch_and` method by passing
    /// [`Ordering::Relaxed`] as the `order`. For example, [`AtomicBool::fetch_and`].
    #[rustc_nounwind]
    pub fn atomic_and_relaxed<T: Copy>(dst: *mut T, src: T) -> T;

    /// Bitwise nand with the current value, returning the previous value.
    ///
    /// The stabilized version of this intrinsic is available on the
    /// [`AtomicBool`] type via the `fetch_nand` method by passing
    /// [`Ordering::SeqCst`] as the `order`. For example, [`AtomicBool::fetch_nand`].
    #[rustc_nounwind]
    pub fn atomic_nand_seqcst<T: Copy>(dst: *mut T, src: T) -> T;
    /// Bitwise nand with the current value, returning the previous value.
    ///
    /// The stabilized version of this intrinsic is available on the
    /// [`AtomicBool`] type via the `fetch_nand` method by passing
    /// [`Ordering::Acquire`] as the `order`. For example, [`AtomicBool::fetch_nand`].
    #[rustc_nounwind]
    pub fn atomic_nand_acquire<T: Copy>(dst: *mut T, src: T) -> T;
    /// Bitwise nand with the current value, returning the previous value.
    ///
    /// The stabilized version of this intrinsic is available on the
    /// [`AtomicBool`] type via the `fetch_nand` method by passing
    /// [`Ordering::Release`] as the `order`. For example, [`AtomicBool::fetch_nand`].
    #[rustc_nounwind]
    pub fn atomic_nand_release<T: Copy>(dst: *mut T, src: T) -> T;
    /// Bitwise nand with the current value, returning the previous value.
    ///
    /// The stabilized version of this intrinsic is available on the
    /// [`AtomicBool`] type via the `fetch_nand` method by passing
    /// [`Ordering::AcqRel`] as the `order`. For example, [`AtomicBool::fetch_nand`].
    #[rustc_nounwind]
    pub fn atomic_nand_acqrel<T: Copy>(dst: *mut T, src: T) -> T;
    /// Bitwise nand with the current value, returning the previous value.
    ///
    /// The stabilized version of this intrinsic is available on the
    /// [`AtomicBool`] type via the `fetch_nand` method by passing
    /// [`Ordering::Relaxed`] as the `order`. For example, [`AtomicBool::fetch_nand`].
    #[rustc_nounwind]
    pub fn atomic_nand_relaxed<T: Copy>(dst: *mut T, src: T) -> T;

    /// Bitwise or with the current value, returning the previous value.
    ///
    /// The stabilized version of this intrinsic is available on the
    /// [`atomic`] types via the `fetch_or` method by passing
    /// [`Ordering::SeqCst`] as the `order`. For example, [`AtomicBool::fetch_or`].
    #[rustc_nounwind]
    pub fn atomic_or_seqcst<T: Copy>(dst: *mut T, src: T) -> T;
    /// Bitwise or with the current value, returning the previous value.
    ///
    /// The stabilized version of this intrinsic is available on the
    /// [`atomic`] types via the `fetch_or` method by passing
    /// [`Ordering::Acquire`] as the `order`. For example, [`AtomicBool::fetch_or`].
    #[rustc_nounwind]
    pub fn atomic_or_acquire<T: Copy>(dst: *mut T, src: T) -> T;
    /// Bitwise or with the current value, returning the previous value.
    ///
    /// The stabilized version of this intrinsic is available on the
    /// [`atomic`] types via the `fetch_or` method by passing
    /// [`Ordering::Release`] as the `order`. For example, [`AtomicBool::fetch_or`].
    #[rustc_nounwind]
    pub fn atomic_or_release<T: Copy>(dst: *mut T, src: T) -> T;
    /// Bitwise or with the current value, returning the previous value.
    ///
    /// The stabilized version of this intrinsic is available on the
    /// [`atomic`] types via the `fetch_or` method by passing
    /// [`Ordering::AcqRel`] as the `order`. For example, [`AtomicBool::fetch_or`].
    #[rustc_nounwind]
    pub fn atomic_or_acqrel<T: Copy>(dst: *mut T, src: T) -> T;
    /// Bitwise or with the current value, returning the previous value.
    ///
    /// The stabilized version of this intrinsic is available on the
    /// [`atomic`] types via the `fetch_or` method by passing
    /// [`Ordering::Relaxed`] as the `order`. For example, [`AtomicBool::fetch_or`].
    #[rustc_nounwind]
    pub fn atomic_or_relaxed<T: Copy>(dst: *mut T, src: T) -> T;

    /// Bitwise xor with the current value, returning the previous value.
    ///
    /// The stabilized version of this intrinsic is available on the
    /// [`atomic`] types via the `fetch_xor` method by passing
    /// [`Ordering::SeqCst`] as the `order`. For example, [`AtomicBool::fetch_xor`].
    #[rustc_nounwind]
    pub fn atomic_xor_seqcst<T: Copy>(dst: *mut T, src: T) -> T;
    /// Bitwise xor with the current value, returning the previous value.
    ///
    /// The stabilized version of this intrinsic is available on the
    /// [`atomic`] types via the `fetch_xor` method by passing
    /// [`Ordering::Acquire`] as the `order`. For example, [`AtomicBool::fetch_xor`].
    #[rustc_nounwind]
    pub fn atomic_xor_acquire<T: Copy>(dst: *mut T, src: T) -> T;
    /// Bitwise xor with the current value, returning the previous value.
    ///
    /// The stabilized version of this intrinsic is available on the
    /// [`atomic`] types via the `fetch_xor` method by passing
    /// [`Ordering::Release`] as the `order`. For example, [`AtomicBool::fetch_xor`].
    #[rustc_nounwind]
    pub fn atomic_xor_release<T: Copy>(dst: *mut T, src: T) -> T;
    /// Bitwise xor with the current value, returning the previous value.
    ///
    /// The stabilized version of this intrinsic is available on the
    /// [`atomic`] types via the `fetch_xor` method by passing
    /// [`Ordering::AcqRel`] as the `order`. For example, [`AtomicBool::fetch_xor`].
    #[rustc_nounwind]
    pub fn atomic_xor_acqrel<T: Copy>(dst: *mut T, src: T) -> T;
    /// Bitwise xor with the current value, returning the previous value.
    ///
    /// The stabilized version of this intrinsic is available on the
    /// [`atomic`] types via the `fetch_xor` method by passing
    /// [`Ordering::Relaxed`] as the `order`. For example, [`AtomicBool::fetch_xor`].
    #[rustc_nounwind]
    pub fn atomic_xor_relaxed<T: Copy>(dst: *mut T, src: T) -> T;

    /// Maximum with the current value using a signed comparison.
    ///
    /// The stabilized version of this intrinsic is available on the
    /// [`atomic`] signed integer types via the `fetch_max` method by passing
    /// [`Ordering::SeqCst`] as the `order`. For example, [`AtomicI32::fetch_max`].
    #[rustc_nounwind]
    pub fn atomic_max_seqcst<T: Copy>(dst: *mut T, src: T) -> T;
    /// Maximum with the current value using a signed comparison.
    ///
    /// The stabilized version of this intrinsic is available on the
    /// [`atomic`] signed integer types via the `fetch_max` method by passing
    /// [`Ordering::Acquire`] as the `order`. For example, [`AtomicI32::fetch_max`].
    #[rustc_nounwind]
    pub fn atomic_max_acquire<T: Copy>(dst: *mut T, src: T) -> T;
    /// Maximum with the current value using a signed comparison.
    ///
    /// The stabilized version of this intrinsic is available on the
    /// [`atomic`] signed integer types via the `fetch_max` method by passing
    /// [`Ordering::Release`] as the `order`. For example, [`AtomicI32::fetch_max`].
    #[rustc_nounwind]
    pub fn atomic_max_release<T: Copy>(dst: *mut T, src: T) -> T;
    /// Maximum with the current value using a signed comparison.
    ///
    /// The stabilized version of this intrinsic is available on the
    /// [`atomic`] signed integer types via the `fetch_max` method by passing
    /// [`Ordering::AcqRel`] as the `order`. For example, [`AtomicI32::fetch_max`].
    #[rustc_nounwind]
    pub fn atomic_max_acqrel<T: Copy>(dst: *mut T, src: T) -> T;
    /// Maximum with the current value.
    ///
    /// The stabilized version of this intrinsic is available on the
    /// [`atomic`] signed integer types via the `fetch_max` method by passing
    /// [`Ordering::Relaxed`] as the `order`. For example, [`AtomicI32::fetch_max`].
    #[rustc_nounwind]
    pub fn atomic_max_relaxed<T: Copy>(dst: *mut T, src: T) -> T;

    /// Minimum with the current value using a signed comparison.
    ///
    /// The stabilized version of this intrinsic is available on the
    /// [`atomic`] signed integer types via the `fetch_min` method by passing
    /// [`Ordering::SeqCst`] as the `order`. For example, [`AtomicI32::fetch_min`].
    #[rustc_nounwind]
    pub fn atomic_min_seqcst<T: Copy>(dst: *mut T, src: T) -> T;
    /// Minimum with the current value using a signed comparison.
    ///
    /// The stabilized version of this intrinsic is available on the
    /// [`atomic`] signed integer types via the `fetch_min` method by passing
    /// [`Ordering::Acquire`] as the `order`. For example, [`AtomicI32::fetch_min`].
    #[rustc_nounwind]
    pub fn atomic_min_acquire<T: Copy>(dst: *mut T, src: T) -> T;
    /// Minimum with the current value using a signed comparison.
    ///
    /// The stabilized version of this intrinsic is available on the
    /// [`atomic`] signed integer types via the `fetch_min` method by passing
    /// [`Ordering::Release`] as the `order`. For example, [`AtomicI32::fetch_min`].
    #[rustc_nounwind]
    pub fn atomic_min_release<T: Copy>(dst: *mut T, src: T) -> T;
    /// Minimum with the current value using a signed comparison.
    ///
    /// The stabilized version of this intrinsic is available on the
    /// [`atomic`] signed integer types via the `fetch_min` method by passing
    /// [`Ordering::AcqRel`] as the `order`. For example, [`AtomicI32::fetch_min`].
    pub fn atomic_min_acqrel<T: Copy>(dst: *mut T, src: T) -> T;
    /// Minimum with the current value using a signed comparison.
    ///
    /// The stabilized version of this intrinsic is available on the
    /// [`atomic`] signed integer types via the `fetch_min` method by passing
    /// [`Ordering::Relaxed`] as the `order`. For example, [`AtomicI32::fetch_min`].
    #[rustc_nounwind]
    pub fn atomic_min_relaxed<T: Copy>(dst: *mut T, src: T) -> T;

    /// Minimum with the current value using an unsigned comparison.
    ///
    /// The stabilized version of this intrinsic is available on the
    /// [`atomic`] unsigned integer types via the `fetch_min` method by passing
    /// [`Ordering::SeqCst`] as the `order`. For example, [`AtomicU32::fetch_min`].
    #[rustc_nounwind]
    pub fn atomic_umin_seqcst<T: Copy>(dst: *mut T, src: T) -> T;
    /// Minimum with the current value using an unsigned comparison.
    ///
    /// The stabilized version of this intrinsic is available on the
    /// [`atomic`] unsigned integer types via the `fetch_min` method by passing
    /// [`Ordering::Acquire`] as the `order`. For example, [`AtomicU32::fetch_min`].
    #[rustc_nounwind]
    pub fn atomic_umin_acquire<T: Copy>(dst: *mut T, src: T) -> T;
    /// Minimum with the current value using an unsigned comparison.
    ///
    /// The stabilized version of this intrinsic is available on the
    /// [`atomic`] unsigned integer types via the `fetch_min` method by passing
    /// [`Ordering::Release`] as the `order`. For example, [`AtomicU32::fetch_min`].
    #[rustc_nounwind]
    pub fn atomic_umin_release<T: Copy>(dst: *mut T, src: T) -> T;
    /// Minimum with the current value using an unsigned comparison.
    ///
    /// The stabilized version of this intrinsic is available on the
    /// [`atomic`] unsigned integer types via the `fetch_min` method by passing
    /// [`Ordering::AcqRel`] as the `order`. For example, [`AtomicU32::fetch_min`].
    #[rustc_nounwind]
    pub fn atomic_umin_acqrel<T: Copy>(dst: *mut T, src: T) -> T;
    /// Minimum with the current value using an unsigned comparison.
    ///
    /// The stabilized version of this intrinsic is available on the
    /// [`atomic`] unsigned integer types via the `fetch_min` method by passing
    /// [`Ordering::Relaxed`] as the `order`. For example, [`AtomicU32::fetch_min`].
    #[rustc_nounwind]
    pub fn atomic_umin_relaxed<T: Copy>(dst: *mut T, src: T) -> T;

    /// Maximum with the current value using an unsigned comparison.
    ///
    /// The stabilized version of this intrinsic is available on the
    /// [`atomic`] unsigned integer types via the `fetch_max` method by passing
    /// [`Ordering::SeqCst`] as the `order`. For example, [`AtomicU32::fetch_max`].
    #[rustc_nounwind]
    pub fn atomic_umax_seqcst<T: Copy>(dst: *mut T, src: T) -> T;
    /// Maximum with the current value using an unsigned comparison.
    ///
    /// The stabilized version of this intrinsic is available on the
    /// [`atomic`] unsigned integer types via the `fetch_max` method by passing
    /// [`Ordering::Acquire`] as the `order`. For example, [`AtomicU32::fetch_max`].
    #[rustc_nounwind]
    pub fn atomic_umax_acquire<T: Copy>(dst: *mut T, src: T) -> T;
    /// Maximum with the current value using an unsigned comparison.
    ///
    /// The stabilized version of this intrinsic is available on the
    /// [`atomic`] unsigned integer types via the `fetch_max` method by passing
    /// [`Ordering::Release`] as the `order`. For example, [`AtomicU32::fetch_max`].
    #[rustc_nounwind]
    pub fn atomic_umax_release<T: Copy>(dst: *mut T, src: T) -> T;
    /// Maximum with the current value using an unsigned comparison.
    ///
    /// The stabilized version of this intrinsic is available on the
    /// [`atomic`] unsigned integer types via the `fetch_max` method by passing
    /// [`Ordering::AcqRel`] as the `order`. For example, [`AtomicU32::fetch_max`].
    #[rustc_nounwind]
    pub fn atomic_umax_acqrel<T: Copy>(dst: *mut T, src: T) -> T;
    /// Maximum with the current value using an unsigned comparison.
    ///
    /// The stabilized version of this intrinsic is available on the
    /// [`atomic`] unsigned integer types via the `fetch_max` method by passing
    /// [`Ordering::Relaxed`] as the `order`. For example, [`AtomicU32::fetch_max`].
    #[rustc_nounwind]
    pub fn atomic_umax_relaxed<T: Copy>(dst: *mut T, src: T) -> T;

    /// An atomic fence.
    ///
    /// The stabilized version of this intrinsic is available in
    /// [`atomic::fence`] by passing [`Ordering::SeqCst`]
    /// as the `order`.
    #[rustc_nounwind]
    pub fn atomic_fence_seqcst();
    /// An atomic fence.
    ///
    /// The stabilized version of this intrinsic is available in
    /// [`atomic::fence`] by passing [`Ordering::Acquire`]
    /// as the `order`.
    #[rustc_nounwind]
    pub fn atomic_fence_acquire();
    /// An atomic fence.
    ///
    /// The stabilized version of this intrinsic is available in
    /// [`atomic::fence`] by passing [`Ordering::Release`]
    /// as the `order`.
    #[rustc_nounwind]
    pub fn atomic_fence_release();
    /// An atomic fence.
    ///
    /// The stabilized version of this intrinsic is available in
    /// [`atomic::fence`] by passing [`Ordering::AcqRel`]
    /// as the `order`.
    #[rustc_nounwind]
    pub fn atomic_fence_acqrel();

    /// A compiler-only memory barrier.
    ///
    /// Memory accesses will never be reordered across this barrier by the
    /// compiler, but no instructions will be emitted for it. This is
    /// appropriate for operations on the same thread that may be preempted,
    /// such as when interacting with signal handlers.
    ///
    /// The stabilized version of this intrinsic is available in
    /// [`atomic::compiler_fence`] by passing [`Ordering::SeqCst`]
    /// as the `order`.
    #[rustc_nounwind]
    pub fn atomic_singlethreadfence_seqcst();
    /// A compiler-only memory barrier.
    ///
    /// Memory accesses will never be reordered across this barrier by the
    /// compiler, but no instructions will be emitted for it. This is
    /// appropriate for operations on the same thread that may be preempted,
    /// such as when interacting with signal handlers.
    ///
    /// The stabilized version of this intrinsic is available in
    /// [`atomic::compiler_fence`] by passing [`Ordering::Acquire`]
    /// as the `order`.
    #[rustc_nounwind]
    pub fn atomic_singlethreadfence_acquire();
    /// A compiler-only memory barrier.
    ///
    /// Memory accesses will never be reordered across this barrier by the
    /// compiler, but no instructions will be emitted for it. This is
    /// appropriate for operations on the same thread that may be preempted,
    /// such as when interacting with signal handlers.
    ///
    /// The stabilized version of this intrinsic is available in
    /// [`atomic::compiler_fence`] by passing [`Ordering::Release`]
    /// as the `order`.
    #[rustc_nounwind]
    pub fn atomic_singlethreadfence_release();
    /// A compiler-only memory barrier.
    ///
    /// Memory accesses will never be reordered across this barrier by the
    /// compiler, but no instructions will be emitted for it. This is
    /// appropriate for operations on the same thread that may be preempted,
    /// such as when interacting with signal handlers.
    ///
    /// The stabilized version of this intrinsic is available in
    /// [`atomic::compiler_fence`] by passing [`Ordering::AcqRel`]
    /// as the `order`.
    #[rustc_nounwind]
    pub fn atomic_singlethreadfence_acqrel();

    /// The `prefetch` intrinsic is a hint to the code generator to insert a prefetch instruction
    /// if supported; otherwise, it is a no-op.
    /// Prefetches have no effect on the behavior of the program but can change its performance
    /// characteristics.
    ///
    /// The `locality` argument must be a constant integer and is a temporal locality specifier
    /// ranging from (0) - no locality, to (3) - extremely local keep in cache.
    ///
    /// This intrinsic does not have a stable counterpart.
    #[rustc_nounwind]
    pub fn prefetch_read_data<T>(data: *const T, locality: i32);
    /// The `prefetch` intrinsic is a hint to the code generator to insert a prefetch instruction
    /// if supported; otherwise, it is a no-op.
    /// Prefetches have no effect on the behavior of the program but can change its performance
    /// characteristics.
    ///
    /// The `locality` argument must be a constant integer and is a temporal locality specifier
    /// ranging from (0) - no locality, to (3) - extremely local keep in cache.
    ///
    /// This intrinsic does not have a stable counterpart.
    #[rustc_nounwind]
    pub fn prefetch_write_data<T>(data: *const T, locality: i32);
    /// The `prefetch` intrinsic is a hint to the code generator to insert a prefetch instruction
    /// if supported; otherwise, it is a no-op.
    /// Prefetches have no effect on the behavior of the program but can change its performance
    /// characteristics.
    ///
    /// The `locality` argument must be a constant integer and is a temporal locality specifier
    /// ranging from (0) - no locality, to (3) - extremely local keep in cache.
    ///
    /// This intrinsic does not have a stable counterpart.
    #[rustc_nounwind]
    pub fn prefetch_read_instruction<T>(data: *const T, locality: i32);
    /// The `prefetch` intrinsic is a hint to the code generator to insert a prefetch instruction
    /// if supported; otherwise, it is a no-op.
    /// Prefetches have no effect on the behavior of the program but can change its performance
    /// characteristics.
    ///
    /// The `locality` argument must be a constant integer and is a temporal locality specifier
    /// ranging from (0) - no locality, to (3) - extremely local keep in cache.
    ///
    /// This intrinsic does not have a stable counterpart.
    #[rustc_nounwind]
    pub fn prefetch_write_instruction<T>(data: *const T, locality: i32);

    /// Magic intrinsic that derives its meaning from attributes
    /// attached to the function.
    ///
    /// For example, dataflow uses this to inject static assertions so
    /// that `rustc_peek(potentially_uninitialized)` would actually
    /// double-check that dataflow did indeed compute that it is
    /// uninitialized at that point in the control flow.
    ///
    /// This intrinsic should not be used outside of the compiler.
    #[rustc_safe_intrinsic]
    #[rustc_nounwind]
    pub fn rustc_peek<T>(_: T) -> T;

    /// Aborts the execution of the process.
    ///
    /// Note that, unlike most intrinsics, this is safe to call;
    /// it does not require an `unsafe` block.
    /// Therefore, implementations must not require the user to uphold
    /// any safety invariants.
    ///
    /// [`std::process::abort`](../../std/process/fn.abort.html) is to be preferred if possible,
    /// as its behavior is more user-friendly and more stable.
    ///
    /// The current implementation of `intrinsics::abort` is to invoke an invalid instruction,
    /// on most platforms.
    /// On Unix, the
    /// process will probably terminate with a signal like `SIGABRT`, `SIGILL`, `SIGTRAP`, `SIGSEGV` or
    /// `SIGBUS`.  The precise behaviour is not guaranteed and not stable.
    #[rustc_safe_intrinsic]
    #[rustc_nounwind]
    pub fn abort() -> !;

    /// Informs the optimizer that this point in the code is not reachable,
    /// enabling further optimizations.
    ///
    /// N.B., this is very different from the `unreachable!()` macro: Unlike the
    /// macro, which panics when it is executed, it is *undefined behavior* to
    /// reach code marked with this function.
    ///
    /// The stabilized version of this intrinsic is [`core::hint::unreachable_unchecked`].
    #[rustc_const_stable(feature = "const_unreachable_unchecked", since = "1.57.0")]
    #[rustc_nounwind]
    pub fn unreachable() -> !;

    /// Informs the optimizer that a condition is always true.
    /// If the condition is false, the behavior is undefined.
    ///
    /// No code is generated for this intrinsic, but the optimizer will try
    /// to preserve it (and its condition) between passes, which may interfere
    /// with optimization of surrounding code and reduce performance. It should
    /// not be used if the invariant can be discovered by the optimizer on its
    /// own, or if it does not enable any significant optimizations.
    ///
    /// This intrinsic does not have a stable counterpart.
    #[rustc_const_stable(feature = "const_assume", since = "CURRENT_RUSTC_VERSION")]
    #[rustc_nounwind]
    pub fn assume(b: bool);

    /// Hints to the compiler that branch condition is likely to be true.
    /// Returns the value passed to it.
    ///
    /// Any use other than with `if` statements will probably not have an effect.
    ///
    /// Note that, unlike most intrinsics, this is safe to call;
    /// it does not require an `unsafe` block.
    /// Therefore, implementations must not require the user to uphold
    /// any safety invariants.
    ///
    /// This intrinsic does not have a stable counterpart.
    #[rustc_const_unstable(feature = "const_likely", issue = "none")]
    #[rustc_safe_intrinsic]
    #[rustc_nounwind]
    pub fn likely(b: bool) -> bool;

    /// Hints to the compiler that branch condition is likely to be false.
    /// Returns the value passed to it.
    ///
    /// Any use other than with `if` statements will probably not have an effect.
    ///
    /// Note that, unlike most intrinsics, this is safe to call;
    /// it does not require an `unsafe` block.
    /// Therefore, implementations must not require the user to uphold
    /// any safety invariants.
    ///
    /// This intrinsic does not have a stable counterpart.
    #[rustc_const_unstable(feature = "const_likely", issue = "none")]
    #[rustc_safe_intrinsic]
    #[rustc_nounwind]
    pub fn unlikely(b: bool) -> bool;

    /// Executes a breakpoint trap, for inspection by a debugger.
    ///
    /// This intrinsic does not have a stable counterpart.
    #[rustc_nounwind]
    pub fn breakpoint();

    /// The size of a type in bytes.
    ///
    /// Note that, unlike most intrinsics, this is safe to call;
    /// it does not require an `unsafe` block.
    /// Therefore, implementations must not require the user to uphold
    /// any safety invariants.
    ///
    /// More specifically, this is the offset in bytes between successive
    /// items of the same type, including alignment padding.
    ///
    /// The stabilized version of this intrinsic is [`core::mem::size_of`].
    #[rustc_const_stable(feature = "const_size_of", since = "1.40.0")]
    #[rustc_safe_intrinsic]
    #[rustc_nounwind]
    pub fn size_of<T>() -> usize;

    /// The minimum alignment of a type.
    ///
    /// Note that, unlike most intrinsics, this is safe to call;
    /// it does not require an `unsafe` block.
    /// Therefore, implementations must not require the user to uphold
    /// any safety invariants.
    ///
    /// The stabilized version of this intrinsic is [`core::mem::align_of`].
    #[rustc_const_stable(feature = "const_min_align_of", since = "1.40.0")]
    #[rustc_safe_intrinsic]
    #[rustc_nounwind]
    pub fn min_align_of<T>() -> usize;
    /// The preferred alignment of a type.
    ///
    /// This intrinsic does not have a stable counterpart.
    /// It's "tracking issue" is [#91971](https://github.com/rust-lang/rust/issues/91971).
    #[rustc_const_unstable(feature = "const_pref_align_of", issue = "91971")]
    #[rustc_nounwind]
    pub fn pref_align_of<T>() -> usize;

    /// The size of the referenced value in bytes.
    ///
    /// The stabilized version of this intrinsic is [`mem::size_of_val`].
    #[rustc_const_unstable(feature = "const_size_of_val", issue = "46571")]
    #[rustc_nounwind]
    pub fn size_of_val<T: ?Sized>(_: *const T) -> usize;
    /// The required alignment of the referenced value.
    ///
    /// The stabilized version of this intrinsic is [`core::mem::align_of_val`].
    #[rustc_const_unstable(feature = "const_align_of_val", issue = "46571")]
    #[rustc_nounwind]
    pub fn min_align_of_val<T: ?Sized>(_: *const T) -> usize;

    /// Gets a static string slice containing the name of a type.
    ///
    /// Note that, unlike most intrinsics, this is safe to call;
    /// it does not require an `unsafe` block.
    /// Therefore, implementations must not require the user to uphold
    /// any safety invariants.
    ///
    /// The stabilized version of this intrinsic is [`core::any::type_name`].
    #[rustc_const_unstable(feature = "const_type_name", issue = "63084")]
    #[rustc_safe_intrinsic]
    #[rustc_nounwind]
    pub fn type_name<T: ?Sized>() -> &'static str;

    /// Gets an identifier which is globally unique to the specified type. This
    /// function will return the same value for a type regardless of whichever
    /// crate it is invoked in.
    ///
    /// Note that, unlike most intrinsics, this is safe to call;
    /// it does not require an `unsafe` block.
    /// Therefore, implementations must not require the user to uphold
    /// any safety invariants.
    ///
    /// The stabilized version of this intrinsic is [`core::any::TypeId::of`].
    #[rustc_const_unstable(feature = "const_type_id", issue = "77125")]
    #[rustc_safe_intrinsic]
    #[rustc_nounwind]
    pub fn type_id<T: ?Sized + 'static>() -> u128;

    /// A guard for unsafe functions that cannot ever be executed if `T` is uninhabited:
    /// This will statically either panic, or do nothing.
    ///
    /// This intrinsic does not have a stable counterpart.
    #[rustc_const_stable(feature = "const_assert_type", since = "1.59.0")]
    #[rustc_safe_intrinsic]
    #[rustc_nounwind]
    pub fn assert_inhabited<T>();

    /// A guard for unsafe functions that cannot ever be executed if `T` does not permit
    /// zero-initialization: This will statically either panic, or do nothing.
    ///
    /// This intrinsic does not have a stable counterpart.
    #[rustc_const_stable(feature = "const_assert_type2", since = "1.75.0")]
    #[rustc_safe_intrinsic]
    #[rustc_nounwind]
    pub fn assert_zero_valid<T>();

    /// A guard for `std::mem::uninitialized`. This will statically either panic, or do nothing.
    ///
    /// This intrinsic does not have a stable counterpart.
    #[rustc_const_stable(feature = "const_assert_type2", since = "1.75.0")]
    #[rustc_safe_intrinsic]
    #[rustc_nounwind]
    pub fn assert_mem_uninitialized_valid<T>();

    /// Gets a reference to a static `Location` indicating where it was called.
    ///
    /// Note that, unlike most intrinsics, this is safe to call;
    /// it does not require an `unsafe` block.
    /// Therefore, implementations must not require the user to uphold
    /// any safety invariants.
    ///
    /// Consider using [`core::panic::Location::caller`] instead.
    #[rustc_const_unstable(feature = "const_caller_location", issue = "76156")]
    #[rustc_safe_intrinsic]
    #[rustc_nounwind]
    pub fn caller_location() -> &'static crate::panic::Location<'static>;

    /// Moves a value out of scope without running drop glue.
    ///
    /// This exists solely for [`mem::forget_unsized`]; normal `forget` uses
    /// `ManuallyDrop` instead.
    ///
    /// Note that, unlike most intrinsics, this is safe to call;
    /// it does not require an `unsafe` block.
    /// Therefore, implementations must not require the user to uphold
    /// any safety invariants.
    #[rustc_const_unstable(feature = "const_intrinsic_forget", issue = "none")]
    #[rustc_safe_intrinsic]
    #[rustc_nounwind]
    pub fn forget<T: ?Sized>(_: T);

    /// Reinterprets the bits of a value of one type as another type.
    ///
    /// Both types must have the same size. Compilation will fail if this is not guaranteed.
    ///
    /// `transmute` is semantically equivalent to a bitwise move of one type
    /// into another. It copies the bits from the source value into the
    /// destination value, then forgets the original. Note that source and destination
    /// are passed by-value, which means if `Src` or `Dst` contain padding, that padding
    /// is *not* guaranteed to be preserved by `transmute`.
    ///
    /// Both the argument and the result must be [valid](../../nomicon/what-unsafe-does.html) at
    /// their given type. Violating this condition leads to [undefined behavior][ub]. The compiler
    /// will generate code *assuming that you, the programmer, ensure that there will never be
    /// undefined behavior*. It is therefore your responsibility to guarantee that every value
    /// passed to `transmute` is valid at both types `Src` and `Dst`. Failing to uphold this condition
    /// may lead to unexpected and unstable compilation results. This makes `transmute` **incredibly
    /// unsafe**. `transmute` should be the absolute last resort.
    ///
    /// Transmuting pointers *to* integers in a `const` context is [undefined behavior][ub],
    /// unless the pointer was originally created *from* an integer.
    /// (That includes this function specifically, integer-to-pointer casts, and helpers like [`invalid`][crate::ptr::invalid],
    /// but also semantically-equivalent conversions such as punning through `repr(C)` union fields.)
    /// Any attempt to use the resulting value for integer operations will abort const-evaluation.
    /// (And even outside `const`, such transmutation is touching on many unspecified aspects of the
    /// Rust memory model and should be avoided. See below for alternatives.)
    ///
    /// Because `transmute` is a by-value operation, alignment of the *transmuted values
    /// themselves* is not a concern. As with any other function, the compiler already ensures
    /// both `Src` and `Dst` are properly aligned. However, when transmuting values that *point
    /// elsewhere* (such as pointers, references, boxes…), the caller has to ensure proper
    /// alignment of the pointed-to values.
    ///
    /// The [nomicon](../../nomicon/transmutes.html) has additional documentation.
    ///
    /// [ub]: ../../reference/behavior-considered-undefined.html
    ///
    /// # Examples
    ///
    /// There are a few things that `transmute` is really useful for.
    ///
    /// Turning a pointer into a function pointer. This is *not* portable to
    /// machines where function pointers and data pointers have different sizes.
    ///
    /// ```
    /// fn foo() -> i32 {
    ///     0
    /// }
    /// // Crucially, we `as`-cast to a raw pointer before `transmute`ing to a function pointer.
    /// // This avoids an integer-to-pointer `transmute`, which can be problematic.
    /// // Transmuting between raw pointers and function pointers (i.e., two pointer types) is fine.
    /// let pointer = foo as *const ();
    /// let function = unsafe {
    ///     std::mem::transmute::<*const (), fn() -> i32>(pointer)
    /// };
    /// assert_eq!(function(), 0);
    /// ```
    ///
    /// Extending a lifetime, or shortening an invariant lifetime. This is
    /// advanced, very unsafe Rust!
    ///
    /// ```
    /// struct R<'a>(&'a i32);
    /// unsafe fn extend_lifetime<'b>(r: R<'b>) -> R<'static> {
    ///     std::mem::transmute::<R<'b>, R<'static>>(r)
    /// }
    ///
    /// unsafe fn shorten_invariant_lifetime<'b, 'c>(r: &'b mut R<'static>)
    ///                                              -> &'b mut R<'c> {
    ///     std::mem::transmute::<&'b mut R<'static>, &'b mut R<'c>>(r)
    /// }
    /// ```
    ///
    /// # Alternatives
    ///
    /// Don't despair: many uses of `transmute` can be achieved through other means.
    /// Below are common applications of `transmute` which can be replaced with safer
    /// constructs.
    ///
    /// Turning raw bytes (`[u8; SZ]`) into `u32`, `f64`, etc.:
    ///
    /// ```
    /// let raw_bytes = [0x78, 0x56, 0x34, 0x12];
    ///
    /// let num = unsafe {
    ///     std::mem::transmute::<[u8; 4], u32>(raw_bytes)
    /// };
    ///
    /// // use `u32::from_ne_bytes` instead
    /// let num = u32::from_ne_bytes(raw_bytes);
    /// // or use `u32::from_le_bytes` or `u32::from_be_bytes` to specify the endianness
    /// let num = u32::from_le_bytes(raw_bytes);
    /// assert_eq!(num, 0x12345678);
    /// let num = u32::from_be_bytes(raw_bytes);
    /// assert_eq!(num, 0x78563412);
    /// ```
    ///
    /// Turning a pointer into a `usize`:
    ///
    /// ```no_run
    /// let ptr = &0;
    /// let ptr_num_transmute = unsafe {
    ///     std::mem::transmute::<&i32, usize>(ptr)
    /// };
    ///
    /// // Use an `as` cast instead
    /// let ptr_num_cast = ptr as *const i32 as usize;
    /// ```
    ///
    /// Note that using `transmute` to turn a pointer to a `usize` is (as noted above) [undefined
    /// behavior][ub] in `const` contexts. Also outside of consts, this operation might not behave
    /// as expected -- this is touching on many unspecified aspects of the Rust memory model.
    /// Depending on what the code is doing, the following alternatives are preferable to
    /// pointer-to-integer transmutation:
    /// - If the code just wants to store data of arbitrary type in some buffer and needs to pick a
    ///   type for that buffer, it can use [`MaybeUninit`][mem::MaybeUninit].
    /// - If the code actually wants to work on the address the pointer points to, it can use `as`
    ///   casts or [`ptr.addr()`][pointer::addr].
    ///
    /// Turning a `*mut T` into an `&mut T`:
    ///
    /// ```
    /// let ptr: *mut i32 = &mut 0;
    /// let ref_transmuted = unsafe {
    ///     std::mem::transmute::<*mut i32, &mut i32>(ptr)
    /// };
    ///
    /// // Use a reborrow instead
    /// let ref_casted = unsafe { &mut *ptr };
    /// ```
    ///
    /// Turning an `&mut T` into an `&mut U`:
    ///
    /// ```
    /// let ptr = &mut 0;
    /// let val_transmuted = unsafe {
    ///     std::mem::transmute::<&mut i32, &mut u32>(ptr)
    /// };
    ///
    /// // Now, put together `as` and reborrowing - note the chaining of `as`
    /// // `as` is not transitive
    /// let val_casts = unsafe { &mut *(ptr as *mut i32 as *mut u32) };
    /// ```
    ///
    /// Turning an `&str` into a `&[u8]`:
    ///
    /// ```
    /// // this is not a good way to do this.
    /// let slice = unsafe { std::mem::transmute::<&str, &[u8]>("Rust") };
    /// assert_eq!(slice, &[82, 117, 115, 116]);
    ///
    /// // You could use `str::as_bytes`
    /// let slice = "Rust".as_bytes();
    /// assert_eq!(slice, &[82, 117, 115, 116]);
    ///
    /// // Or, just use a byte string, if you have control over the string
    /// // literal
    /// assert_eq!(b"Rust", &[82, 117, 115, 116]);
    /// ```
    ///
    /// Turning a `Vec<&T>` into a `Vec<Option<&T>>`.
    ///
    /// To transmute the inner type of the contents of a container, you must make sure to not
    /// violate any of the container's invariants. For `Vec`, this means that both the size
    /// *and alignment* of the inner types have to match. Other containers might rely on the
    /// size of the type, alignment, or even the `TypeId`, in which case transmuting wouldn't
    /// be possible at all without violating the container invariants.
    ///
    /// ```
    /// let store = [0, 1, 2, 3];
    /// let v_orig = store.iter().collect::<Vec<&i32>>();
    ///
    /// // clone the vector as we will reuse them later
    /// let v_clone = v_orig.clone();
    ///
    /// // Using transmute: this relies on the unspecified data layout of `Vec`, which is a
    /// // bad idea and could cause Undefined Behavior.
    /// // However, it is no-copy.
    /// let v_transmuted = unsafe {
    ///     std::mem::transmute::<Vec<&i32>, Vec<Option<&i32>>>(v_clone)
    /// };
    ///
    /// let v_clone = v_orig.clone();
    ///
    /// // This is the suggested, safe way.
    /// // It does copy the entire vector, though, into a new array.
    /// let v_collected = v_clone.into_iter()
    ///                          .map(Some)
    ///                          .collect::<Vec<Option<&i32>>>();
    ///
    /// let v_clone = v_orig.clone();
    ///
    /// // This is the proper no-copy, unsafe way of "transmuting" a `Vec`, without relying on the
    /// // data layout. Instead of literally calling `transmute`, we perform a pointer cast, but
    /// // in terms of converting the original inner type (`&i32`) to the new one (`Option<&i32>`),
    /// // this has all the same caveats. Besides the information provided above, also consult the
    /// // [`from_raw_parts`] documentation.
    /// let v_from_raw = unsafe {
    // FIXME Update this when vec_into_raw_parts is stabilized
    ///     // Ensure the original vector is not dropped.
    ///     let mut v_clone = std::mem::ManuallyDrop::new(v_clone);
    ///     Vec::from_raw_parts(v_clone.as_mut_ptr() as *mut Option<&i32>,
    ///                         v_clone.len(),
    ///                         v_clone.capacity())
    /// };
    /// ```
    ///
    /// [`from_raw_parts`]: ../../std/vec/struct.Vec.html#method.from_raw_parts
    ///
    /// Implementing `split_at_mut`:
    ///
    /// ```
    /// use std::{slice, mem};
    ///
    /// // There are multiple ways to do this, and there are multiple problems
    /// // with the following (transmute) way.
    /// fn split_at_mut_transmute<T>(slice: &mut [T], mid: usize)
    ///                              -> (&mut [T], &mut [T]) {
    ///     let len = slice.len();
    ///     assert!(mid <= len);
    ///     unsafe {
    ///         let slice2 = mem::transmute::<&mut [T], &mut [T]>(slice);
    ///         // first: transmute is not type safe; all it checks is that T and
    ///         // U are of the same size. Second, right here, you have two
    ///         // mutable references pointing to the same memory.
    ///         (&mut slice[0..mid], &mut slice2[mid..len])
    ///     }
    /// }
    ///
    /// // This gets rid of the type safety problems; `&mut *` will *only* give
    /// // you an `&mut T` from an `&mut T` or `*mut T`.
    /// fn split_at_mut_casts<T>(slice: &mut [T], mid: usize)
    ///                          -> (&mut [T], &mut [T]) {
    ///     let len = slice.len();
    ///     assert!(mid <= len);
    ///     unsafe {
    ///         let slice2 = &mut *(slice as *mut [T]);
    ///         // however, you still have two mutable references pointing to
    ///         // the same memory.
    ///         (&mut slice[0..mid], &mut slice2[mid..len])
    ///     }
    /// }
    ///
    /// // This is how the standard library does it. This is the best method, if
    /// // you need to do something like this
    /// fn split_at_stdlib<T>(slice: &mut [T], mid: usize)
    ///                       -> (&mut [T], &mut [T]) {
    ///     let len = slice.len();
    ///     assert!(mid <= len);
    ///     unsafe {
    ///         let ptr = slice.as_mut_ptr();
    ///         // This now has three mutable references pointing at the same
    ///         // memory. `slice`, the rvalue ret.0, and the rvalue ret.1.
    ///         // `slice` is never used after `let ptr = ...`, and so one can
    ///         // treat it as "dead", and therefore, you only have two real
    ///         // mutable slices.
    ///         (slice::from_raw_parts_mut(ptr, mid),
    ///          slice::from_raw_parts_mut(ptr.add(mid), len - mid))
    ///     }
    /// }
    /// ```
    #[stable(feature = "rust1", since = "1.0.0")]
    #[rustc_allowed_through_unstable_modules]
    #[rustc_const_stable(feature = "const_transmute", since = "1.56.0")]
    #[rustc_diagnostic_item = "transmute"]
    #[rustc_nounwind]
    pub fn transmute<Src, Dst>(src: Src) -> Dst;

    /// Like [`transmute`], but even less checked at compile-time: rather than
    /// giving an error for `size_of::<Src>() != size_of::<Dst>()`, it's
    /// **Undefined Behaviour** at runtime.
    ///
    /// Prefer normal `transmute` where possible, for the extra checking, since
    /// both do exactly the same thing at runtime, if they both compile.
    ///
    /// This is not expected to ever be exposed directly to users, rather it
    /// may eventually be exposed through some more-constrained API.
    #[rustc_const_stable(feature = "const_transmute", since = "1.56.0")]
    #[rustc_nounwind]
    pub fn transmute_unchecked<Src, Dst>(src: Src) -> Dst;

    /// Returns `true` if the actual type given as `T` requires drop
    /// glue; returns `false` if the actual type provided for `T`
    /// implements `Copy`.
    ///
    /// If the actual type neither requires drop glue nor implements
    /// `Copy`, then the return value of this function is unspecified.
    ///
    /// Note that, unlike most intrinsics, this is safe to call;
    /// it does not require an `unsafe` block.
    /// Therefore, implementations must not require the user to uphold
    /// any safety invariants.
    ///
    /// The stabilized version of this intrinsic is [`mem::needs_drop`](crate::mem::needs_drop).
    #[rustc_const_stable(feature = "const_needs_drop", since = "1.40.0")]
    #[rustc_safe_intrinsic]
    #[rustc_nounwind]
    pub fn needs_drop<T: ?Sized>() -> bool;

    /// Calculates the offset from a pointer.
    ///
    /// This is implemented as an intrinsic to avoid converting to and from an
    /// integer, since the conversion would throw away aliasing information.
    ///
    /// This can only be used with `Ptr` as a raw pointer type (`*mut` or `*const`)
    /// to a `Sized` pointee and with `Delta` as `usize` or `isize`.  Any other
    /// instantiations may arbitrarily misbehave, and that's *not* a compiler bug.
    ///
    /// # Safety
    ///
    /// Both the starting and resulting pointer must be either in bounds or one
    /// byte past the end of an allocated object. If either pointer is out of
    /// bounds or arithmetic overflow occurs then any further use of the
    /// returned value will result in undefined behavior.
    ///
    /// The stabilized version of this intrinsic is [`pointer::offset`].
    #[must_use = "returns a new pointer rather than modifying its argument"]
    #[rustc_const_stable(feature = "const_ptr_offset", since = "1.61.0")]
    #[rustc_nounwind]
    pub fn offset<Ptr, Delta>(dst: Ptr, offset: Delta) -> Ptr;

    /// Calculates the offset from a pointer, potentially wrapping.
    ///
    /// This is implemented as an intrinsic to avoid converting to and from an
    /// integer, since the conversion inhibits certain optimizations.
    ///
    /// # Safety
    ///
    /// Unlike the `offset` intrinsic, this intrinsic does not restrict the
    /// resulting pointer to point into or one byte past the end of an allocated
    /// object, and it wraps with two's complement arithmetic. The resulting
    /// value is not necessarily valid to be used to actually access memory.
    ///
    /// The stabilized version of this intrinsic is [`pointer::wrapping_offset`].
    #[must_use = "returns a new pointer rather than modifying its argument"]
    #[rustc_const_stable(feature = "const_ptr_offset", since = "1.61.0")]
    #[rustc_nounwind]
    pub fn arith_offset<T>(dst: *const T, offset: isize) -> *const T;

    /// Masks out bits of the pointer according to a mask.
    ///
    /// Note that, unlike most intrinsics, this is safe to call;
    /// it does not require an `unsafe` block.
    /// Therefore, implementations must not require the user to uphold
    /// any safety invariants.
    ///
    /// Consider using [`pointer::mask`] instead.
    #[rustc_safe_intrinsic]
    #[rustc_nounwind]
    pub fn ptr_mask<T>(ptr: *const T, mask: usize) -> *const T;

    /// Equivalent to the appropriate `llvm.memcpy.p0i8.0i8.*` intrinsic, with
    /// a size of `count` * `size_of::<T>()` and an alignment of
    /// `min_align_of::<T>()`
    ///
    /// The volatile parameter is set to `true`, so it will not be optimized out
    /// unless size is equal to zero.
    ///
    /// This intrinsic does not have a stable counterpart.
    #[rustc_nounwind]
    pub fn volatile_copy_nonoverlapping_memory<T>(dst: *mut T, src: *const T, count: usize);
    /// Equivalent to the appropriate `llvm.memmove.p0i8.0i8.*` intrinsic, with
    /// a size of `count * size_of::<T>()` and an alignment of
    /// `min_align_of::<T>()`
    ///
    /// The volatile parameter is set to `true`, so it will not be optimized out
    /// unless size is equal to zero.
    ///
    /// This intrinsic does not have a stable counterpart.
    #[rustc_nounwind]
    pub fn volatile_copy_memory<T>(dst: *mut T, src: *const T, count: usize);
    /// Equivalent to the appropriate `llvm.memset.p0i8.*` intrinsic, with a
    /// size of `count * size_of::<T>()` and an alignment of
    /// `min_align_of::<T>()`.
    ///
    /// The volatile parameter is set to `true`, so it will not be optimized out
    /// unless size is equal to zero.
    ///
    /// This intrinsic does not have a stable counterpart.
    #[rustc_nounwind]
    pub fn volatile_set_memory<T>(dst: *mut T, val: u8, count: usize);

    /// Performs a volatile load from the `src` pointer.
    ///
    /// The stabilized version of this intrinsic is [`core::ptr::read_volatile`].
    #[rustc_nounwind]
    pub fn volatile_load<T>(src: *const T) -> T;
    /// Performs a volatile store to the `dst` pointer.
    ///
    /// The stabilized version of this intrinsic is [`core::ptr::write_volatile`].
    #[rustc_nounwind]
    pub fn volatile_store<T>(dst: *mut T, val: T);

    /// Performs a volatile load from the `src` pointer
    /// The pointer is not required to be aligned.
    ///
    /// This intrinsic does not have a stable counterpart.
    #[rustc_nounwind]
    #[rustc_diagnostic_item = "intrinsics_unaligned_volatile_load"]
    pub fn unaligned_volatile_load<T>(src: *const T) -> T;
    /// Performs a volatile store to the `dst` pointer.
    /// The pointer is not required to be aligned.
    ///
    /// This intrinsic does not have a stable counterpart.
    #[rustc_nounwind]
    #[rustc_diagnostic_item = "intrinsics_unaligned_volatile_store"]
    pub fn unaligned_volatile_store<T>(dst: *mut T, val: T);

    /// Returns the square root of an `f32`
    ///
    /// The stabilized version of this intrinsic is
    /// [`f16::sqrt`](../../std/primitive.f16.html#method.sqrt)
    #[rustc_nounwind]
    #[cfg(not(bootstrap))]
    pub fn sqrtf16(x: f16) -> f16;
    /// Returns the square root of an `f32`
    ///
    /// The stabilized version of this intrinsic is
    /// [`f32::sqrt`](../../std/primitive.f32.html#method.sqrt)
    #[rustc_nounwind]
    pub fn sqrtf32(x: f32) -> f32;
    /// Returns the square root of an `f64`
    ///
    /// The stabilized version of this intrinsic is
    /// [`f64::sqrt`](../../std/primitive.f64.html#method.sqrt)
    #[rustc_nounwind]
    pub fn sqrtf64(x: f64) -> f64;
    /// Returns the square root of an `f128`
    ///
    /// The stabilized version of this intrinsic is
    /// [`f128::sqrt`](../../std/primitive.f128.html#method.sqrt)
    #[rustc_nounwind]
    #[cfg(not(bootstrap))]
    pub fn sqrtf128(x: f128) -> f128;

    /// Raises an `f16` to an integer power.
    ///
    /// The stabilized version of this intrinsic is
    /// [`f16::powi`](../../std/primitive.f16.html#method.powi)
    #[rustc_nounwind]
    #[cfg(not(bootstrap))]
    pub fn powif16(a: f16, x: i32) -> f16;
    /// Raises an `f32` to an integer power.
    ///
    /// The stabilized version of this intrinsic is
    /// [`f32::powi`](../../std/primitive.f32.html#method.powi)
    #[rustc_nounwind]
    pub fn powif32(a: f32, x: i32) -> f32;
    /// Raises an `f64` to an integer power.
    ///
    /// The stabilized version of this intrinsic is
    /// [`f64::powi`](../../std/primitive.f64.html#method.powi)
    #[rustc_nounwind]
    pub fn powif64(a: f64, x: i32) -> f64;
    /// Raises an `f128` to an integer power.
    ///
    /// The stabilized version of this intrinsic is
    /// [`f128::powi`](../../std/primitive.f128.html#method.powi)
    #[rustc_nounwind]
    #[cfg(not(bootstrap))]
    pub fn powif128(a: f128, x: i32) -> f128;

    /// Returns the sine of an `f16`.
    ///
    /// The stabilized version of this intrinsic is
    /// [`f16::sin`](../../std/primitive.f16.html#method.sin)
    #[rustc_nounwind]
    #[cfg(not(bootstrap))]
    pub fn sinf16(x: f16) -> f16;
    /// Returns the sine of an `f32`.
    ///
    /// The stabilized version of this intrinsic is
    /// [`f32::sin`](../../std/primitive.f32.html#method.sin)
    #[rustc_nounwind]
    pub fn sinf32(x: f32) -> f32;
    /// Returns the sine of an `f64`.
    ///
    /// The stabilized version of this intrinsic is
    /// [`f64::sin`](../../std/primitive.f64.html#method.sin)
    #[rustc_nounwind]
    pub fn sinf64(x: f64) -> f64;
    /// Returns the sine of an `f128`.
    ///
    /// The stabilized version of this intrinsic is
    /// [`f128::sin`](../../std/primitive.f128.html#method.sin)
    #[rustc_nounwind]
    #[cfg(not(bootstrap))]
    pub fn sinf128(x: f128) -> f128;

    /// Returns the cosine of an `f16`.
    ///
    /// The stabilized version of this intrinsic is
    /// [`f16::cos`](../../std/primitive.f16.html#method.cos)
    #[rustc_nounwind]
    #[cfg(not(bootstrap))]
    pub fn cosf16(x: f16) -> f16;
    /// Returns the cosine of an `f32`.
    ///
    /// The stabilized version of this intrinsic is
    /// [`f32::cos`](../../std/primitive.f32.html#method.cos)
    #[rustc_nounwind]
    pub fn cosf32(x: f32) -> f32;
    /// Returns the cosine of an `f64`.
    ///
    /// The stabilized version of this intrinsic is
    /// [`f64::cos`](../../std/primitive.f64.html#method.cos)
    #[rustc_nounwind]
    pub fn cosf64(x: f64) -> f64;
    /// Returns the cosine of an `f128`.
    ///
    /// The stabilized version of this intrinsic is
    /// [`f128::cos`](../../std/primitive.f128.html#method.cos)
    #[rustc_nounwind]
    #[cfg(not(bootstrap))]
    pub fn cosf128(x: f128) -> f128;

    /// Raises an `f16` to an `f16` power.
    ///
    /// The stabilized version of this intrinsic is
    /// [`f16::powf`](../../std/primitive.f16.html#method.powf)
    #[rustc_nounwind]
    #[cfg(not(bootstrap))]
    pub fn powf16(a: f16, x: f16) -> f16;
    /// Raises an `f32` to an `f32` power.
    ///
    /// The stabilized version of this intrinsic is
    /// [`f32::powf`](../../std/primitive.f32.html#method.powf)
    #[rustc_nounwind]
    pub fn powf32(a: f32, x: f32) -> f32;
    /// Raises an `f64` to an `f64` power.
    ///
    /// The stabilized version of this intrinsic is
    /// [`f64::powf`](../../std/primitive.f64.html#method.powf)
    #[rustc_nounwind]
    pub fn powf64(a: f64, x: f64) -> f64;
    /// Raises an `f128` to an `f128` power.
    ///
    /// The stabilized version of this intrinsic is
    /// [`f128::powf`](../../std/primitive.f128.html#method.powf)
    #[rustc_nounwind]
    #[cfg(not(bootstrap))]
    pub fn powf128(a: f128, x: f128) -> f128;

    /// Returns the exponential of an `f16`.
    ///
    /// The stabilized version of this intrinsic is
    /// [`f16::exp`](../../std/primitive.f16.html#method.exp)
    #[rustc_nounwind]
    #[cfg(not(bootstrap))]
    pub fn expf16(x: f16) -> f16;
    /// Returns the exponential of an `f32`.
    ///
    /// The stabilized version of this intrinsic is
    /// [`f32::exp`](../../std/primitive.f32.html#method.exp)
    #[rustc_nounwind]
    pub fn expf32(x: f32) -> f32;
    /// Returns the exponential of an `f64`.
    ///
    /// The stabilized version of this intrinsic is
    /// [`f64::exp`](../../std/primitive.f64.html#method.exp)
    #[rustc_nounwind]
    pub fn expf64(x: f64) -> f64;
    /// Returns the exponential of an `f128`.
    ///
    /// The stabilized version of this intrinsic is
    /// [`f128::exp`](../../std/primitive.f128.html#method.exp)
    #[rustc_nounwind]
    #[cfg(not(bootstrap))]
    pub fn expf128(x: f128) -> f128;

    /// Returns 2 raised to the power of an `f16`.
    ///
    /// The stabilized version of this intrinsic is
    /// [`f16::exp2`](../../std/primitive.f16.html#method.exp2)
    #[rustc_nounwind]
    #[cfg(not(bootstrap))]
    pub fn exp2f16(x: f16) -> f16;
    /// Returns 2 raised to the power of an `f32`.
    ///
    /// The stabilized version of this intrinsic is
    /// [`f32::exp2`](../../std/primitive.f32.html#method.exp2)
    #[rustc_nounwind]
    pub fn exp2f32(x: f32) -> f32;
    /// Returns 2 raised to the power of an `f64`.
    ///
    /// The stabilized version of this intrinsic is
    /// [`f64::exp2`](../../std/primitive.f64.html#method.exp2)
    #[rustc_nounwind]
    pub fn exp2f64(x: f64) -> f64;
    /// Returns 2 raised to the power of an `f128`.
    ///
    /// The stabilized version of this intrinsic is
    /// [`f128::exp2`](../../std/primitive.f128.html#method.exp2)
    #[rustc_nounwind]
    #[cfg(not(bootstrap))]
    pub fn exp2f128(x: f128) -> f128;

    /// Returns the natural logarithm of an `f16`.
    ///
    /// The stabilized version of this intrinsic is
    /// [`f16::ln`](../../std/primitive.f16.html#method.ln)
    #[rustc_nounwind]
    #[cfg(not(bootstrap))]
    pub fn logf16(x: f16) -> f16;
    /// Returns the natural logarithm of an `f32`.
    ///
    /// The stabilized version of this intrinsic is
    /// [`f32::ln`](../../std/primitive.f32.html#method.ln)
    #[rustc_nounwind]
    pub fn logf32(x: f32) -> f32;
    /// Returns the natural logarithm of an `f64`.
    ///
    /// The stabilized version of this intrinsic is
    /// [`f64::ln`](../../std/primitive.f64.html#method.ln)
    #[rustc_nounwind]
    pub fn logf64(x: f64) -> f64;
    /// Returns the natural logarithm of an `f128`.
    ///
    /// The stabilized version of this intrinsic is
    /// [`f128::ln`](../../std/primitive.f128.html#method.ln)
    #[rustc_nounwind]
    #[cfg(not(bootstrap))]
    pub fn logf128(x: f128) -> f128;

    /// Returns the base 10 logarithm of an `f16`.
    ///
    /// The stabilized version of this intrinsic is
    /// [`f16::log10`](../../std/primitive.f16.html#method.log10)
    #[rustc_nounwind]
    #[cfg(not(bootstrap))]
    pub fn log10f16(x: f16) -> f16;
    /// Returns the base 10 logarithm of an `f32`.
    ///
    /// The stabilized version of this intrinsic is
    /// [`f32::log10`](../../std/primitive.f32.html#method.log10)
    #[rustc_nounwind]
    pub fn log10f32(x: f32) -> f32;
    /// Returns the base 10 logarithm of an `f64`.
    ///
    /// The stabilized version of this intrinsic is
    /// [`f64::log10`](../../std/primitive.f64.html#method.log10)
    #[rustc_nounwind]
    pub fn log10f64(x: f64) -> f64;
    /// Returns the base 10 logarithm of an `f128`.
    ///
    /// The stabilized version of this intrinsic is
    /// [`f128::log10`](../../std/primitive.f128.html#method.log10)
    #[rustc_nounwind]
    #[cfg(not(bootstrap))]
    pub fn log10f128(x: f128) -> f128;

    /// Returns the base 2 logarithm of an `f16`.
    ///
    /// The stabilized version of this intrinsic is
    /// [`f16::log2`](../../std/primitive.f16.html#method.log2)
    #[rustc_nounwind]
    #[cfg(not(bootstrap))]
    pub fn log2f16(x: f16) -> f16;
    /// Returns the base 2 logarithm of an `f32`.
    ///
    /// The stabilized version of this intrinsic is
    /// [`f32::log2`](../../std/primitive.f32.html#method.log2)
    #[rustc_nounwind]
    pub fn log2f32(x: f32) -> f32;
    /// Returns the base 2 logarithm of an `f64`.
    ///
    /// The stabilized version of this intrinsic is
    /// [`f64::log2`](../../std/primitive.f64.html#method.log2)
    #[rustc_nounwind]
    pub fn log2f64(x: f64) -> f64;
    /// Returns the base 2 logarithm of an `f128`.
    ///
    /// The stabilized version of this intrinsic is
    /// [`f128::log2`](../../std/primitive.f128.html#method.log2)
    #[rustc_nounwind]
    #[cfg(not(bootstrap))]
    pub fn log2f128(x: f128) -> f128;

    /// Returns `a * b + c` for `f16` values.
    ///
    /// The stabilized version of this intrinsic is
    /// [`f16::mul_add`](../../std/primitive.f16.html#method.mul_add)
    #[rustc_nounwind]
    #[cfg(not(bootstrap))]
    pub fn fmaf16(a: f16, b: f16, c: f16) -> f16;
    /// Returns `a * b + c` for `f32` values.
    ///
    /// The stabilized version of this intrinsic is
    /// [`f32::mul_add`](../../std/primitive.f32.html#method.mul_add)
    #[rustc_nounwind]
    pub fn fmaf32(a: f32, b: f32, c: f32) -> f32;
    /// Returns `a * b + c` for `f64` values.
    ///
    /// The stabilized version of this intrinsic is
    /// [`f64::mul_add`](../../std/primitive.f64.html#method.mul_add)
    #[rustc_nounwind]
    pub fn fmaf64(a: f64, b: f64, c: f64) -> f64;
    /// Returns `a * b + c` for `f128` values.
    ///
    /// The stabilized version of this intrinsic is
    /// [`f128::mul_add`](../../std/primitive.f128.html#method.mul_add)
    #[rustc_nounwind]
    #[cfg(not(bootstrap))]
    pub fn fmaf128(a: f128, b: f128, c: f128) -> f128;

    /// Returns the absolute value of an `f16`.
    ///
    /// The stabilized version of this intrinsic is
    /// [`f16::abs`](../../std/primitive.f16.html#method.abs)
    #[rustc_nounwind]
    #[cfg(not(bootstrap))]
    pub fn fabsf16(x: f16) -> f16;
    /// Returns the absolute value of an `f32`.
    ///
    /// The stabilized version of this intrinsic is
    /// [`f32::abs`](../../std/primitive.f32.html#method.abs)
    #[rustc_nounwind]
    pub fn fabsf32(x: f32) -> f32;
    /// Returns the absolute value of an `f64`.
    ///
    /// The stabilized version of this intrinsic is
    /// [`f64::abs`](../../std/primitive.f64.html#method.abs)
    #[rustc_nounwind]
    pub fn fabsf64(x: f64) -> f64;
    /// Returns the absolute value of an `f128`.
    ///
    /// The stabilized version of this intrinsic is
    /// [`f128::abs`](../../std/primitive.f128.html#method.abs)
    #[rustc_nounwind]
    #[cfg(not(bootstrap))]
    pub fn fabsf128(x: f128) -> f128;

    /// Returns the minimum of two `f16` values.
    ///
    /// Note that, unlike most intrinsics, this is safe to call;
    /// it does not require an `unsafe` block.
    /// Therefore, implementations must not require the user to uphold
    /// any safety invariants.
    ///
    /// The stabilized version of this intrinsic is
    /// [`f16::min`]
    #[rustc_safe_intrinsic]
    #[rustc_nounwind]
    #[cfg(not(bootstrap))]
    pub fn minnumf16(x: f16, y: f16) -> f16;
    /// Returns the minimum of two `f32` values.
    ///
    /// Note that, unlike most intrinsics, this is safe to call;
    /// it does not require an `unsafe` block.
    /// Therefore, implementations must not require the user to uphold
    /// any safety invariants.
    ///
    /// The stabilized version of this intrinsic is
    /// [`f32::min`]
    #[rustc_safe_intrinsic]
    #[rustc_nounwind]
    pub fn minnumf32(x: f32, y: f32) -> f32;
    /// Returns the minimum of two `f64` values.
    ///
    /// Note that, unlike most intrinsics, this is safe to call;
    /// it does not require an `unsafe` block.
    /// Therefore, implementations must not require the user to uphold
    /// any safety invariants.
    ///
    /// The stabilized version of this intrinsic is
    /// [`f64::min`]
    #[rustc_safe_intrinsic]
    #[rustc_nounwind]
    pub fn minnumf64(x: f64, y: f64) -> f64;
    /// Returns the minimum of two `f128` values.
    ///
    /// Note that, unlike most intrinsics, this is safe to call;
    /// it does not require an `unsafe` block.
    /// Therefore, implementations must not require the user to uphold
    /// any safety invariants.
    ///
    /// The stabilized version of this intrinsic is
    /// [`f128::min`]
    #[rustc_safe_intrinsic]
    #[rustc_nounwind]
    #[cfg(not(bootstrap))]
    pub fn minnumf128(x: f128, y: f128) -> f128;

    /// Returns the maximum of two `f16` values.
    ///
    /// Note that, unlike most intrinsics, this is safe to call;
    /// it does not require an `unsafe` block.
    /// Therefore, implementations must not require the user to uphold
    /// any safety invariants.
    ///
    /// The stabilized version of this intrinsic is
    /// [`f16::max`]
    #[rustc_safe_intrinsic]
    #[rustc_nounwind]
    #[cfg(not(bootstrap))]
    pub fn maxnumf16(x: f16, y: f16) -> f16;
    /// Returns the maximum of two `f32` values.
    ///
    /// Note that, unlike most intrinsics, this is safe to call;
    /// it does not require an `unsafe` block.
    /// Therefore, implementations must not require the user to uphold
    /// any safety invariants.
    ///
    /// The stabilized version of this intrinsic is
    /// [`f32::max`]
    #[rustc_safe_intrinsic]
    #[rustc_nounwind]
    pub fn maxnumf32(x: f32, y: f32) -> f32;
    /// Returns the maximum of two `f64` values.
    ///
    /// Note that, unlike most intrinsics, this is safe to call;
    /// it does not require an `unsafe` block.
    /// Therefore, implementations must not require the user to uphold
    /// any safety invariants.
    ///
    /// The stabilized version of this intrinsic is
    /// [`f64::max`]
    #[rustc_safe_intrinsic]
    #[rustc_nounwind]
    pub fn maxnumf64(x: f64, y: f64) -> f64;
    /// Returns the maximum of two `f128` values.
    ///
    /// Note that, unlike most intrinsics, this is safe to call;
    /// it does not require an `unsafe` block.
    /// Therefore, implementations must not require the user to uphold
    /// any safety invariants.
    ///
    /// The stabilized version of this intrinsic is
    /// [`f128::max`]
    #[rustc_safe_intrinsic]
    #[rustc_nounwind]
    #[cfg(not(bootstrap))]
    pub fn maxnumf128(x: f128, y: f128) -> f128;

    /// Copies the sign from `y` to `x` for `f16` values.
    ///
    /// The stabilized version of this intrinsic is
    /// [`f16::copysign`](../../std/primitive.f16.html#method.copysign)
    #[rustc_nounwind]
    #[cfg(not(bootstrap))]
    pub fn copysignf16(x: f16, y: f16) -> f16;
    /// Copies the sign from `y` to `x` for `f32` values.
    ///
    /// The stabilized version of this intrinsic is
    /// [`f32::copysign`](../../std/primitive.f32.html#method.copysign)
    #[rustc_nounwind]
    pub fn copysignf32(x: f32, y: f32) -> f32;
    /// Copies the sign from `y` to `x` for `f64` values.
    ///
    /// The stabilized version of this intrinsic is
    /// [`f64::copysign`](../../std/primitive.f64.html#method.copysign)
    #[rustc_nounwind]
    pub fn copysignf64(x: f64, y: f64) -> f64;
    /// Copies the sign from `y` to `x` for `f128` values.
    ///
    /// The stabilized version of this intrinsic is
    /// [`f128::copysign`](../../std/primitive.f128.html#method.copysign)
    #[rustc_nounwind]
    #[cfg(not(bootstrap))]
    pub fn copysignf128(x: f128, y: f128) -> f128;

    /// Returns the largest integer less than or equal to an `f16`.
    ///
    /// The stabilized version of this intrinsic is
    /// [`f16::floor`](../../std/primitive.f16.html#method.floor)
    #[rustc_nounwind]
    #[cfg(not(bootstrap))]
    pub fn floorf16(x: f16) -> f16;
    /// Returns the largest integer less than or equal to an `f32`.
    ///
    /// The stabilized version of this intrinsic is
    /// [`f32::floor`](../../std/primitive.f32.html#method.floor)
    #[rustc_nounwind]
    pub fn floorf32(x: f32) -> f32;
    /// Returns the largest integer less than or equal to an `f64`.
    ///
    /// The stabilized version of this intrinsic is
    /// [`f64::floor`](../../std/primitive.f64.html#method.floor)
    #[rustc_nounwind]
    pub fn floorf64(x: f64) -> f64;
    /// Returns the largest integer less than or equal to an `f128`.
    ///
    /// The stabilized version of this intrinsic is
    /// [`f128::floor`](../../std/primitive.f128.html#method.floor)
    #[rustc_nounwind]
    #[cfg(not(bootstrap))]
    pub fn floorf128(x: f128) -> f128;

    /// Returns the smallest integer greater than or equal to an `f16`.
    ///
    /// The stabilized version of this intrinsic is
    /// [`f16::ceil`](../../std/primitive.f16.html#method.ceil)
    #[rustc_nounwind]
    #[cfg(not(bootstrap))]
    pub fn ceilf16(x: f16) -> f16;
    /// Returns the smallest integer greater than or equal to an `f32`.
    ///
    /// The stabilized version of this intrinsic is
    /// [`f32::ceil`](../../std/primitive.f32.html#method.ceil)
    #[rustc_nounwind]
    pub fn ceilf32(x: f32) -> f32;
    /// Returns the smallest integer greater than or equal to an `f64`.
    ///
    /// The stabilized version of this intrinsic is
    /// [`f64::ceil`](../../std/primitive.f64.html#method.ceil)
    #[rustc_nounwind]
    pub fn ceilf64(x: f64) -> f64;
    /// Returns the smallest integer greater than or equal to an `f128`.
    ///
    /// The stabilized version of this intrinsic is
    /// [`f128::ceil`](../../std/primitive.f128.html#method.ceil)
    #[rustc_nounwind]
    #[cfg(not(bootstrap))]
    pub fn ceilf128(x: f128) -> f128;

    /// Returns the integer part of an `f16`.
    ///
    /// The stabilized version of this intrinsic is
    /// [`f16::trunc`](../../std/primitive.f16.html#method.trunc)
    #[rustc_nounwind]
    #[cfg(not(bootstrap))]
    pub fn truncf16(x: f16) -> f16;
    /// Returns the integer part of an `f32`.
    ///
    /// The stabilized version of this intrinsic is
    /// [`f32::trunc`](../../std/primitive.f32.html#method.trunc)
    #[rustc_nounwind]
    pub fn truncf32(x: f32) -> f32;
    /// Returns the integer part of an `f64`.
    ///
    /// The stabilized version of this intrinsic is
    /// [`f64::trunc`](../../std/primitive.f64.html#method.trunc)
    #[rustc_nounwind]
    pub fn truncf64(x: f64) -> f64;
    /// Returns the integer part of an `f128`.
    ///
    /// The stabilized version of this intrinsic is
    /// [`f128::trunc`](../../std/primitive.f128.html#method.trunc)
    #[rustc_nounwind]
    #[cfg(not(bootstrap))]
    pub fn truncf128(x: f128) -> f128;

<<<<<<< HEAD
    /// Returns the nearest integer to an `f16`. May raise an inexact floating-point exception
    /// if the argument is not an integer.
    ///
    /// The stabilized version of this intrinsic is
    /// [`f16::round_ties_even`](../../std/primitive.f16.html#method.round_ties_even)
    #[rustc_nounwind]
    #[cfg(not(bootstrap))]
    pub fn rintf16(x: f16) -> f16;
    /// Returns the nearest integer to an `f32`. May raise an inexact floating-point exception
    /// if the argument is not an integer.
=======
    /// Returns the nearest integer to an `f32`. Changing the rounding mode is not possible in Rust,
    /// so this rounds half-way cases to the number with an even least significant digit.
    ///
    /// May raise an inexact floating-point exception if the argument is not an integer.
    /// However, Rust assumes floating-point exceptions cannot be observed, so these exceptions
    /// cannot actually be utilized from Rust code.
    /// In other words, this intrinsic is equivalent in behavior to `nearbyintf32` and `roundevenf32`.
>>>>>>> bf3c6c5b
    ///
    /// The stabilized version of this intrinsic is
    /// [`f32::round_ties_even`](../../std/primitive.f32.html#method.round_ties_even)
    #[rustc_nounwind]
    pub fn rintf32(x: f32) -> f32;
    /// Returns the nearest integer to an `f64`. Changing the rounding mode is not possible in Rust,
    /// so this rounds half-way cases to the number with an even least significant digit.
    ///
    /// May raise an inexact floating-point exception if the argument is not an integer.
    /// However, Rust assumes floating-point exceptions cannot be observed, so these exceptions
    /// cannot actually be utilized from Rust code.
    /// In other words, this intrinsic is equivalent in behavior to `nearbyintf64` and `roundevenf64`.
    ///
    /// The stabilized version of this intrinsic is
    /// [`f64::round_ties_even`](../../std/primitive.f64.html#method.round_ties_even)
    #[rustc_nounwind]
    pub fn rintf64(x: f64) -> f64;
    /// Returns the nearest integer to an `f128`. May raise an inexact floating-point exception
    /// if the argument is not an integer.
    ///
    /// The stabilized version of this intrinsic is
    /// [`f128::round_ties_even`](../../std/primitive.f128.html#method.round_ties_even)
    #[rustc_nounwind]
    #[cfg(not(bootstrap))]
    pub fn rintf128(x: f128) -> f128;

<<<<<<< HEAD
    /// Returns the nearest integer to an `f16`.
    ///
    /// This intrinsic does not have a stable counterpart.
    #[rustc_nounwind]
    #[cfg(not(bootstrap))]
    pub fn nearbyintf16(x: f16) -> f16;
    /// Returns the nearest integer to an `f32`.
=======
    /// Returns the nearest integer to an `f32`. Changing the rounding mode is not possible in Rust,
    /// so this rounds half-way cases to the number with an even least significant digit.
>>>>>>> bf3c6c5b
    ///
    /// This intrinsic does not have a stable counterpart.
    #[rustc_nounwind]
    pub fn nearbyintf32(x: f32) -> f32;
    /// Returns the nearest integer to an `f64`. Changing the rounding mode is not possible in Rust,
    /// so this rounds half-way cases to the number with an even least significant digit.
    ///
    /// This intrinsic does not have a stable counterpart.
    #[rustc_nounwind]
    pub fn nearbyintf64(x: f64) -> f64;
    /// Returns the nearest integer to an `f128`.
    ///
    /// This intrinsic does not have a stable counterpart.
    #[rustc_nounwind]
    #[cfg(not(bootstrap))]
    pub fn nearbyintf128(x: f128) -> f128;

    /// Returns the nearest integer to an `f16`. Rounds half-way cases away from zero.
    ///
    /// The stabilized version of this intrinsic is
    /// [`f16::round`](../../std/primitive.f16.html#method.round)
    #[rustc_nounwind]
    #[cfg(not(bootstrap))]
    pub fn roundf16(x: f16) -> f16;
    /// Returns the nearest integer to an `f32`. Rounds half-way cases away from zero.
    ///
    /// The stabilized version of this intrinsic is
    /// [`f32::round`](../../std/primitive.f32.html#method.round)
    #[rustc_nounwind]
    pub fn roundf32(x: f32) -> f32;
    /// Returns the nearest integer to an `f64`. Rounds half-way cases away from zero.
    ///
    /// The stabilized version of this intrinsic is
    /// [`f64::round`](../../std/primitive.f64.html#method.round)
    #[rustc_nounwind]
    pub fn roundf64(x: f64) -> f64;
    /// Returns the nearest integer to an `f128`. Rounds half-way cases away from zero.
    ///
    /// The stabilized version of this intrinsic is
    /// [`f128::round`](../../std/primitive.f128.html#method.round)
    #[rustc_nounwind]
    #[cfg(not(bootstrap))]
    pub fn roundf128(x: f128) -> f128;

    /// Returns the nearest integer to an `f16`. Rounds half-way cases to the number
    /// with an even least significant digit.
    ///
    /// This intrinsic does not have a stable counterpart.
    #[rustc_nounwind]
    #[cfg(not(bootstrap))]
    pub fn roundevenf16(x: f16) -> f16;
    /// Returns the nearest integer to an `f32`. Rounds half-way cases to the number
    /// with an even least significant digit.
    ///
    /// This intrinsic does not have a stable counterpart.
    #[rustc_nounwind]
    pub fn roundevenf32(x: f32) -> f32;
    /// Returns the nearest integer to an `f64`. Rounds half-way cases to the number
    /// with an even least significant digit.
    ///
    /// This intrinsic does not have a stable counterpart.
    #[rustc_nounwind]
    pub fn roundevenf64(x: f64) -> f64;
    /// Returns the nearest integer to an `f128`. Rounds half-way cases to the number
    /// with an even least significant digit.
    ///
    /// This intrinsic does not have a stable counterpart.
    #[rustc_nounwind]
    #[cfg(not(bootstrap))]
    pub fn roundevenf128(x: f128) -> f128;

    /// Float addition that allows optimizations based on algebraic rules.
    /// May assume inputs are finite.
    ///
    /// This intrinsic does not have a stable counterpart.
    #[rustc_nounwind]
    pub fn fadd_fast<T: Copy>(a: T, b: T) -> T;

    /// Float subtraction that allows optimizations based on algebraic rules.
    /// May assume inputs are finite.
    ///
    /// This intrinsic does not have a stable counterpart.
    #[rustc_nounwind]
    pub fn fsub_fast<T: Copy>(a: T, b: T) -> T;

    /// Float multiplication that allows optimizations based on algebraic rules.
    /// May assume inputs are finite.
    ///
    /// This intrinsic does not have a stable counterpart.
    #[rustc_nounwind]
    pub fn fmul_fast<T: Copy>(a: T, b: T) -> T;

    /// Float division that allows optimizations based on algebraic rules.
    /// May assume inputs are finite.
    ///
    /// This intrinsic does not have a stable counterpart.
    #[rustc_nounwind]
    pub fn fdiv_fast<T: Copy>(a: T, b: T) -> T;

    /// Float remainder that allows optimizations based on algebraic rules.
    /// May assume inputs are finite.
    ///
    /// This intrinsic does not have a stable counterpart.
    #[rustc_nounwind]
    pub fn frem_fast<T: Copy>(a: T, b: T) -> T;

    /// Convert with LLVM’s fptoui/fptosi, which may return undef for values out of range
    /// (<https://github.com/rust-lang/rust/issues/10184>)
    ///
    /// Stabilized as [`f32::to_int_unchecked`] and [`f64::to_int_unchecked`].
    #[rustc_nounwind]
    pub fn float_to_int_unchecked<Float: Copy, Int: Copy>(value: Float) -> Int;

    /// Returns the number of bits set in an integer type `T`
    ///
    /// Note that, unlike most intrinsics, this is safe to call;
    /// it does not require an `unsafe` block.
    /// Therefore, implementations must not require the user to uphold
    /// any safety invariants.
    ///
    /// The stabilized versions of this intrinsic are available on the integer
    /// primitives via the `count_ones` method. For example,
    /// [`u32::count_ones`]
    #[rustc_const_stable(feature = "const_ctpop", since = "1.40.0")]
    #[rustc_safe_intrinsic]
    #[rustc_nounwind]
    pub fn ctpop<T: Copy>(x: T) -> T;

    /// Returns the number of leading unset bits (zeroes) in an integer type `T`.
    ///
    /// Note that, unlike most intrinsics, this is safe to call;
    /// it does not require an `unsafe` block.
    /// Therefore, implementations must not require the user to uphold
    /// any safety invariants.
    ///
    /// The stabilized versions of this intrinsic are available on the integer
    /// primitives via the `leading_zeros` method. For example,
    /// [`u32::leading_zeros`]
    ///
    /// # Examples
    ///
    /// ```
    /// #![feature(core_intrinsics)]
    /// # #![allow(internal_features)]
    ///
    /// use std::intrinsics::ctlz;
    ///
    /// let x = 0b0001_1100_u8;
    /// let num_leading = ctlz(x);
    /// assert_eq!(num_leading, 3);
    /// ```
    ///
    /// An `x` with value `0` will return the bit width of `T`.
    ///
    /// ```
    /// #![feature(core_intrinsics)]
    /// # #![allow(internal_features)]
    ///
    /// use std::intrinsics::ctlz;
    ///
    /// let x = 0u16;
    /// let num_leading = ctlz(x);
    /// assert_eq!(num_leading, 16);
    /// ```
    #[rustc_const_stable(feature = "const_ctlz", since = "1.40.0")]
    #[rustc_safe_intrinsic]
    #[rustc_nounwind]
    pub fn ctlz<T: Copy>(x: T) -> T;

    /// Like `ctlz`, but extra-unsafe as it returns `undef` when
    /// given an `x` with value `0`.
    ///
    /// This intrinsic does not have a stable counterpart.
    ///
    /// # Examples
    ///
    /// ```
    /// #![feature(core_intrinsics)]
    /// # #![allow(internal_features)]
    ///
    /// use std::intrinsics::ctlz_nonzero;
    ///
    /// let x = 0b0001_1100_u8;
    /// let num_leading = unsafe { ctlz_nonzero(x) };
    /// assert_eq!(num_leading, 3);
    /// ```
    #[rustc_const_stable(feature = "constctlz", since = "1.50.0")]
    #[rustc_nounwind]
    pub fn ctlz_nonzero<T: Copy>(x: T) -> T;

    /// Returns the number of trailing unset bits (zeroes) in an integer type `T`.
    ///
    /// Note that, unlike most intrinsics, this is safe to call;
    /// it does not require an `unsafe` block.
    /// Therefore, implementations must not require the user to uphold
    /// any safety invariants.
    ///
    /// The stabilized versions of this intrinsic are available on the integer
    /// primitives via the `trailing_zeros` method. For example,
    /// [`u32::trailing_zeros`]
    ///
    /// # Examples
    ///
    /// ```
    /// #![feature(core_intrinsics)]
    /// # #![allow(internal_features)]
    ///
    /// use std::intrinsics::cttz;
    ///
    /// let x = 0b0011_1000_u8;
    /// let num_trailing = cttz(x);
    /// assert_eq!(num_trailing, 3);
    /// ```
    ///
    /// An `x` with value `0` will return the bit width of `T`:
    ///
    /// ```
    /// #![feature(core_intrinsics)]
    /// # #![allow(internal_features)]
    ///
    /// use std::intrinsics::cttz;
    ///
    /// let x = 0u16;
    /// let num_trailing = cttz(x);
    /// assert_eq!(num_trailing, 16);
    /// ```
    #[rustc_const_stable(feature = "const_cttz", since = "1.40.0")]
    #[rustc_safe_intrinsic]
    #[rustc_nounwind]
    pub fn cttz<T: Copy>(x: T) -> T;

    /// Like `cttz`, but extra-unsafe as it returns `undef` when
    /// given an `x` with value `0`.
    ///
    /// This intrinsic does not have a stable counterpart.
    ///
    /// # Examples
    ///
    /// ```
    /// #![feature(core_intrinsics)]
    /// # #![allow(internal_features)]
    ///
    /// use std::intrinsics::cttz_nonzero;
    ///
    /// let x = 0b0011_1000_u8;
    /// let num_trailing = unsafe { cttz_nonzero(x) };
    /// assert_eq!(num_trailing, 3);
    /// ```
    #[rustc_const_stable(feature = "const_cttz_nonzero", since = "1.53.0")]
    #[rustc_nounwind]
    pub fn cttz_nonzero<T: Copy>(x: T) -> T;

    /// Reverses the bytes in an integer type `T`.
    ///
    /// Note that, unlike most intrinsics, this is safe to call;
    /// it does not require an `unsafe` block.
    /// Therefore, implementations must not require the user to uphold
    /// any safety invariants.
    ///
    /// The stabilized versions of this intrinsic are available on the integer
    /// primitives via the `swap_bytes` method. For example,
    /// [`u32::swap_bytes`]
    #[rustc_const_stable(feature = "const_bswap", since = "1.40.0")]
    #[rustc_safe_intrinsic]
    #[rustc_nounwind]
    pub fn bswap<T: Copy>(x: T) -> T;

    /// Reverses the bits in an integer type `T`.
    ///
    /// Note that, unlike most intrinsics, this is safe to call;
    /// it does not require an `unsafe` block.
    /// Therefore, implementations must not require the user to uphold
    /// any safety invariants.
    ///
    /// The stabilized versions of this intrinsic are available on the integer
    /// primitives via the `reverse_bits` method. For example,
    /// [`u32::reverse_bits`]
    #[rustc_const_stable(feature = "const_bitreverse", since = "1.40.0")]
    #[rustc_safe_intrinsic]
    #[rustc_nounwind]
    pub fn bitreverse<T: Copy>(x: T) -> T;

    /// Performs checked integer addition.
    ///
    /// Note that, unlike most intrinsics, this is safe to call;
    /// it does not require an `unsafe` block.
    /// Therefore, implementations must not require the user to uphold
    /// any safety invariants.
    ///
    /// The stabilized versions of this intrinsic are available on the integer
    /// primitives via the `overflowing_add` method. For example,
    /// [`u32::overflowing_add`]
    #[rustc_const_stable(feature = "const_int_overflow", since = "1.40.0")]
    #[rustc_safe_intrinsic]
    #[rustc_nounwind]
    pub fn add_with_overflow<T: Copy>(x: T, y: T) -> (T, bool);

    /// Performs checked integer subtraction
    ///
    /// Note that, unlike most intrinsics, this is safe to call;
    /// it does not require an `unsafe` block.
    /// Therefore, implementations must not require the user to uphold
    /// any safety invariants.
    ///
    /// The stabilized versions of this intrinsic are available on the integer
    /// primitives via the `overflowing_sub` method. For example,
    /// [`u32::overflowing_sub`]
    #[rustc_const_stable(feature = "const_int_overflow", since = "1.40.0")]
    #[rustc_safe_intrinsic]
    #[rustc_nounwind]
    pub fn sub_with_overflow<T: Copy>(x: T, y: T) -> (T, bool);

    /// Performs checked integer multiplication
    ///
    /// Note that, unlike most intrinsics, this is safe to call;
    /// it does not require an `unsafe` block.
    /// Therefore, implementations must not require the user to uphold
    /// any safety invariants.
    ///
    /// The stabilized versions of this intrinsic are available on the integer
    /// primitives via the `overflowing_mul` method. For example,
    /// [`u32::overflowing_mul`]
    #[rustc_const_stable(feature = "const_int_overflow", since = "1.40.0")]
    #[rustc_safe_intrinsic]
    #[rustc_nounwind]
    pub fn mul_with_overflow<T: Copy>(x: T, y: T) -> (T, bool);

    /// Performs an exact division, resulting in undefined behavior where
    /// `x % y != 0` or `y == 0` or `x == T::MIN && y == -1`
    ///
    /// This intrinsic does not have a stable counterpart.
    #[rustc_const_unstable(feature = "const_exact_div", issue = "none")]
    #[rustc_nounwind]
    pub fn exact_div<T: Copy>(x: T, y: T) -> T;

    /// Performs an unchecked division, resulting in undefined behavior
    /// where `y == 0` or `x == T::MIN && y == -1`
    ///
    /// Safe wrappers for this intrinsic are available on the integer
    /// primitives via the `checked_div` method. For example,
    /// [`u32::checked_div`]
    #[rustc_const_stable(feature = "const_int_unchecked_div", since = "1.52.0")]
    #[rustc_nounwind]
    pub fn unchecked_div<T: Copy>(x: T, y: T) -> T;
    /// Returns the remainder of an unchecked division, resulting in
    /// undefined behavior when `y == 0` or `x == T::MIN && y == -1`
    ///
    /// Safe wrappers for this intrinsic are available on the integer
    /// primitives via the `checked_rem` method. For example,
    /// [`u32::checked_rem`]
    #[rustc_const_stable(feature = "const_int_unchecked_rem", since = "1.52.0")]
    #[rustc_nounwind]
    pub fn unchecked_rem<T: Copy>(x: T, y: T) -> T;

    /// Performs an unchecked left shift, resulting in undefined behavior when
    /// `y < 0` or `y >= N`, where N is the width of T in bits.
    ///
    /// Safe wrappers for this intrinsic are available on the integer
    /// primitives via the `checked_shl` method. For example,
    /// [`u32::checked_shl`]
    #[rustc_const_stable(feature = "const_int_unchecked", since = "1.40.0")]
    #[rustc_nounwind]
    pub fn unchecked_shl<T: Copy>(x: T, y: T) -> T;
    /// Performs an unchecked right shift, resulting in undefined behavior when
    /// `y < 0` or `y >= N`, where N is the width of T in bits.
    ///
    /// Safe wrappers for this intrinsic are available on the integer
    /// primitives via the `checked_shr` method. For example,
    /// [`u32::checked_shr`]
    #[rustc_const_stable(feature = "const_int_unchecked", since = "1.40.0")]
    #[rustc_nounwind]
    pub fn unchecked_shr<T: Copy>(x: T, y: T) -> T;

    /// Returns the result of an unchecked addition, resulting in
    /// undefined behavior when `x + y > T::MAX` or `x + y < T::MIN`.
    ///
    /// This intrinsic does not have a stable counterpart.
    #[rustc_const_unstable(feature = "const_int_unchecked_arith", issue = "none")]
    #[rustc_nounwind]
    pub fn unchecked_add<T: Copy>(x: T, y: T) -> T;

    /// Returns the result of an unchecked subtraction, resulting in
    /// undefined behavior when `x - y > T::MAX` or `x - y < T::MIN`.
    ///
    /// This intrinsic does not have a stable counterpart.
    #[rustc_const_unstable(feature = "const_int_unchecked_arith", issue = "none")]
    #[rustc_nounwind]
    pub fn unchecked_sub<T: Copy>(x: T, y: T) -> T;

    /// Returns the result of an unchecked multiplication, resulting in
    /// undefined behavior when `x * y > T::MAX` or `x * y < T::MIN`.
    ///
    /// This intrinsic does not have a stable counterpart.
    #[rustc_const_unstable(feature = "const_int_unchecked_arith", issue = "none")]
    #[rustc_nounwind]
    pub fn unchecked_mul<T: Copy>(x: T, y: T) -> T;

    /// Performs rotate left.
    ///
    /// Note that, unlike most intrinsics, this is safe to call;
    /// it does not require an `unsafe` block.
    /// Therefore, implementations must not require the user to uphold
    /// any safety invariants.
    ///
    /// The stabilized versions of this intrinsic are available on the integer
    /// primitives via the `rotate_left` method. For example,
    /// [`u32::rotate_left`]
    #[rustc_const_stable(feature = "const_int_rotate", since = "1.40.0")]
    #[rustc_safe_intrinsic]
    #[rustc_nounwind]
    pub fn rotate_left<T: Copy>(x: T, y: T) -> T;

    /// Performs rotate right.
    ///
    /// Note that, unlike most intrinsics, this is safe to call;
    /// it does not require an `unsafe` block.
    /// Therefore, implementations must not require the user to uphold
    /// any safety invariants.
    ///
    /// The stabilized versions of this intrinsic are available on the integer
    /// primitives via the `rotate_right` method. For example,
    /// [`u32::rotate_right`]
    #[rustc_const_stable(feature = "const_int_rotate", since = "1.40.0")]
    #[rustc_safe_intrinsic]
    #[rustc_nounwind]
    pub fn rotate_right<T: Copy>(x: T, y: T) -> T;

    /// Returns (a + b) mod 2<sup>N</sup>, where N is the width of T in bits.
    ///
    /// Note that, unlike most intrinsics, this is safe to call;
    /// it does not require an `unsafe` block.
    /// Therefore, implementations must not require the user to uphold
    /// any safety invariants.
    ///
    /// The stabilized versions of this intrinsic are available on the integer
    /// primitives via the `wrapping_add` method. For example,
    /// [`u32::wrapping_add`]
    #[rustc_const_stable(feature = "const_int_wrapping", since = "1.40.0")]
    #[rustc_safe_intrinsic]
    #[rustc_nounwind]
    pub fn wrapping_add<T: Copy>(a: T, b: T) -> T;
    /// Returns (a - b) mod 2<sup>N</sup>, where N is the width of T in bits.
    ///
    /// Note that, unlike most intrinsics, this is safe to call;
    /// it does not require an `unsafe` block.
    /// Therefore, implementations must not require the user to uphold
    /// any safety invariants.
    ///
    /// The stabilized versions of this intrinsic are available on the integer
    /// primitives via the `wrapping_sub` method. For example,
    /// [`u32::wrapping_sub`]
    #[rustc_const_stable(feature = "const_int_wrapping", since = "1.40.0")]
    #[rustc_safe_intrinsic]
    #[rustc_nounwind]
    pub fn wrapping_sub<T: Copy>(a: T, b: T) -> T;
    /// Returns (a * b) mod 2<sup>N</sup>, where N is the width of T in bits.
    ///
    /// Note that, unlike most intrinsics, this is safe to call;
    /// it does not require an `unsafe` block.
    /// Therefore, implementations must not require the user to uphold
    /// any safety invariants.
    ///
    /// The stabilized versions of this intrinsic are available on the integer
    /// primitives via the `wrapping_mul` method. For example,
    /// [`u32::wrapping_mul`]
    #[rustc_const_stable(feature = "const_int_wrapping", since = "1.40.0")]
    #[rustc_safe_intrinsic]
    #[rustc_nounwind]
    pub fn wrapping_mul<T: Copy>(a: T, b: T) -> T;

    /// Computes `a + b`, saturating at numeric bounds.
    ///
    /// Note that, unlike most intrinsics, this is safe to call;
    /// it does not require an `unsafe` block.
    /// Therefore, implementations must not require the user to uphold
    /// any safety invariants.
    ///
    /// The stabilized versions of this intrinsic are available on the integer
    /// primitives via the `saturating_add` method. For example,
    /// [`u32::saturating_add`]
    #[rustc_const_stable(feature = "const_int_saturating", since = "1.40.0")]
    #[rustc_safe_intrinsic]
    #[rustc_nounwind]
    pub fn saturating_add<T: Copy>(a: T, b: T) -> T;
    /// Computes `a - b`, saturating at numeric bounds.
    ///
    /// Note that, unlike most intrinsics, this is safe to call;
    /// it does not require an `unsafe` block.
    /// Therefore, implementations must not require the user to uphold
    /// any safety invariants.
    ///
    /// The stabilized versions of this intrinsic are available on the integer
    /// primitives via the `saturating_sub` method. For example,
    /// [`u32::saturating_sub`]
    #[rustc_const_stable(feature = "const_int_saturating", since = "1.40.0")]
    #[rustc_safe_intrinsic]
    #[rustc_nounwind]
    pub fn saturating_sub<T: Copy>(a: T, b: T) -> T;

    /// This is an implementation detail of [`crate::ptr::read`] and should
    /// not be used anywhere else.  See its comments for why this exists.
    ///
    /// This intrinsic can *only* be called where the pointer is a local without
    /// projections (`read_via_copy(ptr)`, not `read_via_copy(*ptr)`) so that it
    /// trivially obeys runtime-MIR rules about derefs in operands.
    #[rustc_const_stable(feature = "const_ptr_read", since = "1.71.0")]
    #[rustc_nounwind]
    pub fn read_via_copy<T>(ptr: *const T) -> T;

    /// This is an implementation detail of [`crate::ptr::write`] and should
    /// not be used anywhere else.  See its comments for why this exists.
    ///
    /// This intrinsic can *only* be called where the pointer is a local without
    /// projections (`write_via_move(ptr, x)`, not `write_via_move(*ptr, x)`) so
    /// that it trivially obeys runtime-MIR rules about derefs in operands.
    #[rustc_const_unstable(feature = "const_ptr_write", issue = "86302")]
    #[rustc_nounwind]
    pub fn write_via_move<T>(ptr: *mut T, value: T);

    /// Returns the value of the discriminant for the variant in 'v';
    /// if `T` has no discriminant, returns `0`.
    ///
    /// Note that, unlike most intrinsics, this is safe to call;
    /// it does not require an `unsafe` block.
    /// Therefore, implementations must not require the user to uphold
    /// any safety invariants.
    ///
    /// The stabilized version of this intrinsic is [`core::mem::discriminant`].
    #[rustc_const_stable(feature = "const_discriminant", since = "1.75.0")]
    #[rustc_safe_intrinsic]
    #[rustc_nounwind]
    pub fn discriminant_value<T>(v: &T) -> <T as DiscriminantKind>::Discriminant;

    /// Returns the number of variants of the type `T` cast to a `usize`;
    /// if `T` has no variants, returns `0`. Uninhabited variants will be counted.
    ///
    /// Note that, unlike most intrinsics, this is safe to call;
    /// it does not require an `unsafe` block.
    /// Therefore, implementations must not require the user to uphold
    /// any safety invariants.
    ///
    /// The to-be-stabilized version of this intrinsic is [`mem::variant_count`].
    #[rustc_const_unstable(feature = "variant_count", issue = "73662")]
    #[rustc_safe_intrinsic]
    #[rustc_nounwind]
    pub fn variant_count<T>() -> usize;

    /// Rust's "try catch" construct which invokes the function pointer `try_fn`
    /// with the data pointer `data`.
    ///
    /// The third argument is a function called if a panic occurs. This function
    /// takes the data pointer and a pointer to the target-specific exception
    /// object that was caught. For more information see the compiler's
    /// source as well as std's catch implementation.
    ///
    /// `catch_fn` must not unwind.
    #[rustc_nounwind]
    pub fn r#try(try_fn: fn(*mut u8), data: *mut u8, catch_fn: fn(*mut u8, *mut u8)) -> i32;

    /// Emits a `!nontemporal` store according to LLVM (see their docs).
    /// Probably will never become stable.
    ///
    /// Do NOT use this intrinsic; "nontemporal" operations do not exist in our memory model!
    /// It exists to support current stdarch, but the plan is to change stdarch and remove this intrinsic.
    /// See <https://github.com/rust-lang/rust/issues/114582> for some more discussion.
    #[rustc_nounwind]
    pub fn nontemporal_store<T>(ptr: *mut T, val: T);

    /// See documentation of `<*const T>::offset_from` for details.
    #[rustc_const_stable(feature = "const_ptr_offset_from", since = "1.65.0")]
    #[rustc_nounwind]
    pub fn ptr_offset_from<T>(ptr: *const T, base: *const T) -> isize;

    /// See documentation of `<*const T>::sub_ptr` for details.
    #[rustc_const_unstable(feature = "const_ptr_sub_ptr", issue = "95892")]
    #[rustc_nounwind]
    pub fn ptr_offset_from_unsigned<T>(ptr: *const T, base: *const T) -> usize;

    /// See documentation of `<*const T>::guaranteed_eq` for details.
    /// Returns `2` if the result is unknown.
    /// Returns `1` if the pointers are guaranteed equal
    /// Returns `0` if the pointers are guaranteed inequal
    ///
    /// Note that, unlike most intrinsics, this is safe to call;
    /// it does not require an `unsafe` block.
    /// Therefore, implementations must not require the user to uphold
    /// any safety invariants.
    #[rustc_const_unstable(feature = "const_raw_ptr_comparison", issue = "53020")]
    #[rustc_safe_intrinsic]
    #[rustc_nounwind]
    pub fn ptr_guaranteed_cmp<T>(ptr: *const T, other: *const T) -> u8;

    /// Allocates a block of memory at compile time.
    /// At runtime, just returns a null pointer.
    ///
    /// # Safety
    ///
    /// - The `align` argument must be a power of two.
    ///    - At compile time, a compile error occurs if this constraint is violated.
    ///    - At runtime, it is not checked.
    #[rustc_const_unstable(feature = "const_heap", issue = "79597")]
    #[rustc_nounwind]
    pub fn const_allocate(size: usize, align: usize) -> *mut u8;

    /// Deallocates a memory which allocated by `intrinsics::const_allocate` at compile time.
    /// At runtime, does nothing.
    ///
    /// # Safety
    ///
    /// - The `align` argument must be a power of two.
    ///    - At compile time, a compile error occurs if this constraint is violated.
    ///    - At runtime, it is not checked.
    /// - If the `ptr` is created in an another const, this intrinsic doesn't deallocate it.
    /// - If the `ptr` is pointing to a local variable, this intrinsic doesn't deallocate it.
    #[rustc_const_unstable(feature = "const_heap", issue = "79597")]
    #[rustc_nounwind]
    pub fn const_deallocate(ptr: *mut u8, size: usize, align: usize);

    /// Determines whether the raw bytes of the two values are equal.
    ///
    /// This is particularly handy for arrays, since it allows things like just
    /// comparing `i96`s instead of forcing `alloca`s for `[6 x i16]`.
    ///
    /// Above some backend-decided threshold this will emit calls to `memcmp`,
    /// like slice equality does, instead of causing massive code size.
    ///
    /// Since this works by comparing the underlying bytes, the actual `T` is
    /// not particularly important.  It will be used for its size and alignment,
    /// but any validity restrictions will be ignored, not enforced.
    ///
    /// # Safety
    ///
    /// It's UB to call this if any of the *bytes* in `*a` or `*b` are uninitialized or carry a
    /// pointer value.
    /// Note that this is a stricter criterion than just the *values* being
    /// fully-initialized: if `T` has padding, it's UB to call this intrinsic.
    ///
    /// (The implementation is allowed to branch on the results of comparisons,
    /// which is UB if any of their inputs are `undef`.)
    #[rustc_const_unstable(feature = "const_intrinsic_raw_eq", issue = "none")]
    #[rustc_nounwind]
    pub fn raw_eq<T>(a: &T, b: &T) -> bool;

    /// Lexicographically compare `[left, left + bytes)` and `[right, right + bytes)`
    /// as unsigned bytes, returning negative if `left` is less, zero if all the
    /// bytes match, or positive if `right` is greater.
    ///
    /// This underlies things like `<[u8]>::cmp`, and will usually lower to `memcmp`.
    ///
    /// # Safety
    ///
    /// `left` and `right` must each be [valid] for reads of `bytes` bytes.
    ///
    /// Note that this applies to the whole range, not just until the first byte
    /// that differs.  That allows optimizations that can read in large chunks.
    ///
    /// [valid]: crate::ptr#safety
    #[rustc_const_unstable(feature = "const_intrinsic_compare_bytes", issue = "none")]
    #[rustc_nounwind]
    pub fn compare_bytes(left: *const u8, right: *const u8, bytes: usize) -> i32;

    /// See documentation of [`std::hint::black_box`] for details.
    ///
    /// [`std::hint::black_box`]: crate::hint::black_box
    #[rustc_const_unstable(feature = "const_black_box", issue = "none")]
    #[rustc_safe_intrinsic]
    #[rustc_nounwind]
    pub fn black_box<T>(dummy: T) -> T;

    /// `ptr` must point to a vtable.
    /// The intrinsic will return the size stored in that vtable.
    #[rustc_nounwind]
    pub fn vtable_size(ptr: *const ()) -> usize;

    /// `ptr` must point to a vtable.
    /// The intrinsic will return the alignment stored in that vtable.
    #[rustc_nounwind]
    pub fn vtable_align(ptr: *const ()) -> usize;

    /// Selects which function to call depending on the context.
    ///
    /// If this function is evaluated at compile-time, then a call to this
    /// intrinsic will be replaced with a call to `called_in_const`. It gets
    /// replaced with a call to `called_at_rt` otherwise.
    ///
    /// # Type Requirements
    ///
    /// The two functions must be both function items. They cannot be function
    /// pointers or closures. The first function must be a `const fn`.
    ///
    /// `arg` will be the tupled arguments that will be passed to either one of
    /// the two functions, therefore, both functions must accept the same type of
    /// arguments. Both functions must return RET.
    ///
    /// # Safety
    ///
    /// The two functions must behave observably equivalent. Safe code in other
    /// crates may assume that calling a `const fn` at compile-time and at run-time
    /// produces the same result. A function that produces a different result when
    /// evaluated at run-time, or has any other observable side-effects, is
    /// *unsound*.
    ///
    /// Here is an example of how this could cause a problem:
    /// ```no_run
    /// #![feature(const_eval_select)]
    /// #![feature(core_intrinsics)]
    /// # #![allow(internal_features)]
    /// use std::hint::unreachable_unchecked;
    /// use std::intrinsics::const_eval_select;
    ///
    /// // Crate A
    /// pub const fn inconsistent() -> i32 {
    ///     fn runtime() -> i32 { 1 }
    ///     const fn compiletime() -> i32 { 2 }
    ///
    ///     unsafe {
    //          // ⚠ This code violates the required equivalence of `compiletime`
    ///         // and `runtime`.
    ///         const_eval_select((), compiletime, runtime)
    ///     }
    /// }
    ///
    /// // Crate B
    /// const X: i32 = inconsistent();
    /// let x = inconsistent();
    /// if x != X { unsafe { unreachable_unchecked(); }}
    /// ```
    ///
    /// This code causes Undefined Behavior when being run, since the
    /// `unreachable_unchecked` is actually being reached. The bug is in *crate A*,
    /// which violates the principle that a `const fn` must behave the same at
    /// compile-time and at run-time. The unsafe code in crate B is fine.
    #[rustc_const_unstable(feature = "const_eval_select", issue = "none")]
    pub fn const_eval_select<ARG: Tuple, F, G, RET>(
        arg: ARG,
        called_in_const: F,
        called_at_rt: G,
    ) -> RET
    where
        G: FnOnce<ARG, Output = RET>,
        F: FnOnce<ARG, Output = RET>;

    /// Returns whether the argument's value is statically known at
    /// compile-time.
    ///
    /// This is useful when there is a way of writing the code that will
    /// be *faster* when some variables have known values, but *slower*
    /// in the general case: an `if is_val_statically_known(var)` can be used
    /// to select between these two variants. The `if` will be optimized away
    /// and only the desired branch remains.
    ///
    /// Formally speaking, this function non-deterministically returns `true`
    /// or `false`, and the caller has to ensure sound behavior for both cases.
    /// In other words, the following code has *Undefined Behavior*:
    ///
    /// ```no_run
    /// #![feature(is_val_statically_known)]
    /// #![feature(core_intrinsics)]
    /// # #![allow(internal_features)]
    /// use std::hint::unreachable_unchecked;
    /// use std::intrinsics::is_val_statically_known;
    ///
    /// unsafe {
    ///    if !is_val_statically_known(0) { unreachable_unchecked(); }
    /// }
    /// ```
    ///
    /// This also means that the following code's behavior is unspecified; it
    /// may panic, or it may not:
    ///
    /// ```no_run
    /// #![feature(is_val_statically_known)]
    /// #![feature(core_intrinsics)]
    /// # #![allow(internal_features)]
    /// use std::intrinsics::is_val_statically_known;
    ///
    /// unsafe {
    ///     assert_eq!(is_val_statically_known(0), is_val_statically_known(0));
    /// }
    /// ```
    ///
    /// Unsafe code may not rely on `is_val_statically_known` returning any
    /// particular value, ever. However, the compiler will generally make it
    /// return `true` only if the value of the argument is actually known.
    ///
    /// When calling this in a `const fn`, both paths must be semantically
    /// equivalent, that is, the result of the `true` branch and the `false`
    /// branch must return the same value and have the same side-effects *no
    /// matter what*.
    #[rustc_const_unstable(feature = "is_val_statically_known", issue = "none")]
    #[rustc_nounwind]
    #[cfg(not(bootstrap))]
    pub fn is_val_statically_known<T: Copy>(arg: T) -> bool;
}

// FIXME: Seems using `unstable` here completely ignores `rustc_allow_const_fn_unstable`
// and thus compiling stage0 core doesn't work.
#[rustc_const_stable(feature = "is_val_statically_known", since = "0.0.0")]
#[cfg(bootstrap)]
pub const unsafe fn is_val_statically_known<T: Copy>(_arg: T) -> bool {
    false
}

// Some functions are defined here because they accidentally got made
// available in this module on stable. See <https://github.com/rust-lang/rust/issues/15702>.
// (`transmute` also falls into this category, but it cannot be wrapped due to the
// check that `T` and `U` have the same size.)

/// Check that the preconditions of an unsafe function are followed, if debug_assertions are on,
/// and only at runtime.
///
/// This macro should be called as `assert_unsafe_precondition!([Generics](name: Type) => Expression)`
/// where the names specified will be moved into the macro as captured variables, and defines an item
/// to call `const_eval_select` on. The tokens inside the square brackets are used to denote generics
/// for the function declarations and can be omitted if there is no generics.
///
/// # Safety
///
/// Invoking this macro is only sound if the following code is already UB when the passed
/// expression evaluates to false.
///
/// This macro expands to a check at runtime if debug_assertions is set. It has no effect at
/// compile time, but the semantics of the contained `const_eval_select` must be the same at
/// runtime and at compile time. Thus if the expression evaluates to false, this macro produces
/// different behavior at compile time and at runtime, and invoking it is incorrect.
///
/// So in a sense it is UB if this macro is useful, but we expect callers of `unsafe fn` to make
/// the occasional mistake, and this check should help them figure things out.
#[allow_internal_unstable(const_eval_select)] // permit this to be called in stably-const fn
macro_rules! assert_unsafe_precondition {
    ($name:expr, $([$($tt:tt)*])?($($i:ident:$ty:ty),*$(,)?) => $e:expr $(,)?) => {
        if cfg!(debug_assertions) {
            // allow non_snake_case to allow capturing const generics
            #[allow(non_snake_case)]
            #[inline(always)]
            fn runtime$(<$($tt)*>)?($($i:$ty),*) {
                if !$e {
                    // don't unwind to reduce impact on code size
                    ::core::panicking::panic_nounwind(
                        concat!("unsafe precondition(s) violated: ", $name)
                    );
                }
            }
            #[allow(non_snake_case)]
            #[inline]
            const fn comptime$(<$($tt)*>)?($(_:$ty),*) {}

            ::core::intrinsics::const_eval_select(($($i,)*), comptime, runtime);
        }
    };
}
pub(crate) use assert_unsafe_precondition;

/// Checks whether `ptr` is properly aligned with respect to
/// `align_of::<T>()`.
#[inline]
pub(crate) fn is_aligned_and_not_null<T>(ptr: *const T) -> bool {
    !ptr.is_null() && ptr.is_aligned()
}

/// Checks whether an allocation of `len` instances of `T` exceeds
/// the maximum allowed allocation size.
#[inline]
pub(crate) fn is_valid_allocation_size<T>(len: usize) -> bool {
    let max_len = const {
        let size = crate::mem::size_of::<T>();
        if size == 0 { usize::MAX } else { isize::MAX as usize / size }
    };
    len <= max_len
}

/// Checks whether the regions of memory starting at `src` and `dst` of size
/// `count * size_of::<T>()` do *not* overlap.
#[inline]
pub(crate) fn is_nonoverlapping<T>(src: *const T, dst: *const T, count: usize) -> bool {
    let src_usize = src.addr();
    let dst_usize = dst.addr();
    let size = mem::size_of::<T>()
        .checked_mul(count)
        .expect("is_nonoverlapping: `size_of::<T>() * count` overflows a usize");
    let diff = src_usize.abs_diff(dst_usize);
    // If the absolute distance between the ptrs is at least as big as the size of the buffer,
    // they do not overlap.
    diff >= size
}

/// Copies `count * size_of::<T>()` bytes from `src` to `dst`. The source
/// and destination must *not* overlap.
///
/// For regions of memory which might overlap, use [`copy`] instead.
///
/// `copy_nonoverlapping` is semantically equivalent to C's [`memcpy`], but
/// with the argument order swapped.
///
/// The copy is "untyped" in the sense that data may be uninitialized or otherwise violate the
/// requirements of `T`. The initialization state is preserved exactly.
///
/// [`memcpy`]: https://en.cppreference.com/w/c/string/byte/memcpy
///
/// # Safety
///
/// Behavior is undefined if any of the following conditions are violated:
///
/// * `src` must be [valid] for reads of `count * size_of::<T>()` bytes.
///
/// * `dst` must be [valid] for writes of `count * size_of::<T>()` bytes.
///
/// * Both `src` and `dst` must be properly aligned.
///
/// * The region of memory beginning at `src` with a size of `count *
///   size_of::<T>()` bytes must *not* overlap with the region of memory
///   beginning at `dst` with the same size.
///
/// Like [`read`], `copy_nonoverlapping` creates a bitwise copy of `T`, regardless of
/// whether `T` is [`Copy`]. If `T` is not [`Copy`], using *both* the values
/// in the region beginning at `*src` and the region beginning at `*dst` can
/// [violate memory safety][read-ownership].
///
/// Note that even if the effectively copied size (`count * size_of::<T>()`) is
/// `0`, the pointers must be non-null and properly aligned.
///
/// [`read`]: crate::ptr::read
/// [read-ownership]: crate::ptr::read#ownership-of-the-returned-value
/// [valid]: crate::ptr#safety
///
/// # Examples
///
/// Manually implement [`Vec::append`]:
///
/// ```
/// use std::ptr;
///
/// /// Moves all the elements of `src` into `dst`, leaving `src` empty.
/// fn append<T>(dst: &mut Vec<T>, src: &mut Vec<T>) {
///     let src_len = src.len();
///     let dst_len = dst.len();
///
///     // Ensure that `dst` has enough capacity to hold all of `src`.
///     dst.reserve(src_len);
///
///     unsafe {
///         // The call to add is always safe because `Vec` will never
///         // allocate more than `isize::MAX` bytes.
///         let dst_ptr = dst.as_mut_ptr().add(dst_len);
///         let src_ptr = src.as_ptr();
///
///         // Truncate `src` without dropping its contents. We do this first,
///         // to avoid problems in case something further down panics.
///         src.set_len(0);
///
///         // The two regions cannot overlap because mutable references do
///         // not alias, and two different vectors cannot own the same
///         // memory.
///         ptr::copy_nonoverlapping(src_ptr, dst_ptr, src_len);
///
///         // Notify `dst` that it now holds the contents of `src`.
///         dst.set_len(dst_len + src_len);
///     }
/// }
///
/// let mut a = vec!['r'];
/// let mut b = vec!['u', 's', 't'];
///
/// append(&mut a, &mut b);
///
/// assert_eq!(a, &['r', 'u', 's', 't']);
/// assert!(b.is_empty());
/// ```
///
/// [`Vec::append`]: ../../std/vec/struct.Vec.html#method.append
#[doc(alias = "memcpy")]
#[stable(feature = "rust1", since = "1.0.0")]
#[rustc_allowed_through_unstable_modules]
#[rustc_const_stable(feature = "const_intrinsic_copy", since = "1.63.0")]
#[inline(always)]
#[cfg_attr(miri, track_caller)] // even without panics, this helps for Miri backtraces
#[rustc_diagnostic_item = "ptr_copy_nonoverlapping"]
pub const unsafe fn copy_nonoverlapping<T>(src: *const T, dst: *mut T, count: usize) {
    extern "rust-intrinsic" {
        #[rustc_const_stable(feature = "const_intrinsic_copy", since = "1.63.0")]
        #[rustc_nounwind]
        pub fn copy_nonoverlapping<T>(src: *const T, dst: *mut T, count: usize);
    }

    // SAFETY: the safety contract for `copy_nonoverlapping` must be
    // upheld by the caller.
    unsafe {
        assert_unsafe_precondition!(
            "ptr::copy_nonoverlapping requires that both pointer arguments are aligned and non-null \
            and the specified memory ranges do not overlap",
            [T](src: *const T, dst: *mut T, count: usize) =>
            is_aligned_and_not_null(src)
                && is_aligned_and_not_null(dst)
                && is_nonoverlapping(src, dst, count)
        );
        copy_nonoverlapping(src, dst, count)
    }
}

/// Copies `count * size_of::<T>()` bytes from `src` to `dst`. The source
/// and destination may overlap.
///
/// If the source and destination will *never* overlap,
/// [`copy_nonoverlapping`] can be used instead.
///
/// `copy` is semantically equivalent to C's [`memmove`], but with the argument
/// order swapped. Copying takes place as if the bytes were copied from `src`
/// to a temporary array and then copied from the array to `dst`.
///
/// The copy is "untyped" in the sense that data may be uninitialized or otherwise violate the
/// requirements of `T`. The initialization state is preserved exactly.
///
/// [`memmove`]: https://en.cppreference.com/w/c/string/byte/memmove
///
/// # Safety
///
/// Behavior is undefined if any of the following conditions are violated:
///
/// * `src` must be [valid] for reads of `count * size_of::<T>()` bytes, and must remain valid even
///   when `dst` is written for `count * size_of::<T>()` bytes. (This means if the memory ranges
///   overlap, the two pointers must not be subject to aliasing restrictions relative to each
///   other.)
///
/// * `dst` must be [valid] for writes of `count * size_of::<T>()` bytes, and must remain valid even
///   when `src` is read for `count * size_of::<T>()` bytes.
///
/// * Both `src` and `dst` must be properly aligned.
///
/// Like [`read`], `copy` creates a bitwise copy of `T`, regardless of
/// whether `T` is [`Copy`]. If `T` is not [`Copy`], using both the values
/// in the region beginning at `*src` and the region beginning at `*dst` can
/// [violate memory safety][read-ownership].
///
/// Note that even if the effectively copied size (`count * size_of::<T>()`) is
/// `0`, the pointers must be non-null and properly aligned.
///
/// [`read`]: crate::ptr::read
/// [read-ownership]: crate::ptr::read#ownership-of-the-returned-value
/// [valid]: crate::ptr#safety
///
/// # Examples
///
/// Efficiently create a Rust vector from an unsafe buffer:
///
/// ```
/// use std::ptr;
///
/// /// # Safety
/// ///
/// /// * `ptr` must be correctly aligned for its type and non-zero.
/// /// * `ptr` must be valid for reads of `elts` contiguous elements of type `T`.
/// /// * Those elements must not be used after calling this function unless `T: Copy`.
/// # #[allow(dead_code)]
/// unsafe fn from_buf_raw<T>(ptr: *const T, elts: usize) -> Vec<T> {
///     let mut dst = Vec::with_capacity(elts);
///
///     // SAFETY: Our precondition ensures the source is aligned and valid,
///     // and `Vec::with_capacity` ensures that we have usable space to write them.
///     ptr::copy(ptr, dst.as_mut_ptr(), elts);
///
///     // SAFETY: We created it with this much capacity earlier,
///     // and the previous `copy` has initialized these elements.
///     dst.set_len(elts);
///     dst
/// }
/// ```
#[doc(alias = "memmove")]
#[stable(feature = "rust1", since = "1.0.0")]
#[rustc_allowed_through_unstable_modules]
#[rustc_const_stable(feature = "const_intrinsic_copy", since = "1.63.0")]
#[inline(always)]
#[cfg_attr(miri, track_caller)] // even without panics, this helps for Miri backtraces
#[rustc_diagnostic_item = "ptr_copy"]
pub const unsafe fn copy<T>(src: *const T, dst: *mut T, count: usize) {
    extern "rust-intrinsic" {
        #[rustc_const_stable(feature = "const_intrinsic_copy", since = "1.63.0")]
        #[rustc_nounwind]
        fn copy<T>(src: *const T, dst: *mut T, count: usize);
    }

    // SAFETY: the safety contract for `copy` must be upheld by the caller.
    unsafe {
        assert_unsafe_precondition!(
            "ptr::copy requires that both pointer arguments are aligned and non-null",
            [T](src: *const T, dst: *mut T) =>
            is_aligned_and_not_null(src) && is_aligned_and_not_null(dst)
        );
        copy(src, dst, count)
    }
}

/// Sets `count * size_of::<T>()` bytes of memory starting at `dst` to
/// `val`.
///
/// `write_bytes` is similar to C's [`memset`], but sets `count *
/// size_of::<T>()` bytes to `val`.
///
/// [`memset`]: https://en.cppreference.com/w/c/string/byte/memset
///
/// # Safety
///
/// Behavior is undefined if any of the following conditions are violated:
///
/// * `dst` must be [valid] for writes of `count * size_of::<T>()` bytes.
///
/// * `dst` must be properly aligned.
///
/// Note that even if the effectively copied size (`count * size_of::<T>()`) is
/// `0`, the pointer must be non-null and properly aligned.
///
/// Additionally, note that changing `*dst` in this way can easily lead to undefined behavior (UB)
/// later if the written bytes are not a valid representation of some `T`. For instance, the
/// following is an **incorrect** use of this function:
///
/// ```rust,no_run
/// unsafe {
///     let mut value: u8 = 0;
///     let ptr: *mut bool = &mut value as *mut u8 as *mut bool;
///     let _bool = ptr.read(); // This is fine, `ptr` points to a valid `bool`.
///     ptr.write_bytes(42u8, 1); // This function itself does not cause UB...
///     let _bool = ptr.read(); // ...but it makes this operation UB! ⚠️
/// }
/// ```
///
/// [valid]: crate::ptr#safety
///
/// # Examples
///
/// Basic usage:
///
/// ```
/// use std::ptr;
///
/// let mut vec = vec![0u32; 4];
/// unsafe {
///     let vec_ptr = vec.as_mut_ptr();
///     ptr::write_bytes(vec_ptr, 0xfe, 2);
/// }
/// assert_eq!(vec, [0xfefefefe, 0xfefefefe, 0, 0]);
/// ```
#[doc(alias = "memset")]
#[stable(feature = "rust1", since = "1.0.0")]
#[rustc_allowed_through_unstable_modules]
#[rustc_const_unstable(feature = "const_ptr_write", issue = "86302")]
#[inline(always)]
#[cfg_attr(miri, track_caller)] // even without panics, this helps for Miri backtraces
#[rustc_diagnostic_item = "ptr_write_bytes"]
pub const unsafe fn write_bytes<T>(dst: *mut T, val: u8, count: usize) {
    extern "rust-intrinsic" {
        #[rustc_const_unstable(feature = "const_ptr_write", issue = "86302")]
        #[rustc_nounwind]
        fn write_bytes<T>(dst: *mut T, val: u8, count: usize);
    }

    // SAFETY: the safety contract for `write_bytes` must be upheld by the caller.
    unsafe {
        assert_unsafe_precondition!(
            "ptr::write_bytes requires that the destination pointer is aligned and non-null",
            [T](dst: *mut T) => is_aligned_and_not_null(dst)
        );
        write_bytes(dst, val, count)
    }
}

/// Inform Miri that a given pointer definitely has a certain alignment.
#[cfg(miri)]
pub(crate) const fn miri_promise_symbolic_alignment(ptr: *const (), align: usize) {
    extern "Rust" {
        /// Miri-provided extern function to promise that a given pointer is properly aligned for
        /// "symbolic" alignment checks. Will fail if the pointer is not actually aligned or `align` is
        /// not a power of two. Has no effect when alignment checks are concrete (which is the default).
        fn miri_promise_symbolic_alignment(ptr: *const (), align: usize);
    }

    fn runtime(ptr: *const (), align: usize) {
        // SAFETY: this call is always safe.
        unsafe {
            miri_promise_symbolic_alignment(ptr, align);
        }
    }

    const fn compiletime(_ptr: *const (), _align: usize) {}

    // SAFETY: the extra behavior at runtime is for UB checks only.
    unsafe {
        const_eval_select((ptr, align), compiletime, runtime);
    }
}<|MERGE_RESOLUTION|>--- conflicted
+++ resolved
@@ -2060,26 +2060,26 @@
     #[cfg(not(bootstrap))]
     pub fn truncf128(x: f128) -> f128;
 
-<<<<<<< HEAD
-    /// Returns the nearest integer to an `f16`. May raise an inexact floating-point exception
-    /// if the argument is not an integer.
-    ///
-    /// The stabilized version of this intrinsic is
-    /// [`f16::round_ties_even`](../../std/primitive.f16.html#method.round_ties_even)
-    #[rustc_nounwind]
-    #[cfg(not(bootstrap))]
-    pub fn rintf16(x: f16) -> f16;
-    /// Returns the nearest integer to an `f32`. May raise an inexact floating-point exception
-    /// if the argument is not an integer.
-=======
-    /// Returns the nearest integer to an `f32`. Changing the rounding mode is not possible in Rust,
+    /// Returns the nearest integer to an `f16`. Changing the rounding mode is not possible in Rust,
     /// so this rounds half-way cases to the number with an even least significant digit.
     ///
     /// May raise an inexact floating-point exception if the argument is not an integer.
     /// However, Rust assumes floating-point exceptions cannot be observed, so these exceptions
     /// cannot actually be utilized from Rust code.
     /// In other words, this intrinsic is equivalent in behavior to `nearbyintf32` and `roundevenf32`.
->>>>>>> bf3c6c5b
+    ///
+    /// The stabilized version of this intrinsic is
+    /// [`f16::round_ties_even`](../../std/primitive.f16.html#method.round_ties_even)
+    #[rustc_nounwind]
+    #[cfg(not(bootstrap))]
+    pub fn rintf16(x: f16) -> f16;
+    /// Returns the nearest integer to an `f32`. May raise an inexact floating-point exception
+    /// if the argument is not an integer.
+    ///
+    /// May raise an inexact floating-point exception if the argument is not an integer.
+    /// However, Rust assumes floating-point exceptions cannot be observed, so these exceptions
+    /// cannot actually be utilized from Rust code.
+    /// In other words, this intrinsic is equivalent in behavior to `nearbyintf32` and `roundevenf32`.
     ///
     /// The stabilized version of this intrinsic is
     /// [`f32::round_ties_even`](../../std/primitive.f32.html#method.round_ties_even)
@@ -2100,24 +2100,24 @@
     /// Returns the nearest integer to an `f128`. May raise an inexact floating-point exception
     /// if the argument is not an integer.
     ///
+    /// May raise an inexact floating-point exception if the argument is not an integer.
+    /// However, Rust assumes floating-point exceptions cannot be observed, so these exceptions
+    /// cannot actually be utilized from Rust code.
+    /// In other words, this intrinsic is equivalent in behavior to `nearbyintf128` and `roundevenf32`.
+    ///
     /// The stabilized version of this intrinsic is
     /// [`f128::round_ties_even`](../../std/primitive.f128.html#method.round_ties_even)
     #[rustc_nounwind]
     #[cfg(not(bootstrap))]
     pub fn rintf128(x: f128) -> f128;
-
-<<<<<<< HEAD
-    /// Returns the nearest integer to an `f16`.
+    /// Returns the nearest integer to an `f16`. Changing the rounding mode is not possible in Rust,
+    /// so this rounds half-way cases to the number with an even least significant digit.
     ///
     /// This intrinsic does not have a stable counterpart.
     #[rustc_nounwind]
     #[cfg(not(bootstrap))]
     pub fn nearbyintf16(x: f16) -> f16;
     /// Returns the nearest integer to an `f32`.
-=======
-    /// Returns the nearest integer to an `f32`. Changing the rounding mode is not possible in Rust,
-    /// so this rounds half-way cases to the number with an even least significant digit.
->>>>>>> bf3c6c5b
     ///
     /// This intrinsic does not have a stable counterpart.
     #[rustc_nounwind]
