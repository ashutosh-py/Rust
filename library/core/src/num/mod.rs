//! Numeric traits and functions for the built-in numeric types.

#![stable(feature = "rust1", since = "1.0.0")]

use crate::ascii;
use crate::intrinsics;
use crate::mem;
use crate::ops::{Add, Mul, Sub};
use crate::str::FromStr;

// Used because the `?` operator is not allowed in a const context.
macro_rules! try_opt {
    ($e:expr) => {
        match $e {
            Some(x) => x,
            None => return None,
        }
    };
}

#[allow_internal_unstable(const_likely)]
macro_rules! unlikely {
    ($e: expr) => {
        intrinsics::unlikely($e)
    };
}

// All these modules are technically private and only exposed for coretests:
#[cfg(not(no_fp_fmt_parse))]
pub mod bignum;
#[cfg(not(no_fp_fmt_parse))]
pub mod dec2flt;
#[cfg(not(no_fp_fmt_parse))]
pub mod diy_float;
#[cfg(not(no_fp_fmt_parse))]
pub mod flt2dec;
pub mod fmt;

#[macro_use]
mod int_macros; // import int_impl!
#[macro_use]
mod uint_macros; // import uint_impl!

mod error;
mod int_log10;
mod nonzero;
#[unstable(feature = "saturating_int_impl", issue = "87920")]
mod saturating;
mod wrapping;

#[unstable(feature = "saturating_int_impl", issue = "87920")]
pub use saturating::Saturating;
#[stable(feature = "rust1", since = "1.0.0")]
pub use wrapping::Wrapping;

#[stable(feature = "rust1", since = "1.0.0")]
#[cfg(not(no_fp_fmt_parse))]
pub use dec2flt::ParseFloatError;

#[stable(feature = "rust1", since = "1.0.0")]
pub use error::ParseIntError;

#[stable(feature = "nonzero", since = "1.28.0")]
pub use nonzero::{NonZeroU128, NonZeroU16, NonZeroU32, NonZeroU64, NonZeroU8, NonZeroUsize};

#[stable(feature = "signed_nonzero", since = "1.34.0")]
pub use nonzero::{NonZeroI128, NonZeroI16, NonZeroI32, NonZeroI64, NonZeroI8, NonZeroIsize};

#[stable(feature = "try_from", since = "1.34.0")]
pub use error::TryFromIntError;

#[stable(feature = "int_error_matching", since = "1.55.0")]
pub use error::IntErrorKind;

macro_rules! usize_isize_to_xe_bytes_doc {
    () => {
        "

**Note**: This function returns an array of length 2, 4 or 8 bytes
depending on the target pointer size.

"
    };
}

macro_rules! usize_isize_from_xe_bytes_doc {
    () => {
        "

**Note**: This function takes an array of length 2, 4 or 8 bytes
depending on the target pointer size.

"
    };
}

macro_rules! widening_impl {
    ($SelfT:ty, $WideT:ty, $BITS:literal, unsigned) => {
        /// Calculates the complete product `self * rhs` without the possibility to overflow.
        ///
        /// This returns the low-order (wrapping) bits and the high-order (overflow) bits
        /// of the result as two separate values, in that order.
        ///
        /// # Examples
        ///
        /// Basic usage:
        ///
        /// Please note that this example is shared between integer types.
        /// Which explains why `u32` is used here.
        ///
        /// ```
        /// #![feature(bigint_helper_methods)]
        /// assert_eq!(5u32.widening_mul(2), (10, 0));
        /// assert_eq!(1_000_000_000u32.widening_mul(10), (1410065408, 2));
        /// ```
        #[unstable(feature = "bigint_helper_methods", issue = "85532")]
        #[rustc_const_unstable(feature = "const_bigint_helper_methods", issue = "85532")]
        #[must_use = "this returns the result of the operation, \
                      without modifying the original"]
        #[inline]
        pub const fn widening_mul(self, rhs: Self) -> (Self, Self) {
            // note: longer-term this should be done via an intrinsic,
            //   but for now we can deal without an impl for u128/i128
            // SAFETY: overflow will be contained within the wider types
            let wide = unsafe { (self as $WideT).unchecked_mul(rhs as $WideT) };
            (wide as $SelfT, (wide >> $BITS) as $SelfT)
        }

        /// Calculates the "full multiplication" `self * rhs + carry`
        /// without the possibility to overflow.
        ///
        /// This returns the low-order (wrapping) bits and the high-order (overflow) bits
        /// of the result as two separate values, in that order.
        ///
        /// Performs "long multiplication" which takes in an extra amount to add, and may return an
        /// additional amount of overflow. This allows for chaining together multiple
        /// multiplications to create "big integers" which represent larger values.
        ///
        /// # Examples
        ///
        /// Basic usage:
        ///
        /// Please note that this example is shared between integer types.
        /// Which explains why `u32` is used here.
        ///
        /// ```
        /// #![feature(bigint_helper_methods)]
        /// assert_eq!(5u32.carrying_mul(2, 0), (10, 0));
        /// assert_eq!(5u32.carrying_mul(2, 10), (20, 0));
        /// assert_eq!(1_000_000_000u32.carrying_mul(10, 0), (1410065408, 2));
        /// assert_eq!(1_000_000_000u32.carrying_mul(10, 10), (1410065418, 2));
        #[doc = concat!("assert_eq!(",
            stringify!($SelfT), "::MAX.carrying_mul(", stringify!($SelfT), "::MAX, ", stringify!($SelfT), "::MAX), ",
            "(0, ", stringify!($SelfT), "::MAX));"
        )]
        /// ```
        ///
        /// If `carry` is zero, this is similar to [`overflowing_mul`](Self::overflowing_mul),
        /// except that it gives the value of the overflow instead of just whether one happened:
        ///
        /// ```
        /// #![feature(bigint_helper_methods)]
        /// let r = u8::carrying_mul(7, 13, 0);
        /// assert_eq!((r.0, r.1 != 0), u8::overflowing_mul(7, 13));
        /// let r = u8::carrying_mul(13, 42, 0);
        /// assert_eq!((r.0, r.1 != 0), u8::overflowing_mul(13, 42));
        /// ```
        ///
        /// The value of the first field in the returned tuple matches what you'd get
        /// by combining the [`wrapping_mul`](Self::wrapping_mul) and
        /// [`wrapping_add`](Self::wrapping_add) methods:
        ///
        /// ```
        /// #![feature(bigint_helper_methods)]
        /// assert_eq!(
        ///     789_u16.carrying_mul(456, 123).0,
        ///     789_u16.wrapping_mul(456).wrapping_add(123),
        /// );
        /// ```
        #[unstable(feature = "bigint_helper_methods", issue = "85532")]
        #[rustc_const_unstable(feature = "bigint_helper_methods", issue = "85532")]
        #[must_use = "this returns the result of the operation, \
                      without modifying the original"]
        #[inline]
        pub const fn carrying_mul(self, rhs: Self, carry: Self) -> (Self, Self) {
            // note: longer-term this should be done via an intrinsic,
            //   but for now we can deal without an impl for u128/i128
            // SAFETY: overflow will be contained within the wider types
            let wide = unsafe {
                (self as $WideT).unchecked_mul(rhs as $WideT).unchecked_add(carry as $WideT)
            };
            (wide as $SelfT, (wide >> $BITS) as $SelfT)
        }
    };
}

impl i8 {
    int_impl! { i8, i8, u8, 8, 7, -128, 127, 2, "-0x7e", "0xa", "0x12", "0x12", "0x48",
    "[0x12]", "[0x12]", "", "" }
}

impl i16 {
    int_impl! { i16, i16, u16, 16, 15, -32768, 32767, 4, "-0x5ffd", "0x3a", "0x1234", "0x3412",
    "0x2c48", "[0x34, 0x12]", "[0x12, 0x34]", "", "" }
}

impl i32 {
    int_impl! { i32, i32, u32, 32, 31, -2147483648, 2147483647, 8, "0x10000b3", "0xb301",
    "0x12345678", "0x78563412", "0x1e6a2c48", "[0x78, 0x56, 0x34, 0x12]",
    "[0x12, 0x34, 0x56, 0x78]", "", "" }
}

impl i64 {
    int_impl! { i64, i64, u64, 64, 63, -9223372036854775808, 9223372036854775807, 12,
    "0xaa00000000006e1", "0x6e10aa", "0x1234567890123456", "0x5634129078563412",
    "0x6a2c48091e6a2c48", "[0x56, 0x34, 0x12, 0x90, 0x78, 0x56, 0x34, 0x12]",
    "[0x12, 0x34, 0x56, 0x78, 0x90, 0x12, 0x34, 0x56]", "", "" }
}

impl i128 {
    int_impl! { i128, i128, u128, 128, 127, -170141183460469231731687303715884105728,
    170141183460469231731687303715884105727, 16,
    "0x13f40000000000000000000000004f76", "0x4f7613f4", "0x12345678901234567890123456789012",
    "0x12907856341290785634129078563412", "0x48091e6a2c48091e6a2c48091e6a2c48",
    "[0x12, 0x90, 0x78, 0x56, 0x34, 0x12, 0x90, 0x78, \
      0x56, 0x34, 0x12, 0x90, 0x78, 0x56, 0x34, 0x12]",
    "[0x12, 0x34, 0x56, 0x78, 0x90, 0x12, 0x34, 0x56, \
      0x78, 0x90, 0x12, 0x34, 0x56, 0x78, 0x90, 0x12]", "", "" }
}

#[cfg(target_pointer_width = "16")]
impl isize {
    int_impl! { isize, i16, usize, 16, 15, -32768, 32767, 4, "-0x5ffd", "0x3a", "0x1234",
    "0x3412", "0x2c48", "[0x34, 0x12]", "[0x12, 0x34]",
    usize_isize_to_xe_bytes_doc!(), usize_isize_from_xe_bytes_doc!() }
}

#[cfg(target_pointer_width = "32")]
impl isize {
    int_impl! { isize, i32, usize, 32, 31, -2147483648, 2147483647, 8, "0x10000b3", "0xb301",
    "0x12345678", "0x78563412", "0x1e6a2c48", "[0x78, 0x56, 0x34, 0x12]",
    "[0x12, 0x34, 0x56, 0x78]",
    usize_isize_to_xe_bytes_doc!(), usize_isize_from_xe_bytes_doc!() }
}

#[cfg(target_pointer_width = "64")]
impl isize {
    int_impl! { isize, i64, usize, 64, 63, -9223372036854775808, 9223372036854775807,
    12, "0xaa00000000006e1", "0x6e10aa",  "0x1234567890123456", "0x5634129078563412",
    "0x6a2c48091e6a2c48", "[0x56, 0x34, 0x12, 0x90, 0x78, 0x56, 0x34, 0x12]",
    "[0x12, 0x34, 0x56, 0x78, 0x90, 0x12, 0x34, 0x56]",
    usize_isize_to_xe_bytes_doc!(), usize_isize_from_xe_bytes_doc!() }
}

/// If 6th bit set ascii is upper case.
const ASCII_CASE_MASK: u8 = 0b0010_0000;

impl u8 {
    uint_impl! { u8, u8, i8, NonZeroU8, 8, 255, 2, "0x82", "0xa", "0x12", "0x12", "0x48", "[0x12]",
    "[0x12]", "", "" }
    widening_impl! { u8, u16, 8, unsigned }

    /// Checks if the value is within the ASCII range.
    ///
    /// # Examples
    ///
    /// ```
    /// let ascii = 97u8;
    /// let non_ascii = 150u8;
    ///
    /// assert!(ascii.is_ascii());
    /// assert!(!non_ascii.is_ascii());
    /// ```
    #[must_use]
    #[stable(feature = "ascii_methods_on_intrinsics", since = "1.23.0")]
    #[rustc_const_stable(feature = "const_u8_is_ascii", since = "1.43.0")]
    #[inline]
    pub const fn is_ascii(&self) -> bool {
        *self & 128 == 0
    }

    /// Makes a copy of the value in its ASCII upper case equivalent.
    ///
    /// ASCII letters 'a' to 'z' are mapped to 'A' to 'Z',
    /// but non-ASCII letters are unchanged.
    ///
    /// To uppercase the value in-place, use [`make_ascii_uppercase`].
    ///
    /// # Examples
    ///
    /// ```
    /// let lowercase_a = 97u8;
    ///
    /// assert_eq!(65, lowercase_a.to_ascii_uppercase());
    /// ```
    ///
    /// [`make_ascii_uppercase`]: Self::make_ascii_uppercase
    #[must_use = "to uppercase the value in-place, use `make_ascii_uppercase()`"]
    #[stable(feature = "ascii_methods_on_intrinsics", since = "1.23.0")]
    #[rustc_const_stable(feature = "const_ascii_methods_on_intrinsics", since = "1.52.0")]
    #[inline]
    pub const fn to_ascii_uppercase(&self) -> u8 {
        // Toggle the fifth bit if this is a lowercase letter
        *self ^ ((self.is_ascii_lowercase() as u8) * ASCII_CASE_MASK)
    }

    /// Makes a copy of the value in its ASCII lower case equivalent.
    ///
    /// ASCII letters 'A' to 'Z' are mapped to 'a' to 'z',
    /// but non-ASCII letters are unchanged.
    ///
    /// To lowercase the value in-place, use [`make_ascii_lowercase`].
    ///
    /// # Examples
    ///
    /// ```
    /// let uppercase_a = 65u8;
    ///
    /// assert_eq!(97, uppercase_a.to_ascii_lowercase());
    /// ```
    ///
    /// [`make_ascii_lowercase`]: Self::make_ascii_lowercase
    #[must_use = "to lowercase the value in-place, use `make_ascii_lowercase()`"]
    #[stable(feature = "ascii_methods_on_intrinsics", since = "1.23.0")]
    #[rustc_const_stable(feature = "const_ascii_methods_on_intrinsics", since = "1.52.0")]
    #[inline]
    pub const fn to_ascii_lowercase(&self) -> u8 {
        // Set the fifth bit if this is an uppercase letter
        *self | (self.is_ascii_uppercase() as u8 * ASCII_CASE_MASK)
    }

    /// Assumes self is ascii
    #[inline]
    pub(crate) const fn ascii_change_case_unchecked(&self) -> u8 {
        *self ^ ASCII_CASE_MASK
    }

    /// Checks that two values are an ASCII case-insensitive match.
    ///
    /// This is equivalent to `to_ascii_lowercase(a) == to_ascii_lowercase(b)`.
    ///
    /// # Examples
    ///
    /// ```
    /// let lowercase_a = 97u8;
    /// let uppercase_a = 65u8;
    ///
    /// assert!(lowercase_a.eq_ignore_ascii_case(&uppercase_a));
    /// ```
    #[stable(feature = "ascii_methods_on_intrinsics", since = "1.23.0")]
    #[rustc_const_stable(feature = "const_ascii_methods_on_intrinsics", since = "1.52.0")]
    #[inline]
    pub const fn eq_ignore_ascii_case(&self, other: &u8) -> bool {
        self.to_ascii_lowercase() == other.to_ascii_lowercase()
    }

    /// Converts this value to its ASCII upper case equivalent in-place.
    ///
    /// ASCII letters 'a' to 'z' are mapped to 'A' to 'Z',
    /// but non-ASCII letters are unchanged.
    ///
    /// To return a new uppercased value without modifying the existing one, use
    /// [`to_ascii_uppercase`].
    ///
    /// # Examples
    ///
    /// ```
    /// let mut byte = b'a';
    ///
    /// byte.make_ascii_uppercase();
    ///
    /// assert_eq!(b'A', byte);
    /// ```
    ///
    /// [`to_ascii_uppercase`]: Self::to_ascii_uppercase
    #[stable(feature = "ascii_methods_on_intrinsics", since = "1.23.0")]
    #[inline]
    pub fn make_ascii_uppercase(&mut self) {
        *self = self.to_ascii_uppercase();
    }

    /// Converts this value to its ASCII lower case equivalent in-place.
    ///
    /// ASCII letters 'A' to 'Z' are mapped to 'a' to 'z',
    /// but non-ASCII letters are unchanged.
    ///
    /// To return a new lowercased value without modifying the existing one, use
    /// [`to_ascii_lowercase`].
    ///
    /// # Examples
    ///
    /// ```
    /// let mut byte = b'A';
    ///
    /// byte.make_ascii_lowercase();
    ///
    /// assert_eq!(b'a', byte);
    /// ```
    ///
    /// [`to_ascii_lowercase`]: Self::to_ascii_lowercase
    #[stable(feature = "ascii_methods_on_intrinsics", since = "1.23.0")]
    #[inline]
    pub fn make_ascii_lowercase(&mut self) {
        *self = self.to_ascii_lowercase();
    }

    /// Checks if the value is an ASCII alphabetic character:
    ///
    /// - U+0041 'A' ..= U+005A 'Z', or
    /// - U+0061 'a' ..= U+007A 'z'.
    ///
    /// # Examples
    ///
    /// ```
    /// let uppercase_a = b'A';
    /// let uppercase_g = b'G';
    /// let a = b'a';
    /// let g = b'g';
    /// let zero = b'0';
    /// let percent = b'%';
    /// let space = b' ';
    /// let lf = b'\n';
    /// let esc = b'\x1b';
    ///
    /// assert!(uppercase_a.is_ascii_alphabetic());
    /// assert!(uppercase_g.is_ascii_alphabetic());
    /// assert!(a.is_ascii_alphabetic());
    /// assert!(g.is_ascii_alphabetic());
    /// assert!(!zero.is_ascii_alphabetic());
    /// assert!(!percent.is_ascii_alphabetic());
    /// assert!(!space.is_ascii_alphabetic());
    /// assert!(!lf.is_ascii_alphabetic());
    /// assert!(!esc.is_ascii_alphabetic());
    /// ```
    #[must_use]
    #[stable(feature = "ascii_ctype_on_intrinsics", since = "1.24.0")]
    #[rustc_const_stable(feature = "const_ascii_ctype_on_intrinsics", since = "1.47.0")]
    #[inline]
    pub const fn is_ascii_alphabetic(&self) -> bool {
        matches!(*self, b'A'..=b'Z' | b'a'..=b'z')
    }

    /// Checks if the value is an ASCII uppercase character:
    /// U+0041 'A' ..= U+005A 'Z'.
    ///
    /// # Examples
    ///
    /// ```
    /// let uppercase_a = b'A';
    /// let uppercase_g = b'G';
    /// let a = b'a';
    /// let g = b'g';
    /// let zero = b'0';
    /// let percent = b'%';
    /// let space = b' ';
    /// let lf = b'\n';
    /// let esc = b'\x1b';
    ///
    /// assert!(uppercase_a.is_ascii_uppercase());
    /// assert!(uppercase_g.is_ascii_uppercase());
    /// assert!(!a.is_ascii_uppercase());
    /// assert!(!g.is_ascii_uppercase());
    /// assert!(!zero.is_ascii_uppercase());
    /// assert!(!percent.is_ascii_uppercase());
    /// assert!(!space.is_ascii_uppercase());
    /// assert!(!lf.is_ascii_uppercase());
    /// assert!(!esc.is_ascii_uppercase());
    /// ```
    #[must_use]
    #[stable(feature = "ascii_ctype_on_intrinsics", since = "1.24.0")]
    #[rustc_const_stable(feature = "const_ascii_ctype_on_intrinsics", since = "1.47.0")]
    #[inline]
    pub const fn is_ascii_uppercase(&self) -> bool {
        matches!(*self, b'A'..=b'Z')
    }

    /// Checks if the value is an ASCII lowercase character:
    /// U+0061 'a' ..= U+007A 'z'.
    ///
    /// # Examples
    ///
    /// ```
    /// let uppercase_a = b'A';
    /// let uppercase_g = b'G';
    /// let a = b'a';
    /// let g = b'g';
    /// let zero = b'0';
    /// let percent = b'%';
    /// let space = b' ';
    /// let lf = b'\n';
    /// let esc = b'\x1b';
    ///
    /// assert!(!uppercase_a.is_ascii_lowercase());
    /// assert!(!uppercase_g.is_ascii_lowercase());
    /// assert!(a.is_ascii_lowercase());
    /// assert!(g.is_ascii_lowercase());
    /// assert!(!zero.is_ascii_lowercase());
    /// assert!(!percent.is_ascii_lowercase());
    /// assert!(!space.is_ascii_lowercase());
    /// assert!(!lf.is_ascii_lowercase());
    /// assert!(!esc.is_ascii_lowercase());
    /// ```
    #[must_use]
    #[stable(feature = "ascii_ctype_on_intrinsics", since = "1.24.0")]
    #[rustc_const_stable(feature = "const_ascii_ctype_on_intrinsics", since = "1.47.0")]
    #[inline]
    pub const fn is_ascii_lowercase(&self) -> bool {
        matches!(*self, b'a'..=b'z')
    }

    /// Checks if the value is an ASCII alphanumeric character:
    ///
    /// - U+0041 'A' ..= U+005A 'Z', or
    /// - U+0061 'a' ..= U+007A 'z', or
    /// - U+0030 '0' ..= U+0039 '9'.
    ///
    /// # Examples
    ///
    /// ```
    /// let uppercase_a = b'A';
    /// let uppercase_g = b'G';
    /// let a = b'a';
    /// let g = b'g';
    /// let zero = b'0';
    /// let percent = b'%';
    /// let space = b' ';
    /// let lf = b'\n';
    /// let esc = b'\x1b';
    ///
    /// assert!(uppercase_a.is_ascii_alphanumeric());
    /// assert!(uppercase_g.is_ascii_alphanumeric());
    /// assert!(a.is_ascii_alphanumeric());
    /// assert!(g.is_ascii_alphanumeric());
    /// assert!(zero.is_ascii_alphanumeric());
    /// assert!(!percent.is_ascii_alphanumeric());
    /// assert!(!space.is_ascii_alphanumeric());
    /// assert!(!lf.is_ascii_alphanumeric());
    /// assert!(!esc.is_ascii_alphanumeric());
    /// ```
    #[must_use]
    #[stable(feature = "ascii_ctype_on_intrinsics", since = "1.24.0")]
    #[rustc_const_stable(feature = "const_ascii_ctype_on_intrinsics", since = "1.47.0")]
    #[inline]
    pub const fn is_ascii_alphanumeric(&self) -> bool {
        matches!(*self, b'0'..=b'9' | b'A'..=b'Z' | b'a'..=b'z')
    }

    /// Checks if the value is an ASCII decimal digit:
    /// U+0030 '0' ..= U+0039 '9'.
    ///
    /// # Examples
    ///
    /// ```
    /// let uppercase_a = b'A';
    /// let uppercase_g = b'G';
    /// let a = b'a';
    /// let g = b'g';
    /// let zero = b'0';
    /// let percent = b'%';
    /// let space = b' ';
    /// let lf = b'\n';
    /// let esc = b'\x1b';
    ///
    /// assert!(!uppercase_a.is_ascii_digit());
    /// assert!(!uppercase_g.is_ascii_digit());
    /// assert!(!a.is_ascii_digit());
    /// assert!(!g.is_ascii_digit());
    /// assert!(zero.is_ascii_digit());
    /// assert!(!percent.is_ascii_digit());
    /// assert!(!space.is_ascii_digit());
    /// assert!(!lf.is_ascii_digit());
    /// assert!(!esc.is_ascii_digit());
    /// ```
    #[must_use]
    #[stable(feature = "ascii_ctype_on_intrinsics", since = "1.24.0")]
    #[rustc_const_stable(feature = "const_ascii_ctype_on_intrinsics", since = "1.47.0")]
    #[inline]
    pub const fn is_ascii_digit(&self) -> bool {
        matches!(*self, b'0'..=b'9')
    }

    /// Checks if the value is an ASCII hexadecimal digit:
    ///
    /// - U+0030 '0' ..= U+0039 '9', or
    /// - U+0041 'A' ..= U+0046 'F', or
    /// - U+0061 'a' ..= U+0066 'f'.
    ///
    /// # Examples
    ///
    /// ```
    /// let uppercase_a = b'A';
    /// let uppercase_g = b'G';
    /// let a = b'a';
    /// let g = b'g';
    /// let zero = b'0';
    /// let percent = b'%';
    /// let space = b' ';
    /// let lf = b'\n';
    /// let esc = b'\x1b';
    ///
    /// assert!(uppercase_a.is_ascii_hexdigit());
    /// assert!(!uppercase_g.is_ascii_hexdigit());
    /// assert!(a.is_ascii_hexdigit());
    /// assert!(!g.is_ascii_hexdigit());
    /// assert!(zero.is_ascii_hexdigit());
    /// assert!(!percent.is_ascii_hexdigit());
    /// assert!(!space.is_ascii_hexdigit());
    /// assert!(!lf.is_ascii_hexdigit());
    /// assert!(!esc.is_ascii_hexdigit());
    /// ```
    #[must_use]
    #[stable(feature = "ascii_ctype_on_intrinsics", since = "1.24.0")]
    #[rustc_const_stable(feature = "const_ascii_ctype_on_intrinsics", since = "1.47.0")]
    #[inline]
    pub const fn is_ascii_hexdigit(&self) -> bool {
        matches!(*self, b'0'..=b'9' | b'A'..=b'F' | b'a'..=b'f')
    }

    /// Checks if the value is an ASCII punctuation character:
    ///
    /// - U+0021 ..= U+002F `! " # $ % & ' ( ) * + , - . /`, or
    /// - U+003A ..= U+0040 `: ; < = > ? @`, or
    /// - U+005B ..= U+0060 ``[ \ ] ^ _ ` ``, or
    /// - U+007B ..= U+007E `{ | } ~`
    ///
    /// # Examples
    ///
    /// ```
    /// let uppercase_a = b'A';
    /// let uppercase_g = b'G';
    /// let a = b'a';
    /// let g = b'g';
    /// let zero = b'0';
    /// let percent = b'%';
    /// let space = b' ';
    /// let lf = b'\n';
    /// let esc = b'\x1b';
    ///
    /// assert!(!uppercase_a.is_ascii_punctuation());
    /// assert!(!uppercase_g.is_ascii_punctuation());
    /// assert!(!a.is_ascii_punctuation());
    /// assert!(!g.is_ascii_punctuation());
    /// assert!(!zero.is_ascii_punctuation());
    /// assert!(percent.is_ascii_punctuation());
    /// assert!(!space.is_ascii_punctuation());
    /// assert!(!lf.is_ascii_punctuation());
    /// assert!(!esc.is_ascii_punctuation());
    /// ```
    #[must_use]
    #[stable(feature = "ascii_ctype_on_intrinsics", since = "1.24.0")]
    #[rustc_const_stable(feature = "const_ascii_ctype_on_intrinsics", since = "1.47.0")]
    #[inline]
    pub const fn is_ascii_punctuation(&self) -> bool {
        matches!(*self, b'!'..=b'/' | b':'..=b'@' | b'['..=b'`' | b'{'..=b'~')
    }

    /// Checks if the value is an ASCII graphic character:
    /// U+0021 '!' ..= U+007E '~'.
    ///
    /// # Examples
    ///
    /// ```
    /// let uppercase_a = b'A';
    /// let uppercase_g = b'G';
    /// let a = b'a';
    /// let g = b'g';
    /// let zero = b'0';
    /// let percent = b'%';
    /// let space = b' ';
    /// let lf = b'\n';
    /// let esc = b'\x1b';
    ///
    /// assert!(uppercase_a.is_ascii_graphic());
    /// assert!(uppercase_g.is_ascii_graphic());
    /// assert!(a.is_ascii_graphic());
    /// assert!(g.is_ascii_graphic());
    /// assert!(zero.is_ascii_graphic());
    /// assert!(percent.is_ascii_graphic());
    /// assert!(!space.is_ascii_graphic());
    /// assert!(!lf.is_ascii_graphic());
    /// assert!(!esc.is_ascii_graphic());
    /// ```
    #[must_use]
    #[stable(feature = "ascii_ctype_on_intrinsics", since = "1.24.0")]
    #[rustc_const_stable(feature = "const_ascii_ctype_on_intrinsics", since = "1.47.0")]
    #[inline]
    pub const fn is_ascii_graphic(&self) -> bool {
        matches!(*self, b'!'..=b'~')
    }

    /// Checks if the value is an ASCII whitespace character:
    /// U+0020 SPACE, U+0009 HORIZONTAL TAB, U+000A LINE FEED,
    /// U+000C FORM FEED, or U+000D CARRIAGE RETURN.
    ///
    /// Rust uses the WhatWG Infra Standard's [definition of ASCII
    /// whitespace][infra-aw]. There are several other definitions in
    /// wide use. For instance, [the POSIX locale][pct] includes
    /// U+000B VERTICAL TAB as well as all the above characters,
    /// but—from the very same specification—[the default rule for
    /// "field splitting" in the Bourne shell][bfs] considers *only*
    /// SPACE, HORIZONTAL TAB, and LINE FEED as whitespace.
    ///
    /// If you are writing a program that will process an existing
    /// file format, check what that format's definition of whitespace is
    /// before using this function.
    ///
    /// [infra-aw]: https://infra.spec.whatwg.org/#ascii-whitespace
    /// [pct]: https://pubs.opengroup.org/onlinepubs/9699919799/basedefs/V1_chap07.html#tag_07_03_01
    /// [bfs]: https://pubs.opengroup.org/onlinepubs/9699919799/utilities/V3_chap02.html#tag_18_06_05
    ///
    /// # Examples
    ///
    /// ```
    /// let uppercase_a = b'A';
    /// let uppercase_g = b'G';
    /// let a = b'a';
    /// let g = b'g';
    /// let zero = b'0';
    /// let percent = b'%';
    /// let space = b' ';
    /// let lf = b'\n';
    /// let esc = b'\x1b';
    ///
    /// assert!(!uppercase_a.is_ascii_whitespace());
    /// assert!(!uppercase_g.is_ascii_whitespace());
    /// assert!(!a.is_ascii_whitespace());
    /// assert!(!g.is_ascii_whitespace());
    /// assert!(!zero.is_ascii_whitespace());
    /// assert!(!percent.is_ascii_whitespace());
    /// assert!(space.is_ascii_whitespace());
    /// assert!(lf.is_ascii_whitespace());
    /// assert!(!esc.is_ascii_whitespace());
    /// ```
    #[must_use]
    #[stable(feature = "ascii_ctype_on_intrinsics", since = "1.24.0")]
    #[rustc_const_stable(feature = "const_ascii_ctype_on_intrinsics", since = "1.47.0")]
    #[inline]
    pub const fn is_ascii_whitespace(&self) -> bool {
        matches!(*self, b'\t' | b'\n' | b'\x0C' | b'\r' | b' ')
    }

    /// Checks if the value is an ASCII control character:
    /// U+0000 NUL ..= U+001F UNIT SEPARATOR, or U+007F DELETE.
    /// Note that most ASCII whitespace characters are control
    /// characters, but SPACE is not.
    ///
    /// # Examples
    ///
    /// ```
    /// let uppercase_a = b'A';
    /// let uppercase_g = b'G';
    /// let a = b'a';
    /// let g = b'g';
    /// let zero = b'0';
    /// let percent = b'%';
    /// let space = b' ';
    /// let lf = b'\n';
    /// let esc = b'\x1b';
    ///
    /// assert!(!uppercase_a.is_ascii_control());
    /// assert!(!uppercase_g.is_ascii_control());
    /// assert!(!a.is_ascii_control());
    /// assert!(!g.is_ascii_control());
    /// assert!(!zero.is_ascii_control());
    /// assert!(!percent.is_ascii_control());
    /// assert!(!space.is_ascii_control());
    /// assert!(lf.is_ascii_control());
    /// assert!(esc.is_ascii_control());
    /// ```
    #[must_use]
    #[stable(feature = "ascii_ctype_on_intrinsics", since = "1.24.0")]
    #[rustc_const_stable(feature = "const_ascii_ctype_on_intrinsics", since = "1.47.0")]
    #[inline]
    pub const fn is_ascii_control(&self) -> bool {
        matches!(*self, b'\0'..=b'\x1F' | b'\x7F')
    }

    /// Returns an iterator that produces an escaped version of a `u8`,
    /// treating it as an ASCII character.
    ///
    /// The behavior is identical to [`ascii::escape_default`].
    ///
    /// # Examples
    ///
    /// ```
    ///
    /// assert_eq!("0", b'0'.escape_ascii().to_string());
    /// assert_eq!("\\t", b'\t'.escape_ascii().to_string());
    /// assert_eq!("\\r", b'\r'.escape_ascii().to_string());
    /// assert_eq!("\\n", b'\n'.escape_ascii().to_string());
    /// assert_eq!("\\'", b'\''.escape_ascii().to_string());
    /// assert_eq!("\\\"", b'"'.escape_ascii().to_string());
    /// assert_eq!("\\\\", b'\\'.escape_ascii().to_string());
    /// assert_eq!("\\x9d", b'\x9d'.escape_ascii().to_string());
    /// ```
    #[must_use = "this returns the escaped byte as an iterator, \
                  without modifying the original"]
    #[stable(feature = "inherent_ascii_escape", since = "1.60.0")]
    #[inline]
    pub fn escape_ascii(self) -> ascii::EscapeDefault {
        ascii::escape_default(self)
    }

    #[inline]
    pub(crate) const fn is_utf8_char_boundary(self) -> bool {
        // This is bit magic equivalent to: b < 128 || b >= 192
        (self as i8) >= -0x40
    }
}

impl u16 {
    uint_impl! { u16, u16, i16, NonZeroU16, 16, 65535, 4, "0xa003", "0x3a", "0x1234", "0x3412", "0x2c48",
    "[0x34, 0x12]", "[0x12, 0x34]", "", "" }
    widening_impl! { u16, u32, 16, unsigned }

    /// Checks if the value is a Unicode surrogate code point, which are disallowed values for [`char`].
    ///
    /// # Examples
    ///
    /// ```
    /// #![feature(utf16_extra)]
    ///
    /// let low_non_surrogate = 0xA000u16;
    /// let low_surrogate = 0xD800u16;
    /// let high_surrogate = 0xDC00u16;
    /// let high_non_surrogate = 0xE000u16;
    ///
    /// assert!(!low_non_surrogate.is_utf16_surrogate());
    /// assert!(low_surrogate.is_utf16_surrogate());
    /// assert!(high_surrogate.is_utf16_surrogate());
    /// assert!(!high_non_surrogate.is_utf16_surrogate());
    /// ```
    #[must_use]
    #[unstable(feature = "utf16_extra", issue = "94919")]
    #[rustc_const_unstable(feature = "utf16_extra_const", issue = "94919")]
    #[inline]
    pub const fn is_utf16_surrogate(self) -> bool {
        matches!(self, 0xD800..=0xDFFF)
    }
}

impl u32 {
    uint_impl! { u32, u32, i32, NonZeroU32, 32, 4294967295, 8, "0x10000b3", "0xb301", "0x12345678",
    "0x78563412", "0x1e6a2c48", "[0x78, 0x56, 0x34, 0x12]", "[0x12, 0x34, 0x56, 0x78]", "", "" }
    widening_impl! { u32, u64, 32, unsigned }
}

impl u64 {
    uint_impl! { u64, u64, i64, NonZeroU64, 64, 18446744073709551615, 12, "0xaa00000000006e1", "0x6e10aa",
    "0x1234567890123456", "0x5634129078563412", "0x6a2c48091e6a2c48",
    "[0x56, 0x34, 0x12, 0x90, 0x78, 0x56, 0x34, 0x12]",
    "[0x12, 0x34, 0x56, 0x78, 0x90, 0x12, 0x34, 0x56]",
    "", ""}
    widening_impl! { u64, u128, 64, unsigned }
}

impl u128 {
    uint_impl! { u128, u128, i128, NonZeroU128, 128, 340282366920938463463374607431768211455, 16,
    "0x13f40000000000000000000000004f76", "0x4f7613f4", "0x12345678901234567890123456789012",
    "0x12907856341290785634129078563412", "0x48091e6a2c48091e6a2c48091e6a2c48",
    "[0x12, 0x90, 0x78, 0x56, 0x34, 0x12, 0x90, 0x78, \
      0x56, 0x34, 0x12, 0x90, 0x78, 0x56, 0x34, 0x12]",
    "[0x12, 0x34, 0x56, 0x78, 0x90, 0x12, 0x34, 0x56, \
      0x78, 0x90, 0x12, 0x34, 0x56, 0x78, 0x90, 0x12]",
     "", ""}
}

#[cfg(target_pointer_width = "16")]
impl usize {
    uint_impl! { usize, u16, isize, NonZeroUsize, 16, 65535, 4, "0xa003", "0x3a", "0x1234", "0x3412", "0x2c48",
    "[0x34, 0x12]", "[0x12, 0x34]",
    usize_isize_to_xe_bytes_doc!(), usize_isize_from_xe_bytes_doc!() }
    widening_impl! { usize, u32, 16, unsigned }
}
#[cfg(target_pointer_width = "32")]
impl usize {
    uint_impl! { usize, u32, isize, NonZeroUsize, 32, 4294967295, 8, "0x10000b3", "0xb301", "0x12345678",
    "0x78563412", "0x1e6a2c48", "[0x78, 0x56, 0x34, 0x12]", "[0x12, 0x34, 0x56, 0x78]",
    usize_isize_to_xe_bytes_doc!(), usize_isize_from_xe_bytes_doc!() }
    widening_impl! { usize, u64, 32, unsigned }
}

#[cfg(target_pointer_width = "64")]
impl usize {
    uint_impl! { usize, u64, isize, NonZeroUsize, 64, 18446744073709551615, 12, "0xaa00000000006e1", "0x6e10aa",
    "0x1234567890123456", "0x5634129078563412", "0x6a2c48091e6a2c48",
    "[0x56, 0x34, 0x12, 0x90, 0x78, 0x56, 0x34, 0x12]",
    "[0x12, 0x34, 0x56, 0x78, 0x90, 0x12, 0x34, 0x56]",
    usize_isize_to_xe_bytes_doc!(), usize_isize_from_xe_bytes_doc!() }
    widening_impl! { usize, u128, 64, unsigned }
}

/// A classification of floating point numbers.
///
/// This `enum` is used as the return type for [`f32::classify`] and [`f64::classify`]. See
/// their documentation for more.
///
/// # Examples
///
/// ```
/// use std::num::FpCategory;
///
/// let num = 12.4_f32;
/// let inf = f32::INFINITY;
/// let zero = 0f32;
/// let sub: f32 = 1.1754942e-38;
/// let nan = f32::NAN;
///
/// assert_eq!(num.classify(), FpCategory::Normal);
/// assert_eq!(inf.classify(), FpCategory::Infinite);
/// assert_eq!(zero.classify(), FpCategory::Zero);
/// assert_eq!(nan.classify(), FpCategory::Nan);
/// assert_eq!(sub.classify(), FpCategory::Subnormal);
/// ```
#[derive(Copy, Clone, PartialEq, Eq, Debug)]
#[stable(feature = "rust1", since = "1.0.0")]
pub enum FpCategory {
    /// NaN (not a number): this value results from calculations like `(-1.0).sqrt()`.
    ///
    /// See [the documentation for `f32`](f32) for more information on the unusual properties
    /// of NaN.
    #[stable(feature = "rust1", since = "1.0.0")]
    Nan,

    /// Positive or negative infinity, which often results from dividing a nonzero number
    /// by zero.
    #[stable(feature = "rust1", since = "1.0.0")]
    Infinite,

    /// Positive or negative zero.
    ///
    /// See [the documentation for `f32`](f32) for more information on the signedness of zeroes.
    #[stable(feature = "rust1", since = "1.0.0")]
    Zero,

    /// “Subnormal” or “denormal” floating point representation (less precise, relative to
    /// their magnitude, than [`Normal`]).
    ///
    /// Subnormal numbers are larger in magnitude than [`Zero`] but smaller in magnitude than all
    /// [`Normal`] numbers.
    ///
    /// [`Normal`]: Self::Normal
    /// [`Zero`]: Self::Zero
    #[stable(feature = "rust1", since = "1.0.0")]
    Subnormal,

    /// A regular floating point number, not any of the exceptional categories.
    ///
    /// The smallest positive normal numbers are [`f32::MIN_POSITIVE`] and [`f64::MIN_POSITIVE`],
    /// and the largest positive normal numbers are [`f32::MAX`] and [`f64::MAX`]. (Unlike signed
    /// integers, floating point numbers are symmetric in their range, so negating any of these
    /// constants will produce their negative counterpart.)
    #[stable(feature = "rust1", since = "1.0.0")]
    Normal,
}

#[doc(hidden)]
trait FromStrRadixHelper:
    PartialOrd + Copy + Add<Output = Self> + Sub<Output = Self> + Mul<Output = Self>
{
    const MIN: Self;
    fn from_u32(u: u32) -> Self;
    fn checked_mul(&self, other: u32) -> Option<Self>;
    fn checked_sub(&self, other: u32) -> Option<Self>;
    fn checked_add(&self, other: u32) -> Option<Self>;
}

macro_rules! from_str_radix_int_impl {
    ($($t:ty)*) => {$(
        #[stable(feature = "rust1", since = "1.0.0")]
        impl FromStr for $t {
            type Err = ParseIntError;
            fn from_str(src: &str) -> Result<Self, ParseIntError> {
                from_str_radix(src, 10)
            }
        }
    )*}
}
from_str_radix_int_impl! { isize i8 i16 i32 i64 i128 usize u8 u16 u32 u64 u128 }

macro_rules! impl_helper_for {
    ($($t:ty)*) => ($(impl FromStrRadixHelper for $t {
        const MIN: Self = Self::MIN;
        #[inline]
        fn from_u32(u: u32) -> Self { u as Self }
        #[inline]
        fn checked_mul(&self, other: u32) -> Option<Self> {
            Self::checked_mul(*self, other as Self)
        }
        #[inline]
        fn checked_sub(&self, other: u32) -> Option<Self> {
            Self::checked_sub(*self, other as Self)
        }
        #[inline]
        fn checked_add(&self, other: u32) -> Option<Self> {
            Self::checked_add(*self, other as Self)
        }
    })*)
}
impl_helper_for! { i8 i16 i32 i64 i128 isize u8 u16 u32 u64 u128 usize }

<<<<<<< HEAD
/// Determins length of text of a particular radix that could be guaranteed to be
/// stored in the given type T without overflow.
=======
/// Determines if a string of text of that length of that radix could be guaranteed to be
/// stored in the given type T.
>>>>>>> e7575f96
/// Note that if the radix is known to the compiler, it is just the check of digits.len that
/// is done at runtime.
#[doc(hidden)]
#[inline(always)]
#[unstable(issue = "none", feature = "std_internals")]
pub fn safe_width<T>(radix: u32, is_signed_ty: bool) -> usize {
    if radix > 16 { 0 } else { mem::size_of::<T>() * 2 - is_signed_ty as usize }
}

fn from_str_radix<T: FromStrRadixHelper>(src: &str, radix: u32) -> Result<T, ParseIntError> {
    use self::IntErrorKind::*;
    use self::ParseIntError as PIE;

    assert!(
        (2..=36).contains(&radix),
        "from_str_radix_int: must lie in the range `[2, 36]` - found {}",
        radix
    );

    let is_signed_ty = T::from_u32(0) > T::MIN;

    // all valid digits are ascii, so we will just iterate over the utf8 bytes
    // and cast them to chars. .to_digit() will safely return None for anything
    // other than a valid ascii digit for the given radix, including the first-byte
    // of multi-byte sequences
    let src = src.as_bytes();

    let (first, mut digits) = (*src.get(0).ok_or_else(|| PIE { kind: Empty })?, &src[1..]);

    let (is_positive, mut result) = match first {
        b'+' => {
            let first = digits.get(0).ok_or_else(|| PIE { kind: InvalidDigit })?;
            digits = &digits[1..];
            (
                true,
                T::from_u32(
                    (*first as char).to_digit(radix).ok_or_else(|| PIE { kind: InvalidDigit })?,
                ),
            )
        }
        b'-' if is_signed_ty => {
            let first = digits.get(0).ok_or_else(|| PIE { kind: InvalidDigit })?;
            digits = &digits[1..];
            (
                false,
                T::from_u32(0)
                    - T::from_u32(
                        (*first as char)
                            .to_digit(radix)
                            .ok_or_else(|| PIE { kind: InvalidDigit })?,
                    ),
            )
        }
        val => (
            true,
            T::from_u32((val as char).to_digit(radix).ok_or(PIE { kind: InvalidDigit })?),
        ),
    };

    if mem::size_of::<T>() > 2 {
        // If the len of the str is short compared to the range of the type
        // we are parsing into, then we can be certain that an overflow will not occur.
        // This bound is when `radix.pow(digits.len()) - 1 <= T::MAX` but the condition
        // in `safe_width` is a faster (conservative) approximation of this.
        //
        // Consider radix 16 as it has the highest information density per digit and will thus overflow the earliest:
        // `u8::MAX` is `ff` - any str of len 2 is guaranteed to not overflow.
        // `i8::MAX` is `7f` - only a str of len 1 is guaranteed to not overflow.
        let safe_width = safe_width::<T>(radix, is_signed_ty);
        
        macro_rules! run_unchecked_loop {
            ($unchecked_additive_op:expr) => {
                for &c in digits.iter().take(safe_width) {
                    result = result * T::from_u32(radix);
                    let x = (c as char).to_digit(radix).ok_or(PIE { kind: InvalidDigit })?;
                    result = $unchecked_additive_op(result, T::from_u32(x));
                }
            };
        }
        if is_positive {
            run_unchecked_loop!(<T as core::ops::Add>::add)
        } else {
            run_unchecked_loop!(<T as core::ops::Sub>::sub)
        };
        if safe_width >= digits.len() {
            return Ok(result);
        }
        digits = &digits[safe_width..];
    }

    macro_rules! run_checked_loop {
        ($checked_additive_op:ident, $overflow_err:expr) => {
            for &c in digits {
                // When `radix` is passed in as a literal, rather than doing a slow `imul`
                // the compiler can use shifts if `radix` can be expressed as a
                // sum of powers of 2 (x*10 can be written as x*8 + x*2).
                // When the compiler can't use these optimisations,
                // the latency of the multiplication can be hidden by issuing it
                // before the result is needed to improve performance on
                // modern out-of-order CPU as multiplication here is slower
                // than the other instructions, we can get the end result faster
                // doing multiplication first and let the CPU spends other cycles
                // doing other computation and get multiplication result later.
                let mul = result.checked_mul(radix);
                let x = (c as char).to_digit(radix).ok_or(PIE { kind: InvalidDigit })?;
                result = mul.ok_or_else($overflow_err)?;
                result = T::$checked_additive_op(&result, x).ok_or_else($overflow_err)?;
            }
        };
    }
    if is_positive {
        run_checked_loop!(checked_add, || PIE { kind: PosOverflow })
    } else {
        run_checked_loop!(checked_sub, || PIE { kind: NegOverflow })
    };

    Ok(result)
}<|MERGE_RESOLUTION|>--- conflicted
+++ resolved
@@ -999,13 +999,8 @@
 }
 impl_helper_for! { i8 i16 i32 i64 i128 isize u8 u16 u32 u64 u128 usize }
 
-<<<<<<< HEAD
-/// Determins length of text of a particular radix that could be guaranteed to be
+/// Determines length of text of a particular radix that could be guaranteed to be
 /// stored in the given type T without overflow.
-=======
-/// Determines if a string of text of that length of that radix could be guaranteed to be
-/// stored in the given type T.
->>>>>>> e7575f96
 /// Note that if the radix is known to the compiler, it is just the check of digits.len that
 /// is done at runtime.
 #[doc(hidden)]
