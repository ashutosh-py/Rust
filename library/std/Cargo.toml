--- conflicted
+++ resolved
@@ -16,17 +16,9 @@
 cfg-if = { version = "1.0", features = ['rustc-dep-of-std'] }
 panic_unwind = { path = "../panic_unwind", optional = true }
 panic_abort = { path = "../panic_abort" }
-<<<<<<< HEAD
 core = { path = "../core", public = true }
-libc = { version = "0.2.146", default-features = false, features = ['rustc-dep-of-std'], public = true }
+libc = { git = "https://github.com/wasix-org/libc.git", branch = "v0.2.147", version = "0.2.147", default-features = false, features = ['rustc-dep-of-std'], public = true }
 compiler_builtins = { version = "0.1.100" }
-=======
-core = { path = "../core" }
-# FIXME: use target specific dependency
-#libc = { version = "0.2.126", default-features = false, features = ['rustc-dep-of-std'] }
-libc = { git = "https://github.com/wasix-org/libc.git", branch = "v0.2.147", default-features = false, features = ['rustc-dep-of-std'] }
-compiler_builtins = { version = "0.1.87" }
->>>>>>> e90132a2
 profiler_builtins = { path = "../profiler_builtins", optional = true }
 unwind = { path = "../unwind" }
 hashbrown = { version = "0.14", default-features = false, features = ['rustc-dep-of-std'] }
@@ -44,14 +36,7 @@
 rand = { version = "0.8.5", default-features = false, features = ["alloc"] }
 rand_xorshift = "0.3.0"
 
-<<<<<<< HEAD
 [target.'cfg(any(all(target_family = "wasm", target_os = "unknown"), all(target_vendor = "fortanix", target_env = "sgx")))'.dependencies]
-=======
-[patch.crates-io]
-libc = { git = "https://github.com/wasix-org/libc.git", branch = "v0.2.147", default-features = false, features = ['rustc-dep-of-std'] }
-
-[target.'cfg(any(all(target_family = "wasm", not(target_os = "emscripten")), all(target_vendor = "fortanix", target_env = "sgx")))'.dependencies]
->>>>>>> e90132a2
 dlmalloc = { version = "0.2.3", features = ['rustc-dep-of-std'] }
 
 [target.x86_64-fortanix-unknown-sgx.dependencies]
@@ -60,11 +45,7 @@
 [target.'cfg(target_os = "hermit")'.dependencies]
 hermit-abi = { version = "0.3.2", features = ['rustc-dep-of-std'], public = true }
 
-<<<<<<< HEAD
-[target.'cfg(target_os = "wasi")'.dependencies]
-=======
 [target.wasm32-unknown-wasi.dependencies]
->>>>>>> e90132a2
 wasi = { version = "0.11.0", features = ['rustc-dep-of-std'], default-features = false }
 
 [target.wasm32-wasmer-wasi.dependencies]
