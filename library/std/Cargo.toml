--- conflicted
+++ resolved
@@ -25,12 +25,8 @@
 # Dependencies of the `backtrace` crate
 addr2line = { version = "0.19.0", optional = true, default-features = false }
 rustc-demangle = { version = "0.1.21", features = ['rustc-dep-of-std'] }
-<<<<<<< HEAD
-miniz_oxide = { version = "0.4.0", optional = true, default-features = false }
+miniz_oxide = { version = "0.6.0", optional = true, default-features = false }
 
-=======
-miniz_oxide = { version = "0.6.0", optional = true, default-features = false }
->>>>>>> 2a8221db
 [dependencies.object]
 version = "0.30.0"
 optional = true
