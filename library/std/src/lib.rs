//! # The Rust Standard Library
//!
//! The Rust Standard Library is the foundation of portable Rust software, a
//! set of minimal and battle-tested shared abstractions for the [broader Rust
//! ecosystem][crates.io]. It offers core types, like [`Vec<T>`] and
//! [`Option<T>`], library-defined [operations on language
//! primitives](#primitives), [standard macros](#macros), [I/O] and
//! [multithreading], among [many other things][other].
//!
//! `std` is available to all Rust crates by default. Therefore, the
//! standard library can be accessed in [`use`] statements through the path
//! `std`, as in [`use std::env`].
//!
//! # How to read this documentation
//!
//! If you already know the name of what you are looking for, the fastest way to
//! find it is to use the <a href="#" onclick="window.searchState.focus();">search
//! bar</a> at the top of the page.
//!
//! Otherwise, you may want to jump to one of these useful sections:
//!
//! * [`std::*` modules](#modules)
//! * [Primitive types](#primitives)
//! * [Standard macros](#macros)
//! * [The Rust Prelude]
//!
//! If this is your first time, the documentation for the standard library is
//! written to be casually perused. Clicking on interesting things should
//! generally lead you to interesting places. Still, there are important bits
//! you don't want to miss, so read on for a tour of the standard library and
//! its documentation!
//!
//! Once you are familiar with the contents of the standard library you may
//! begin to find the verbosity of the prose distracting. At this stage in your
//! development you may want to press the `[-]` button near the top of the
//! page to collapse it into a more skimmable view.
//!
//! While you are looking at that `[-]` button also notice the `source`
//! link. Rust's API documentation comes with the source code and you are
//! encouraged to read it. The standard library source is generally high
//! quality and a peek behind the curtains is often enlightening.
//!
//! # What is in the standard library documentation?
//!
//! First of all, The Rust Standard Library is divided into a number of focused
//! modules, [all listed further down this page](#modules). These modules are
//! the bedrock upon which all of Rust is forged, and they have mighty names
//! like [`std::slice`] and [`std::cmp`]. Modules' documentation typically
//! includes an overview of the module along with examples, and are a smart
//! place to start familiarizing yourself with the library.
//!
//! Second, implicit methods on [primitive types] are documented here. This can
//! be a source of confusion for two reasons:
//!
//! 1. While primitives are implemented by the compiler, the standard library
//!    implements methods directly on the primitive types (and it is the only
//!    library that does so), which are [documented in the section on
//!    primitives](#primitives).
//! 2. The standard library exports many modules *with the same name as
//!    primitive types*. These define additional items related to the primitive
//!    type, but not the all-important methods.
//!
//! So for example there is a [page for the primitive type
//! `i32`](primitive::i32) that lists all the methods that can be called on
//! 32-bit integers (very useful), and there is a [page for the module
//! `std::i32`] that documents the constant values [`MIN`] and [`MAX`] (rarely
//! useful).
//!
//! Note the documentation for the primitives [`str`] and [`[T]`][prim@slice] (also
//! called 'slice'). Many method calls on [`String`] and [`Vec<T>`] are actually
//! calls to methods on [`str`] and [`[T]`][prim@slice] respectively, via [deref
//! coercions][deref-coercions].
//!
//! Third, the standard library defines [The Rust Prelude], a small collection
//! of items - mostly traits - that are imported into every module of every
//! crate. The traits in the prelude are pervasive, making the prelude
//! documentation a good entry point to learning about the library.
//!
//! And finally, the standard library exports a number of standard macros, and
//! [lists them on this page](#macros) (technically, not all of the standard
//! macros are defined by the standard library - some are defined by the
//! compiler - but they are documented here the same). Like the prelude, the
//! standard macros are imported by default into all crates.
//!
//! # Contributing changes to the documentation
//!
//! Check out the rust contribution guidelines [here](
//! https://rustc-dev-guide.rust-lang.org/contributing.html#writing-documentation).
//! The source for this documentation can be found on
//! [GitHub](https://github.com/rust-lang/rust).
//! To contribute changes, make sure you read the guidelines first, then submit
//! pull-requests for your suggested changes.
//!
//! Contributions are appreciated! If you see a part of the docs that can be
//! improved, submit a PR, or chat with us first on [Discord][rust-discord]
//! #docs.
//!
//! # A Tour of The Rust Standard Library
//!
//! The rest of this crate documentation is dedicated to pointing out notable
//! features of The Rust Standard Library.
//!
//! ## Containers and collections
//!
//! The [`option`] and [`result`] modules define optional and error-handling
//! types, [`Option<T>`] and [`Result<T, E>`]. The [`iter`] module defines
//! Rust's iterator trait, [`Iterator`], which works with the [`for`] loop to
//! access collections.
//!
//! The standard library exposes three common ways to deal with contiguous
//! regions of memory:
//!
//! * [`Vec<T>`] - A heap-allocated *vector* that is resizable at runtime.
//! * [`[T; N]`][prim@array] - An inline *array* with a fixed size at compile time.
//! * [`[T]`][prim@slice] - A dynamically sized *slice* into any other kind of contiguous
//!   storage, whether heap-allocated or not.
//!
//! Slices can only be handled through some kind of *pointer*, and as such come
//! in many flavors such as:
//!
//! * `&[T]` - *shared slice*
//! * `&mut [T]` - *mutable slice*
//! * [`Box<[T]>`][owned slice] - *owned slice*
//!
//! [`str`], a UTF-8 string slice, is a primitive type, and the standard library
//! defines many methods for it. Rust [`str`]s are typically accessed as
//! immutable references: `&str`. Use the owned [`String`] for building and
//! mutating strings.
//!
//! For converting to strings use the [`format!`] macro, and for converting from
//! strings use the [`FromStr`] trait.
//!
//! Data may be shared by placing it in a reference-counted box or the [`Rc`]
//! type, and if further contained in a [`Cell`] or [`RefCell`], may be mutated
//! as well as shared. Likewise, in a concurrent setting it is common to pair an
//! atomically-reference-counted box, [`Arc`], with a [`Mutex`] to get the same
//! effect.
//!
//! The [`collections`] module defines maps, sets, linked lists and other
//! typical collection types, including the common [`HashMap<K, V>`].
//!
//! ## Platform abstractions and I/O
//!
//! Besides basic data types, the standard library is largely concerned with
//! abstracting over differences in common platforms, most notably Windows and
//! Unix derivatives.
//!
//! Common types of I/O, including [files], [TCP], and [UDP], are defined in
//! the [`io`], [`fs`], and [`net`] modules.
//!
//! The [`thread`] module contains Rust's threading abstractions. [`sync`]
//! contains further primitive shared memory types, including [`atomic`] and
//! [`mpsc`], which contains the channel types for message passing.
//!
//! [I/O]: io
//! [`MIN`]: i32::MIN
//! [`MAX`]: i32::MAX
//! [page for the module `std::i32`]: crate::i32
//! [TCP]: net::TcpStream
//! [The Rust Prelude]: prelude
//! [UDP]: net::UdpSocket
//! [`Arc`]: sync::Arc
//! [owned slice]: boxed
//! [`Cell`]: cell::Cell
//! [`FromStr`]: str::FromStr
//! [`HashMap<K, V>`]: collections::HashMap
//! [`Mutex`]: sync::Mutex
//! [`Option<T>`]: option::Option
//! [`Rc`]: rc::Rc
//! [`RefCell`]: cell::RefCell
//! [`Result<T, E>`]: result::Result
//! [`Vec<T>`]: vec::Vec
//! [`atomic`]: sync::atomic
//! [`for`]: ../book/ch03-05-control-flow.html#looping-through-a-collection-with-for
//! [`str`]: prim@str
//! [`mpsc`]: sync::mpsc
//! [`std::cmp`]: cmp
//! [`std::slice`]: mod@slice
//! [`use std::env`]: env/index.html
//! [`use`]: ../book/ch07-02-defining-modules-to-control-scope-and-privacy.html
//! [crates.io]: https://crates.io
//! [deref-coercions]: ../book/ch15-02-deref.html#implicit-deref-coercions-with-functions-and-methods
//! [files]: fs::File
//! [multithreading]: thread
//! [other]: #what-is-in-the-standard-library-documentation
//! [primitive types]: ../book/ch03-02-data-types.html
//! [rust-discord]: https://discord.gg/rust-lang
//! [array]: prim@array
//! [slice]: prim@slice

#![cfg_attr(not(feature = "restricted-std"), stable(feature = "rust1", since = "1.0.0"))]
#![cfg_attr(feature = "restricted-std", unstable(feature = "restricted_std", issue = "none"))]
#![doc(
    html_playground_url = "https://play.rust-lang.org/",
    issue_tracker_base_url = "https://github.com/rust-lang/rust/issues/",
    test(no_crate_inject, attr(deny(warnings))),
    test(attr(allow(dead_code, deprecated, unused_variables, unused_mut)))
)]
#![doc(cfg_hide(
    not(test),
    not(any(test, bootstrap)),
    no_global_oom_handling,
    not(no_global_oom_handling)
))]
// To run std tests without x.py without ending up with two copies of std, Miri needs to be
// able to "empty" this crate. See <https://github.com/rust-lang/miri-test-libstd/issues/4>.
// rustc itself never sets the feature, so this line has no affect there.
#![cfg(any(not(feature = "miri-test-libstd"), test, doctest))]
// miri-test-libstd also prefers to make std use the sysroot versions of the dependencies.
#![cfg_attr(feature = "miri-test-libstd", feature(rustc_private))]
// Don't link to std. We are std.
#![no_std]
// Tell the compiler to link to either panic_abort or panic_unwind
#![needs_panic_runtime]
//
// Lints:
#![warn(deprecated_in_future)]
#![warn(missing_docs)]
#![warn(missing_debug_implementations)]
#![allow(explicit_outlives_requirements)]
#![allow(unused_lifetimes)]
#![deny(rustc::existing_doc_keyword)]
#![deny(fuzzy_provenance_casts)]
// Ensure that std can be linked against panic_abort despite compiled with `-C panic=unwind`
#![deny(ffi_unwind_calls)]
// std may use features in a platform-specific way
#![allow(unused_features)]
//
// Features:
#![cfg_attr(test, feature(internal_output_capture, print_internals, update_panic_count, rt))]
#![cfg_attr(
    all(target_vendor = "fortanix", target_env = "sgx"),
    feature(slice_index_methods, coerce_unsized, sgx_platform)
)]
#![cfg_attr(windows, feature(round_char_boundary))]
//
// Language features:
// tidy-alphabetical-start
#![feature(alloc_error_handler)]
#![feature(allocator_internals)]
#![feature(allow_internal_unsafe)]
#![feature(allow_internal_unstable)]
#![feature(c_unwind)]
#![feature(cfg_target_thread_local)]
#![feature(concat_idents)]
#![feature(const_mut_refs)]
#![feature(const_trait_impl)]
#![feature(decl_macro)]
#![feature(deprecated_suggestion)]
#![feature(doc_cfg)]
#![feature(doc_cfg_hide)]
#![feature(doc_masked)]
#![feature(doc_notable_trait)]
#![feature(dropck_eyepatch)]
#![feature(exhaustive_patterns)]
#![feature(if_let_guard)]
#![feature(intra_doc_pointers)]
#![feature(lang_items)]
#![feature(let_chains)]
#![feature(link_cfg)]
#![feature(linkage)]
#![feature(min_specialization)]
#![feature(must_not_suspend)]
#![feature(needs_panic_runtime)]
#![feature(negative_impls)]
#![feature(never_type)]
#![feature(platform_intrinsics)]
#![feature(prelude_import)]
#![feature(rustc_attrs)]
#![feature(rustdoc_internals)]
#![feature(staged_api)]
#![feature(thread_local)]
#![feature(try_blocks)]
#![feature(utf8_chunks)]
// tidy-alphabetical-end
//
// Library features (core):
// tidy-alphabetical-start
#![feature(char_internals)]
#![feature(core_intrinsics)]
#![feature(duration_constants)]
#![feature(error_generic_member_access)]
#![feature(error_in_core)]
#![feature(error_iter)]
#![feature(exact_size_is_empty)]
#![feature(exclusive_wrapper)]
#![feature(extend_one)]
#![feature(float_minimum_maximum)]
#![feature(float_next_up_down)]
#![feature(hasher_prefixfree_extras)]
#![feature(hashmap_internals)]
#![feature(int_roundings)]
#![feature(ip)]
#![feature(ip_in_core)]
#![feature(maybe_uninit_slice)]
#![feature(maybe_uninit_uninit_array)]
#![feature(maybe_uninit_write_slice)]
#![feature(panic_can_unwind)]
#![feature(panic_info_message)]
#![feature(panic_internals)]
#![feature(pointer_byte_offsets)]
#![feature(pointer_is_aligned)]
#![feature(portable_simd)]
#![feature(prelude_2024)]
#![feature(provide_any)]
#![feature(ptr_as_uninit)]
#![feature(raw_os_nonzero)]
#![feature(round_ties_even)]
#![feature(slice_internals)]
#![feature(slice_ptr_get)]
#![feature(std_internals)]
#![feature(str_internals)]
#![feature(strict_provenance)]
// tidy-alphabetical-end
//
// Library features (alloc):
// tidy-alphabetical-start
#![feature(alloc_layout_extra)]
#![feature(allocator_api)]
#![feature(get_mut_unchecked)]
#![feature(map_try_insert)]
#![feature(new_uninit)]
#![feature(slice_concat_trait)]
#![feature(thin_box)]
#![feature(try_reserve_kind)]
#![feature(vec_into_raw_parts)]
// tidy-alphabetical-end
//
// Library features (unwind):
// tidy-alphabetical-start
#![feature(panic_unwind)]
// tidy-alphabetical-end
//
// Only for re-exporting:
// tidy-alphabetical-start
#![feature(assert_matches)]
#![feature(async_iterator)]
#![feature(c_variadic)]
#![feature(cfg_accessible)]
#![feature(cfg_eval)]
#![feature(concat_bytes)]
#![feature(const_format_args)]
#![feature(core_panic)]
#![feature(custom_test_frameworks)]
#![feature(edition_panic)]
#![feature(format_args_nl)]
#![feature(get_many_mut)]
#![feature(lazy_cell)]
#![feature(log_syntax)]
#![feature(saturating_int_impl)]
#![feature(stdsimd)]
#![feature(test)]
#![feature(trace_macros)]
// tidy-alphabetical-end
//
// Only used in tests/benchmarks:
//
// Only for const-ness:
// tidy-alphabetical-start
#![feature(const_collections_with_hasher)]
#![feature(const_hash)]
#![feature(const_io_structs)]
#![feature(const_ip)]
#![feature(const_ipv4)]
#![feature(const_ipv6)]
#![feature(const_maybe_uninit_uninit_array)]
#![feature(const_waker)]
#![feature(thread_local_internals)]
// tidy-alphabetical-end
//
#![default_lib_allocator]

// Explicitly import the prelude. The compiler uses this same unstable attribute
// to import the prelude implicitly when building crates that depend on std.
#[prelude_import]
#[allow(unused)]
use prelude::rust_2021::*;

// Access to Bencher, etc.
#[cfg(test)]
extern crate test;

#[allow(unused_imports)] // macros from `alloc` are not used on all platforms
#[macro_use]
extern crate alloc as alloc_crate;
#[doc(masked)]
#[allow(unused_extern_crates)]
extern crate libc;

// We always need an unwinder currently for backtraces
#[doc(masked)]
#[allow(unused_extern_crates)]
extern crate unwind;

#[doc(masked)]
#[allow(unused_extern_crates)]
#[cfg(feature = "miniz_oxide")]
extern crate miniz_oxide;

// During testing, this crate is not actually the "real" std library, but rather
// it links to the real std library, which was compiled from this same source
// code. So any lang items std defines are conditionally excluded (or else they
// would generate duplicate lang item errors), and any globals it defines are
// _not_ the globals used by "real" std. So this import, defined only during
// testing gives test-std access to real-std lang items and globals. See #2912
#[cfg(test)]
extern crate std as realstd;

// The standard macros that are not built-in to the compiler.
#[macro_use]
mod macros;

// The runtime entry point and a few unstable public functions used by the
// compiler
#[macro_use]
pub mod rt;

// The Rust prelude
pub mod prelude;

// Public module declarations and re-exports
#[stable(feature = "rust1", since = "1.0.0")]
pub use alloc_crate::borrow;
#[stable(feature = "rust1", since = "1.0.0")]
pub use alloc_crate::boxed;
#[stable(feature = "rust1", since = "1.0.0")]
pub use alloc_crate::fmt;
#[stable(feature = "rust1", since = "1.0.0")]
pub use alloc_crate::format;
#[stable(feature = "rust1", since = "1.0.0")]
pub use alloc_crate::rc;
#[stable(feature = "rust1", since = "1.0.0")]
pub use alloc_crate::slice;
#[stable(feature = "rust1", since = "1.0.0")]
pub use alloc_crate::str;
#[stable(feature = "rust1", since = "1.0.0")]
pub use alloc_crate::string;
#[stable(feature = "rust1", since = "1.0.0")]
pub use alloc_crate::vec;
#[stable(feature = "rust1", since = "1.0.0")]
pub use core::any;
#[stable(feature = "core_array", since = "1.36.0")]
pub use core::array;
#[unstable(feature = "async_iterator", issue = "79024")]
pub use core::async_iter;
#[stable(feature = "rust1", since = "1.0.0")]
pub use core::cell;
#[stable(feature = "rust1", since = "1.0.0")]
pub use core::char;
#[stable(feature = "rust1", since = "1.0.0")]
pub use core::clone;
#[stable(feature = "rust1", since = "1.0.0")]
pub use core::cmp;
#[stable(feature = "rust1", since = "1.0.0")]
pub use core::convert;
#[stable(feature = "rust1", since = "1.0.0")]
pub use core::default;
#[stable(feature = "futures_api", since = "1.36.0")]
pub use core::future;
#[stable(feature = "rust1", since = "1.0.0")]
pub use core::hash;
#[stable(feature = "core_hint", since = "1.27.0")]
pub use core::hint;
#[stable(feature = "i128", since = "1.26.0")]
#[allow(deprecated, deprecated_in_future)]
pub use core::i128;
#[stable(feature = "rust1", since = "1.0.0")]
#[allow(deprecated, deprecated_in_future)]
pub use core::i16;
#[stable(feature = "rust1", since = "1.0.0")]
#[allow(deprecated, deprecated_in_future)]
pub use core::i32;
#[stable(feature = "rust1", since = "1.0.0")]
#[allow(deprecated, deprecated_in_future)]
pub use core::i64;
#[stable(feature = "rust1", since = "1.0.0")]
#[allow(deprecated, deprecated_in_future)]
pub use core::i8;
#[stable(feature = "rust1", since = "1.0.0")]
pub use core::intrinsics;
#[stable(feature = "rust1", since = "1.0.0")]
#[allow(deprecated, deprecated_in_future)]
pub use core::isize;
#[stable(feature = "rust1", since = "1.0.0")]
pub use core::iter;
#[stable(feature = "rust1", since = "1.0.0")]
pub use core::marker;
#[stable(feature = "rust1", since = "1.0.0")]
pub use core::mem;
#[stable(feature = "rust1", since = "1.0.0")]
pub use core::ops;
#[stable(feature = "rust1", since = "1.0.0")]
pub use core::option;
#[stable(feature = "pin", since = "1.33.0")]
pub use core::pin;
#[stable(feature = "rust1", since = "1.0.0")]
pub use core::ptr;
#[stable(feature = "rust1", since = "1.0.0")]
pub use core::result;
#[stable(feature = "i128", since = "1.26.0")]
#[allow(deprecated, deprecated_in_future)]
pub use core::u128;
#[stable(feature = "rust1", since = "1.0.0")]
#[allow(deprecated, deprecated_in_future)]
pub use core::u16;
#[stable(feature = "rust1", since = "1.0.0")]
#[allow(deprecated, deprecated_in_future)]
pub use core::u32;
#[stable(feature = "rust1", since = "1.0.0")]
#[allow(deprecated, deprecated_in_future)]
pub use core::u64;
#[stable(feature = "rust1", since = "1.0.0")]
#[allow(deprecated, deprecated_in_future)]
pub use core::u8;
#[stable(feature = "rust1", since = "1.0.0")]
#[allow(deprecated, deprecated_in_future)]
pub use core::usize;

pub mod f32;
pub mod f64;

#[macro_use]
pub mod thread;
pub mod ascii;
pub mod backtrace;
pub mod collections;
pub mod env;
pub mod error;
pub mod ffi;
pub mod fs;
pub mod io;
pub mod net;
pub mod num;
pub mod os;
pub mod panic;
pub mod path;
pub mod process;
pub mod sync;
pub mod time;

// Pull in `std_float` crate  into std. The contents of
// `std_float` are in a different repository: rust-lang/portable-simd.
#[path = "../../portable-simd/crates/std_float/src/lib.rs"]
#[allow(missing_debug_implementations, dead_code, unsafe_op_in_unsafe_fn, unused_unsafe)]
#[allow(rustdoc::bare_urls)]
#[unstable(feature = "portable_simd", issue = "86656")]
mod std_float;

#[doc = include_str!("../../portable-simd/crates/core_simd/src/core_simd_docs.md")]
#[unstable(feature = "portable_simd", issue = "86656")]
pub mod simd {
    #[doc(inline)]
    pub use crate::std_float::StdFloat;
    #[doc(inline)]
    pub use core::simd::*;
}

#[stable(feature = "futures_api", since = "1.36.0")]
pub mod task {
    //! Types and Traits for working with asynchronous tasks.

    #[doc(inline)]
    #[stable(feature = "futures_api", since = "1.36.0")]
    pub use core::task::*;

    #[doc(inline)]
    #[stable(feature = "wake_trait", since = "1.51.0")]
    pub use alloc::task::*;
}

#[doc = include_str!("../../stdarch/crates/core_arch/src/core_arch_docs.md")]
#[stable(feature = "simd_arch", since = "1.27.0")]
pub mod arch {
    #[stable(feature = "simd_arch", since = "1.27.0")]
    // The `no_inline`-attribute is required to make the documentation of all
    // targets available.
    // See https://github.com/rust-lang/rust/pull/57808#issuecomment-457390549 for
    // more information.
    #[doc(no_inline)] // Note (#82861): required for correct documentation
    pub use core::arch::*;

    #[stable(feature = "simd_aarch64", since = "1.60.0")]
    pub use std_detect::is_aarch64_feature_detected;
    #[stable(feature = "simd_x86", since = "1.27.0")]
    pub use std_detect::is_x86_feature_detected;
    #[unstable(feature = "stdsimd", issue = "48556")]
    pub use std_detect::{
        is_arm_feature_detected, is_mips64_feature_detected, is_mips_feature_detected,
        is_powerpc64_feature_detected, is_powerpc_feature_detected, is_riscv_feature_detected,
    };
}

// This was stabilized in the crate root so we have to keep it there.
#[stable(feature = "simd_x86", since = "1.27.0")]
pub use std_detect::is_x86_feature_detected;

// Platform-abstraction modules
mod sys;
mod sys_common;

pub mod alloc;

// Private support modules
mod panicking;
mod personality;

#[path = "../../backtrace/src/lib.rs"]
#[allow(dead_code, unused_attributes, fuzzy_provenance_casts)]
mod backtrace_rs;

// Re-export macros defined in core.
#[stable(feature = "rust1", since = "1.0.0")]
#[allow(deprecated, deprecated_in_future)]
pub use core::{
<<<<<<< HEAD
    assert_eq,
    assert_ne,
    debug_assert,
    debug_assert_eq,
    debug_assert_ne,
    matches,
    r#try,
    todo,
    unimplemented,
    unreachable,
    write,
    writeln, //, autodiff
=======
    assert_eq, assert_ne, debug_assert, debug_assert_eq, debug_assert_ne, matches, todo, r#try,
    unimplemented, unreachable, write, writeln,
>>>>>>> 2a8221db
};

// Re-export built-in macros defined through core.
#[stable(feature = "builtin_macro_prelude", since = "1.38.0")]
#[allow(deprecated)]
pub use core::{
    assert, assert_matches, cfg, column, compile_error, concat, concat_idents, const_format_args,
    env, file, format_args, format_args_nl, include, include_bytes, include_str, line, log_syntax,
    module_path, option_env, stringify, trace_macros,
};

#[unstable(
    feature = "concat_bytes",
    issue = "87555",
    reason = "`concat_bytes` is not stable enough for use and is subject to change"
)]
pub use core::concat_bytes;

#[stable(feature = "core_primitive", since = "1.43.0")]
pub use core::primitive;

// Include a number of private modules that exist solely to provide
// the rustdoc documentation for primitive types. Using `include!`
// because rustdoc only looks for these modules at the crate level.
include!("primitive_docs.rs");

// Include a number of private modules that exist solely to provide
// the rustdoc documentation for the existing keywords. Using `include!`
// because rustdoc only looks for these modules at the crate level.
include!("keyword_docs.rs");

// This is required to avoid an unstable error when `restricted-std` is not
// enabled. The use of #![feature(restricted_std)] in rustc-std-workspace-std
// is unconditional, so the unstable feature needs to be defined somewhere.
#[unstable(feature = "restricted_std", issue = "none")]
mod __restricted_std_workaround {}

mod sealed {
    /// This trait being unreachable from outside the crate
    /// prevents outside implementations of our extension traits.
    /// This allows adding more trait methods in the future.
    #[unstable(feature = "sealed", issue = "none")]
    pub trait Sealed {}
}

#[cfg(test)]
#[allow(dead_code)] // Not used in all configurations.
pub(crate) mod test_helpers {
    /// Test-only replacement for `rand::thread_rng()`, which is unusable for
    /// us, as we want to allow running stdlib tests on tier-3 targets which may
    /// not have `getrandom` support.
    ///
    /// Does a bit of a song and dance to ensure that the seed is different on
    /// each call (as some tests sadly rely on this), but doesn't try that hard.
    ///
    /// This is duplicated in the `core`, `alloc` test suites (as well as
    /// `std`'s integration tests), but figuring out a mechanism to share these
    /// seems far more painful than copy-pasting a 7 line function a couple
    /// times, given that even under a perma-unstable feature, I don't think we
    /// want to expose types from `rand` from `std`.
    #[track_caller]
    pub(crate) fn test_rng() -> rand_xorshift::XorShiftRng {
        use core::hash::{BuildHasher, Hash, Hasher};
        let mut hasher = crate::collections::hash_map::RandomState::new().build_hasher();
        core::panic::Location::caller().hash(&mut hasher);
        let hc64 = hasher.finish();
        let seed_vec = hc64.to_le_bytes().into_iter().chain(0u8..8).collect::<Vec<u8>>();
        let seed: [u8; 16] = seed_vec.as_slice().try_into().unwrap();
        rand::SeedableRng::from_seed(seed)
    }
}<|MERGE_RESOLUTION|>--- conflicted
+++ resolved
@@ -612,23 +612,8 @@
 #[stable(feature = "rust1", since = "1.0.0")]
 #[allow(deprecated, deprecated_in_future)]
 pub use core::{
-<<<<<<< HEAD
-    assert_eq,
-    assert_ne,
-    debug_assert,
-    debug_assert_eq,
-    debug_assert_ne,
-    matches,
-    r#try,
-    todo,
-    unimplemented,
-    unreachable,
-    write,
-    writeln, //, autodiff
-=======
     assert_eq, assert_ne, debug_assert, debug_assert_eq, debug_assert_ne, matches, todo, r#try,
     unimplemented, unreachable, write, writeln,
->>>>>>> 2a8221db
 };
 
 // Re-export built-in macros defined through core.
