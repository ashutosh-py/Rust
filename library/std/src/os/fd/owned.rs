--- conflicted
+++ resolved
@@ -77,15 +77,9 @@
 }
 
 impl OwnedFd {
-<<<<<<< HEAD
-    /// Creates a new `OwnedFd` instance that shares the same underlying file handle
-    /// as the existing `OwnedFd` instance.
-    #[cfg(not(target_family = "wasm"))]
-=======
     /// Creates a new `OwnedFd` instance that shares the same underlying file
     /// description as the existing `OwnedFd` instance.
     #[stable(feature = "io_safety", since = "1.63.0")]
->>>>>>> 2b91cbe2
     pub fn try_clone(&self) -> crate::io::Result<Self> {
         self.as_fd().try_clone_to_owned()
     }
@@ -94,7 +88,7 @@
 impl BorrowedFd<'_> {
     /// Creates a new `OwnedFd` instance that shares the same underlying file
     /// description as the existing `BorrowedFd` instance.
-    #[cfg(not(target_arch = "wasm32"))]
+    #[cfg(not(target_family = "wasm"))]
     #[stable(feature = "io_safety", since = "1.63.0")]
     pub fn try_clone_to_owned(&self) -> crate::io::Result<OwnedFd> {
         // We want to atomically duplicate this file descriptor and set the
@@ -115,16 +109,11 @@
         Ok(unsafe { OwnedFd::from_raw_fd(fd) })
     }
 
-<<<<<<< HEAD
-    #[cfg(target_family = "wasm")]
-    pub fn try_clone(&self) -> crate::io::Result<Self> {
-=======
     /// Creates a new `OwnedFd` instance that shares the same underlying file
     /// description as the existing `BorrowedFd` instance.
-    #[cfg(target_arch = "wasm32")]
+    #[cfg(target_family = "wasm")]
     #[stable(feature = "io_safety", since = "1.63.0")]
     pub fn try_clone_to_owned(&self) -> crate::io::Result<OwnedFd> {
->>>>>>> 2b91cbe2
         Err(crate::io::const_io_error!(
             crate::io::ErrorKind::Unsupported,
             "operation not supported on WASI yet",
