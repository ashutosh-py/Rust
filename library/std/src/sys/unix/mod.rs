--- conflicted
+++ resolved
@@ -2,42 +2,6 @@
 
 use crate::io::ErrorKind;
 
-<<<<<<< HEAD
-#[cfg(any(doc, target_os = "linux"))]
-pub use crate::os::linux as platform;
-
-#[cfg(all(not(doc), target_os = "android"))]
-pub use crate::os::android as platform;
-#[cfg(all(not(doc), target_os = "dragonfly"))]
-pub use crate::os::dragonfly as platform;
-#[cfg(all(not(doc), target_os = "emscripten"))]
-pub use crate::os::emscripten as platform;
-#[cfg(all(not(doc), target_os = "freebsd"))]
-pub use crate::os::freebsd as platform;
-#[cfg(all(not(doc), target_os = "fuchsia"))]
-pub use crate::os::fuchsia as platform;
-#[cfg(all(not(doc), target_os = "haiku"))]
-pub use crate::os::haiku as platform;
-#[cfg(all(not(doc), target_os = "illumos"))]
-pub use crate::os::illumos as platform;
-#[cfg(all(not(doc), target_os = "ios"))]
-pub use crate::os::ios as platform;
-#[cfg(all(not(doc), target_os = "l4re"))]
-pub use crate::os::linux as platform;
-#[cfg(all(not(doc), target_os = "macos"))]
-pub use crate::os::macos as platform;
-#[cfg(all(not(doc), target_os = "netbsd"))]
-pub use crate::os::netbsd as platform;
-#[cfg(all(not(doc), target_os = "openbsd"))]
-pub use crate::os::openbsd as platform;
-#[cfg(all(not(doc), target_os = "redox"))]
-pub use crate::os::redox as platform;
-#[cfg(all(not(doc), target_os = "solaris"))]
-pub use crate::os::solaris as platform;
-
-=======
-pub use self::rand::hashmap_random_keys;
->>>>>>> 2616ab1c
 pub use libc::strlen;
 
 #[macro_use]
