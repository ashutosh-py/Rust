//! Cross-platform path manipulation.
//!
//! This module provides two types, [`PathBuf`] and [`Path`] (akin to [`String`]
//! and [`str`]), for working with paths abstractly. These types are thin wrappers
//! around [`OsString`] and [`OsStr`] respectively, meaning that they work directly
//! on strings according to the local platform's path syntax.
//!
//! Paths can be parsed into [`Component`]s by iterating over the structure
//! returned by the [`components`] method on [`Path`]. [`Component`]s roughly
//! correspond to the substrings between path separators (`/` or `\`). You can
//! reconstruct an equivalent path from components with the [`push`] method on
//! [`PathBuf`]; note that the paths may differ syntactically by the
//! normalization described in the documentation for the [`components`] method.
//!
//! ## Case sensitivity
//!
//! Unless otherwise indicated path methods that do not access the filesystem,
//! such as [`Path::starts_with`] and [`Path::ends_with`], are case sensitive no
//! matter the platform or filesystem. An exception to this is made for Windows
//! drive letters.
//!
//! ## Simple usage
//!
//! Path manipulation includes both parsing components from slices and building
//! new owned paths.
//!
//! To parse a path, you can create a [`Path`] slice from a [`str`]
//! slice and start asking questions:
//!
//! ```
//! use std::path::Path;
//! use std::ffi::OsStr;
//!
//! let path = Path::new("/tmp/foo/bar.txt");
//!
//! let parent = path.parent();
//! assert_eq!(parent, Some(Path::new("/tmp/foo")));
//!
//! let file_stem = path.file_stem();
//! assert_eq!(file_stem, Some(OsStr::new("bar")));
//!
//! let extension = path.extension();
//! assert_eq!(extension, Some(OsStr::new("txt")));
//! ```
//!
//! To build or modify paths, use [`PathBuf`]:
//!
//! ```
//! use std::path::PathBuf;
//!
//! // This way works...
//! let mut path = PathBuf::from("c:\\");
//!
//! path.push("windows");
//! path.push("system32");
//!
//! path.set_extension("dll");
//!
//! // ... but push is best used if you don't know everything up
//! // front. If you do, this way is better:
//! let path: PathBuf = ["c:\\", "windows", "system32.dll"].iter().collect();
//! ```
//!
//! [`components`]: Path::components
//! [`push`]: PathBuf::push

#![stable(feature = "rust1", since = "1.0.0")]
#![deny(unsafe_op_in_unsafe_fn)]

#[cfg(test)]
mod tests;

use crate::borrow::{Borrow, Cow};
use crate::cmp;
use crate::collections::TryReserveError;
use crate::error::Error;
use crate::fmt;
use crate::fs;
use crate::hash::{Hash, Hasher};
use crate::io;
use crate::iter::{self, FusedIterator};
use crate::ops::{self, Deref};
use crate::rc::Rc;
use crate::str::FromStr;
use crate::sync::Arc;

use crate::ffi::{OsStr, OsString};
use crate::sys;
use crate::sys::path::{is_sep_byte, is_verbatim_sep, parse_prefix, MAIN_SEP_STR};

////////////////////////////////////////////////////////////////////////////////
// GENERAL NOTES
////////////////////////////////////////////////////////////////////////////////
//
// Parsing in this module is done by directly transmuting OsStr to [u8] slices,
// taking advantage of the fact that OsStr always encodes ASCII characters
// as-is.  Eventually, this transmutation should be replaced by direct uses of
// OsStr APIs for parsing, but it will take a while for those to become
// available.

////////////////////////////////////////////////////////////////////////////////
// Windows Prefixes
////////////////////////////////////////////////////////////////////////////////

/// Windows path prefixes, e.g., `C:` or `\\server\share`.
///
/// Windows uses a variety of path prefix styles, including references to drive
/// volumes (like `C:`), network shared folders (like `\\server\share`), and
/// others. In addition, some path prefixes are "verbatim" (i.e., prefixed with
/// `\\?\`), in which case `/` is *not* treated as a separator and essentially
/// no normalization is performed.
///
/// # Examples
///
/// ```
/// use std::path::{Component, Path, Prefix};
/// use std::path::Prefix::*;
/// use std::ffi::OsStr;
///
/// fn get_path_prefix(s: &str) -> Prefix {
///     let path = Path::new(s);
///     match path.components().next().unwrap() {
///         Component::Prefix(prefix_component) => prefix_component.kind(),
///         _ => panic!(),
///     }
/// }
///
/// # if cfg!(windows) {
/// assert_eq!(Verbatim(OsStr::new("pictures")),
///            get_path_prefix(r"\\?\pictures\kittens"));
/// assert_eq!(VerbatimUNC(OsStr::new("server"), OsStr::new("share")),
///            get_path_prefix(r"\\?\UNC\server\share"));
/// assert_eq!(VerbatimDisk(b'C'), get_path_prefix(r"\\?\c:\"));
/// assert_eq!(DeviceNS(OsStr::new("BrainInterface")),
///            get_path_prefix(r"\\.\BrainInterface"));
/// assert_eq!(UNC(OsStr::new("server"), OsStr::new("share")),
///            get_path_prefix(r"\\server\share"));
/// assert_eq!(Disk(b'C'), get_path_prefix(r"C:\Users\Rust\Pictures\Ferris"));
/// # }
/// ```
#[derive(Copy, Clone, Debug, Hash, PartialOrd, Ord, PartialEq, Eq)]
#[stable(feature = "rust1", since = "1.0.0")]
pub enum Prefix<'a> {
    /// Verbatim prefix, e.g., `\\?\cat_pics`.
    ///
    /// Verbatim prefixes consist of `\\?\` immediately followed by the given
    /// component.
    #[stable(feature = "rust1", since = "1.0.0")]
    Verbatim(#[stable(feature = "rust1", since = "1.0.0")] &'a OsStr),

    /// Verbatim prefix using Windows' _**U**niform **N**aming **C**onvention_,
    /// e.g., `\\?\UNC\server\share`.
    ///
    /// Verbatim UNC prefixes consist of `\\?\UNC\` immediately followed by the
    /// server's hostname and a share name.
    #[stable(feature = "rust1", since = "1.0.0")]
    VerbatimUNC(
        #[stable(feature = "rust1", since = "1.0.0")] &'a OsStr,
        #[stable(feature = "rust1", since = "1.0.0")] &'a OsStr,
    ),

    /// Verbatim disk prefix, e.g., `\\?\C:`.
    ///
    /// Verbatim disk prefixes consist of `\\?\` immediately followed by the
    /// drive letter and `:`.
    #[stable(feature = "rust1", since = "1.0.0")]
    VerbatimDisk(#[stable(feature = "rust1", since = "1.0.0")] u8),

    /// Device namespace prefix, e.g., `\\.\COM42`.
    ///
    /// Device namespace prefixes consist of `\\.\` (possibly using `/`
    /// instead of `\`), immediately followed by the device name.
    #[stable(feature = "rust1", since = "1.0.0")]
    DeviceNS(#[stable(feature = "rust1", since = "1.0.0")] &'a OsStr),

    /// Prefix using Windows' _**U**niform **N**aming **C**onvention_, e.g.
    /// `\\server\share`.
    ///
    /// UNC prefixes consist of the server's hostname and a share name.
    #[stable(feature = "rust1", since = "1.0.0")]
    UNC(
        #[stable(feature = "rust1", since = "1.0.0")] &'a OsStr,
        #[stable(feature = "rust1", since = "1.0.0")] &'a OsStr,
    ),

    /// Prefix `C:` for the given disk drive.
    #[stable(feature = "rust1", since = "1.0.0")]
    Disk(#[stable(feature = "rust1", since = "1.0.0")] u8),
}

impl<'a> Prefix<'a> {
    #[inline]
    fn len(&self) -> usize {
        use self::Prefix::*;
        fn os_str_len(s: &OsStr) -> usize {
            s.bytes().len()
        }
        match *self {
            Verbatim(x) => 4 + os_str_len(x),
            VerbatimUNC(x, y) => {
                8 + os_str_len(x) + if os_str_len(y) > 0 { 1 + os_str_len(y) } else { 0 }
            }
            VerbatimDisk(_) => 6,
            UNC(x, y) => 2 + os_str_len(x) + if os_str_len(y) > 0 { 1 + os_str_len(y) } else { 0 },
            DeviceNS(x) => 4 + os_str_len(x),
            Disk(_) => 2,
        }
    }

    /// Determines if the prefix is verbatim, i.e., begins with `\\?\`.
    ///
    /// # Examples
    ///
    /// ```
    /// use std::path::Prefix::*;
    /// use std::ffi::OsStr;
    ///
    /// assert!(Verbatim(OsStr::new("pictures")).is_verbatim());
    /// assert!(VerbatimUNC(OsStr::new("server"), OsStr::new("share")).is_verbatim());
    /// assert!(VerbatimDisk(b'C').is_verbatim());
    /// assert!(!DeviceNS(OsStr::new("BrainInterface")).is_verbatim());
    /// assert!(!UNC(OsStr::new("server"), OsStr::new("share")).is_verbatim());
    /// assert!(!Disk(b'C').is_verbatim());
    /// ```
    #[inline]
    #[must_use]
    #[stable(feature = "rust1", since = "1.0.0")]
    pub fn is_verbatim(&self) -> bool {
        use self::Prefix::*;
        matches!(*self, Verbatim(_) | VerbatimDisk(_) | VerbatimUNC(..))
    }

    #[inline]
    fn is_drive(&self) -> bool {
        matches!(*self, Prefix::Disk(_))
    }

    #[inline]
    fn has_implicit_root(&self) -> bool {
        !self.is_drive()
    }
}

////////////////////////////////////////////////////////////////////////////////
// Exposed parsing helpers
////////////////////////////////////////////////////////////////////////////////

/// Determines whether the character is one of the permitted path
/// separators for the current platform.
///
/// # Examples
///
/// ```
/// use std::path;
///
/// assert!(path::is_separator('/')); // '/' works for both Unix and Windows
/// assert!(!path::is_separator('❤'));
/// ```
#[must_use]
#[stable(feature = "rust1", since = "1.0.0")]
pub fn is_separator(c: char) -> bool {
    c.is_ascii() && is_sep_byte(c as u8)
}

/// The primary separator of path components for the current platform.
///
/// For example, `/` on Unix and `\` on Windows.
#[stable(feature = "rust1", since = "1.0.0")]
pub const MAIN_SEPARATOR: char = crate::sys::path::MAIN_SEP;

/// The primary separator of path components for the current platform.
///
/// For example, `/` on Unix and `\` on Windows.
#[unstable(feature = "main_separator_str", issue = "94071")]
pub const MAIN_SEPARATOR_STR: &str = crate::sys::path::MAIN_SEP_STR;

////////////////////////////////////////////////////////////////////////////////
// Misc helpers
////////////////////////////////////////////////////////////////////////////////

// Iterate through `iter` while it matches `prefix`; return `None` if `prefix`
// is not a prefix of `iter`, otherwise return `Some(iter_after_prefix)` giving
// `iter` after having exhausted `prefix`.
fn iter_after<'a, 'b, I, J>(mut iter: I, mut prefix: J) -> Option<I>
where
    I: Iterator<Item = Component<'a>> + Clone,
    J: Iterator<Item = Component<'b>>,
{
    loop {
        let mut iter_next = iter.clone();
        match (iter_next.next(), prefix.next()) {
            (Some(ref x), Some(ref y)) if x == y => (),
            (Some(_), Some(_)) => return None,
            (Some(_), None) => return Some(iter),
            (None, None) => return Some(iter),
            (None, Some(_)) => return None,
        }
        iter = iter_next;
    }
}

unsafe fn u8_slice_as_os_str(s: &[u8]) -> &OsStr {
    // SAFETY: See note at the top of this module to understand why this and
    // `OsStr::bytes` are used:
    //
    // This casts are safe as OsStr is internally a wrapper around [u8] on all
    // platforms.
    //
    // Note that currently this relies on the special knowledge that libstd has;
    // these types are single-element structs but are not marked
    // repr(transparent) or repr(C) which would make these casts not allowable
    // outside std.
    unsafe { &*(s as *const [u8] as *const OsStr) }
}

// Detect scheme on Redox
fn has_redox_scheme(s: &[u8]) -> bool {
    cfg!(target_os = "redox") && s.contains(&b':')
}

////////////////////////////////////////////////////////////////////////////////
// Cross-platform, iterator-independent parsing
////////////////////////////////////////////////////////////////////////////////

/// Says whether the first byte after the prefix is a separator.
fn has_physical_root(s: &[u8], prefix: Option<Prefix<'_>>) -> bool {
    let path = if let Some(p) = prefix { &s[p.len()..] } else { s };
    !path.is_empty() && is_sep_byte(path[0])
}

// basic workhorse for splitting stem and extension
fn rsplit_file_at_dot(file: &OsStr) -> (Option<&OsStr>, Option<&OsStr>) {
    if file.bytes() == b".." {
        return (Some(file), None);
    }

    // The unsafety here stems from converting between &OsStr and &[u8]
    // and back. This is safe to do because (1) we only look at ASCII
    // contents of the encoding and (2) new &OsStr values are produced
    // only from ASCII-bounded slices of existing &OsStr values.
    let mut iter = file.bytes().rsplitn(2, |b| *b == b'.');
    let after = iter.next();
    let before = iter.next();
    if before == Some(b"") {
        (Some(file), None)
    } else {
        unsafe { (before.map(|s| u8_slice_as_os_str(s)), after.map(|s| u8_slice_as_os_str(s))) }
    }
}

fn split_file_at_dot(file: &OsStr) -> (&OsStr, Option<&OsStr>) {
    let slice = file.bytes();
    if slice == b".." {
        return (file, None);
    }

    // The unsafety here stems from converting between &OsStr and &[u8]
    // and back. This is safe to do because (1) we only look at ASCII
    // contents of the encoding and (2) new &OsStr values are produced
    // only from ASCII-bounded slices of existing &OsStr values.
    let i = match slice[1..].iter().position(|b| *b == b'.') {
        Some(i) => i + 1,
        None => return (file, None),
    };
    let before = &slice[..i];
    let after = &slice[i + 1..];
    unsafe { (u8_slice_as_os_str(before), Some(u8_slice_as_os_str(after))) }
}

////////////////////////////////////////////////////////////////////////////////
// The core iterators
////////////////////////////////////////////////////////////////////////////////

/// Component parsing works by a double-ended state machine; the cursors at the
/// front and back of the path each keep track of what parts of the path have
/// been consumed so far.
///
/// Going front to back, a path is made up of a prefix, a starting
/// directory component, and a body (of normal components)
#[derive(Copy, Clone, PartialEq, PartialOrd, Debug)]
enum State {
    Prefix = 0,   // c:
    StartDir = 1, // / or . or nothing
    Body = 2,     // foo/bar/baz
    Done = 3,
}

/// A structure wrapping a Windows path prefix as well as its unparsed string
/// representation.
///
/// In addition to the parsed [`Prefix`] information returned by [`kind`],
/// `PrefixComponent` also holds the raw and unparsed [`OsStr`] slice,
/// returned by [`as_os_str`].
///
/// Instances of this `struct` can be obtained by matching against the
/// [`Prefix` variant] on [`Component`].
///
/// Does not occur on Unix.
///
/// # Examples
///
/// ```
/// # if cfg!(windows) {
/// use std::path::{Component, Path, Prefix};
/// use std::ffi::OsStr;
///
/// let path = Path::new(r"c:\you\later\");
/// match path.components().next().unwrap() {
///     Component::Prefix(prefix_component) => {
///         assert_eq!(Prefix::Disk(b'C'), prefix_component.kind());
///         assert_eq!(OsStr::new("c:"), prefix_component.as_os_str());
///     }
///     _ => unreachable!(),
/// }
/// # }
/// ```
///
/// [`as_os_str`]: PrefixComponent::as_os_str
/// [`kind`]: PrefixComponent::kind
/// [`Prefix` variant]: Component::Prefix
#[stable(feature = "rust1", since = "1.0.0")]
#[derive(Copy, Clone, Eq, Debug)]
pub struct PrefixComponent<'a> {
    /// The prefix as an unparsed `OsStr` slice.
    raw: &'a OsStr,

    /// The parsed prefix data.
    parsed: Prefix<'a>,
}

impl<'a> PrefixComponent<'a> {
    /// Returns the parsed prefix data.
    ///
    /// See [`Prefix`]'s documentation for more information on the different
    /// kinds of prefixes.
    #[stable(feature = "rust1", since = "1.0.0")]
    #[must_use]
    #[inline]
    pub fn kind(&self) -> Prefix<'a> {
        self.parsed
    }

    /// Returns the raw [`OsStr`] slice for this prefix.
    #[stable(feature = "rust1", since = "1.0.0")]
    #[must_use]
    #[inline]
    pub fn as_os_str(&self) -> &'a OsStr {
        self.raw
    }
}

#[stable(feature = "rust1", since = "1.0.0")]
impl<'a> cmp::PartialEq for PrefixComponent<'a> {
    #[inline]
    fn eq(&self, other: &PrefixComponent<'a>) -> bool {
        cmp::PartialEq::eq(&self.parsed, &other.parsed)
    }
}

#[stable(feature = "rust1", since = "1.0.0")]
impl<'a> cmp::PartialOrd for PrefixComponent<'a> {
    #[inline]
    fn partial_cmp(&self, other: &PrefixComponent<'a>) -> Option<cmp::Ordering> {
        cmp::PartialOrd::partial_cmp(&self.parsed, &other.parsed)
    }
}

#[stable(feature = "rust1", since = "1.0.0")]
impl cmp::Ord for PrefixComponent<'_> {
    #[inline]
    fn cmp(&self, other: &Self) -> cmp::Ordering {
        cmp::Ord::cmp(&self.parsed, &other.parsed)
    }
}

#[stable(feature = "rust1", since = "1.0.0")]
impl Hash for PrefixComponent<'_> {
    fn hash<H: Hasher>(&self, h: &mut H) {
        self.parsed.hash(h);
    }
}

/// A single component of a path.
///
/// A `Component` roughly corresponds to a substring between path separators
/// (`/` or `\`).
///
/// This `enum` is created by iterating over [`Components`], which in turn is
/// created by the [`components`](Path::components) method on [`Path`].
///
/// # Examples
///
/// ```rust
/// use std::path::{Component, Path};
///
/// let path = Path::new("/tmp/foo/bar.txt");
/// let components = path.components().collect::<Vec<_>>();
/// assert_eq!(&components, &[
///     Component::RootDir,
///     Component::Normal("tmp".as_ref()),
///     Component::Normal("foo".as_ref()),
///     Component::Normal("bar.txt".as_ref()),
/// ]);
/// ```
#[derive(Copy, Clone, PartialEq, Eq, PartialOrd, Ord, Hash, Debug)]
#[stable(feature = "rust1", since = "1.0.0")]
pub enum Component<'a> {
    /// A Windows path prefix, e.g., `C:` or `\\server\share`.
    ///
    /// There is a large variety of prefix types, see [`Prefix`]'s documentation
    /// for more.
    ///
    /// Does not occur on Unix.
    #[stable(feature = "rust1", since = "1.0.0")]
    Prefix(#[stable(feature = "rust1", since = "1.0.0")] PrefixComponent<'a>),

    /// The root directory component, appears after any prefix and before anything else.
    ///
    /// It represents a separator that designates that a path starts from root.
    #[stable(feature = "rust1", since = "1.0.0")]
    RootDir,

    /// A reference to the current directory, i.e., `.`.
    #[stable(feature = "rust1", since = "1.0.0")]
    CurDir,

    /// A reference to the parent directory, i.e., `..`.
    #[stable(feature = "rust1", since = "1.0.0")]
    ParentDir,

    /// A normal component, e.g., `a` and `b` in `a/b`.
    ///
    /// This variant is the most common one, it represents references to files
    /// or directories.
    #[stable(feature = "rust1", since = "1.0.0")]
    Normal(#[stable(feature = "rust1", since = "1.0.0")] &'a OsStr),
}

impl<'a> Component<'a> {
    /// Extracts the underlying [`OsStr`] slice.
    ///
    /// # Examples
    ///
    /// ```
    /// use std::path::Path;
    ///
    /// let path = Path::new("./tmp/foo/bar.txt");
    /// let components: Vec<_> = path.components().map(|comp| comp.as_os_str()).collect();
    /// assert_eq!(&components, &[".", "tmp", "foo", "bar.txt"]);
    /// ```
    #[must_use = "`self` will be dropped if the result is not used"]
    #[stable(feature = "rust1", since = "1.0.0")]
    pub fn as_os_str(self) -> &'a OsStr {
        match self {
            Component::Prefix(p) => p.as_os_str(),
            Component::RootDir => OsStr::new(MAIN_SEP_STR),
            Component::CurDir => OsStr::new("."),
            Component::ParentDir => OsStr::new(".."),
            Component::Normal(path) => path,
        }
    }
}

#[stable(feature = "rust1", since = "1.0.0")]
impl AsRef<OsStr> for Component<'_> {
    #[inline]
    fn as_ref(&self) -> &OsStr {
        self.as_os_str()
    }
}

#[stable(feature = "path_component_asref", since = "1.25.0")]
impl AsRef<Path> for Component<'_> {
    #[inline]
    fn as_ref(&self) -> &Path {
        self.as_os_str().as_ref()
    }
}

/// An iterator over the [`Component`]s of a [`Path`].
///
/// This `struct` is created by the [`components`] method on [`Path`].
/// See its documentation for more.
///
/// # Examples
///
/// ```
/// use std::path::Path;
///
/// let path = Path::new("/tmp/foo/bar.txt");
///
/// for component in path.components() {
///     println!("{component:?}");
/// }
/// ```
///
/// [`components`]: Path::components
#[derive(Clone)]
#[must_use = "iterators are lazy and do nothing unless consumed"]
#[stable(feature = "rust1", since = "1.0.0")]
pub struct Components<'a> {
    // The path left to parse components from
    path: &'a [u8],

    // The prefix as it was originally parsed, if any
    prefix: Option<Prefix<'a>>,

    // true if path *physically* has a root separator; for most Windows
    // prefixes, it may have a "logical" root separator for the purposes of
    // normalization, e.g.,  \\server\share == \\server\share\.
    has_physical_root: bool,

    // The iterator is double-ended, and these two states keep track of what has
    // been produced from either end
    front: State,
    back: State,
}

/// An iterator over the [`Component`]s of a [`Path`], as [`OsStr`] slices.
///
/// This `struct` is created by the [`iter`] method on [`Path`].
/// See its documentation for more.
///
/// [`iter`]: Path::iter
#[derive(Clone)]
#[must_use = "iterators are lazy and do nothing unless consumed"]
#[stable(feature = "rust1", since = "1.0.0")]
pub struct Iter<'a> {
    inner: Components<'a>,
}

#[stable(feature = "path_components_debug", since = "1.13.0")]
impl fmt::Debug for Components<'_> {
    fn fmt(&self, f: &mut fmt::Formatter<'_>) -> fmt::Result {
        struct DebugHelper<'a>(&'a Path);

        impl fmt::Debug for DebugHelper<'_> {
            fn fmt(&self, f: &mut fmt::Formatter<'_>) -> fmt::Result {
                f.debug_list().entries(self.0.components()).finish()
            }
        }

        f.debug_tuple("Components").field(&DebugHelper(self.as_path())).finish()
    }
}

impl<'a> Components<'a> {
    // how long is the prefix, if any?
    #[inline]
    fn prefix_len(&self) -> usize {
        self.prefix.as_ref().map(Prefix::len).unwrap_or(0)
    }

    #[inline]
    fn prefix_verbatim(&self) -> bool {
        self.prefix.as_ref().map(Prefix::is_verbatim).unwrap_or(false)
    }

    /// how much of the prefix is left from the point of view of iteration?
    #[inline]
    fn prefix_remaining(&self) -> usize {
        if self.front == State::Prefix { self.prefix_len() } else { 0 }
    }

    // Given the iteration so far, how much of the pre-State::Body path is left?
    #[inline]
    fn len_before_body(&self) -> usize {
        let root = if self.front <= State::StartDir && self.has_physical_root { 1 } else { 0 };
        let cur_dir = if self.front <= State::StartDir && self.include_cur_dir() { 1 } else { 0 };
        self.prefix_remaining() + root + cur_dir
    }

    // is the iteration complete?
    #[inline]
    fn finished(&self) -> bool {
        self.front == State::Done || self.back == State::Done || self.front > self.back
    }

    #[inline]
    fn is_sep_byte(&self, b: u8) -> bool {
        if self.prefix_verbatim() { is_verbatim_sep(b) } else { is_sep_byte(b) }
    }

    /// Extracts a slice corresponding to the portion of the path remaining for iteration.
    ///
    /// # Examples
    ///
    /// ```
    /// use std::path::Path;
    ///
    /// let mut components = Path::new("/tmp/foo/bar.txt").components();
    /// components.next();
    /// components.next();
    ///
    /// assert_eq!(Path::new("foo/bar.txt"), components.as_path());
    /// ```
    #[must_use]
    #[stable(feature = "rust1", since = "1.0.0")]
    pub fn as_path(&self) -> &'a Path {
        let mut comps = self.clone();
        if comps.front == State::Body {
            comps.trim_left();
        }
        if comps.back == State::Body {
            comps.trim_right();
        }
        unsafe { Path::from_u8_slice(comps.path) }
    }

    /// Is the *original* path rooted?
    fn has_root(&self) -> bool {
        if self.has_physical_root {
            return true;
        }
        if let Some(p) = self.prefix {
            if p.has_implicit_root() {
                return true;
            }
        }
        false
    }

    /// Should the normalized path include a leading . ?
    fn include_cur_dir(&self) -> bool {
        if self.has_root() {
            return false;
        }
        let mut iter = self.path[self.prefix_remaining()..].iter();
        match (iter.next(), iter.next()) {
            (Some(&b'.'), None) => true,
            (Some(&b'.'), Some(&b)) => self.is_sep_byte(b),
            _ => false,
        }
    }

    // parse a given byte sequence into the corresponding path component
    fn parse_single_component<'b>(&self, comp: &'b [u8]) -> Option<Component<'b>> {
        match comp {
            b"." if self.prefix_verbatim() => Some(Component::CurDir),
            b"." => None, // . components are normalized away, except at
            // the beginning of a path, which is treated
            // separately via `include_cur_dir`
            b".." => Some(Component::ParentDir),
            b"" => None,
            _ => Some(Component::Normal(unsafe { u8_slice_as_os_str(comp) })),
        }
    }

    // parse a component from the left, saying how many bytes to consume to
    // remove the component
    fn parse_next_component(&self) -> (usize, Option<Component<'a>>) {
        debug_assert!(self.front == State::Body);
        let (extra, comp) = match self.path.iter().position(|b| self.is_sep_byte(*b)) {
            None => (0, self.path),
            Some(i) => (1, &self.path[..i]),
        };
        (comp.len() + extra, self.parse_single_component(comp))
    }

    // parse a component from the right, saying how many bytes to consume to
    // remove the component
    fn parse_next_component_back(&self) -> (usize, Option<Component<'a>>) {
        debug_assert!(self.back == State::Body);
        let start = self.len_before_body();
        let (extra, comp) = match self.path[start..].iter().rposition(|b| self.is_sep_byte(*b)) {
            None => (0, &self.path[start..]),
            Some(i) => (1, &self.path[start + i + 1..]),
        };
        (comp.len() + extra, self.parse_single_component(comp))
    }

    // trim away repeated separators (i.e., empty components) on the left
    fn trim_left(&mut self) {
        while !self.path.is_empty() {
            let (size, comp) = self.parse_next_component();
            if comp.is_some() {
                return;
            } else {
                self.path = &self.path[size..];
            }
        }
    }

    // trim away repeated separators (i.e., empty components) on the right
    fn trim_right(&mut self) {
        while self.path.len() > self.len_before_body() {
            let (size, comp) = self.parse_next_component_back();
            if comp.is_some() {
                return;
            } else {
                self.path = &self.path[..self.path.len() - size];
            }
        }
    }
}

#[stable(feature = "rust1", since = "1.0.0")]
impl AsRef<Path> for Components<'_> {
    #[inline]
    fn as_ref(&self) -> &Path {
        self.as_path()
    }
}

#[stable(feature = "rust1", since = "1.0.0")]
impl AsRef<OsStr> for Components<'_> {
    #[inline]
    fn as_ref(&self) -> &OsStr {
        self.as_path().as_os_str()
    }
}

#[stable(feature = "path_iter_debug", since = "1.13.0")]
impl fmt::Debug for Iter<'_> {
    fn fmt(&self, f: &mut fmt::Formatter<'_>) -> fmt::Result {
        struct DebugHelper<'a>(&'a Path);

        impl fmt::Debug for DebugHelper<'_> {
            fn fmt(&self, f: &mut fmt::Formatter<'_>) -> fmt::Result {
                f.debug_list().entries(self.0.iter()).finish()
            }
        }

        f.debug_tuple("Iter").field(&DebugHelper(self.as_path())).finish()
    }
}

impl<'a> Iter<'a> {
    /// Extracts a slice corresponding to the portion of the path remaining for iteration.
    ///
    /// # Examples
    ///
    /// ```
    /// use std::path::Path;
    ///
    /// let mut iter = Path::new("/tmp/foo/bar.txt").iter();
    /// iter.next();
    /// iter.next();
    ///
    /// assert_eq!(Path::new("foo/bar.txt"), iter.as_path());
    /// ```
    #[stable(feature = "rust1", since = "1.0.0")]
    #[must_use]
    #[inline]
    pub fn as_path(&self) -> &'a Path {
        self.inner.as_path()
    }
}

#[stable(feature = "rust1", since = "1.0.0")]
impl AsRef<Path> for Iter<'_> {
    #[inline]
    fn as_ref(&self) -> &Path {
        self.as_path()
    }
}

#[stable(feature = "rust1", since = "1.0.0")]
impl AsRef<OsStr> for Iter<'_> {
    #[inline]
    fn as_ref(&self) -> &OsStr {
        self.as_path().as_os_str()
    }
}

#[stable(feature = "rust1", since = "1.0.0")]
impl<'a> Iterator for Iter<'a> {
    type Item = &'a OsStr;

    #[inline]
    fn next(&mut self) -> Option<&'a OsStr> {
        self.inner.next().map(Component::as_os_str)
    }
}

#[stable(feature = "rust1", since = "1.0.0")]
impl<'a> DoubleEndedIterator for Iter<'a> {
    #[inline]
    fn next_back(&mut self) -> Option<&'a OsStr> {
        self.inner.next_back().map(Component::as_os_str)
    }
}

#[stable(feature = "fused", since = "1.26.0")]
impl FusedIterator for Iter<'_> {}

#[stable(feature = "rust1", since = "1.0.0")]
impl<'a> Iterator for Components<'a> {
    type Item = Component<'a>;

    fn next(&mut self) -> Option<Component<'a>> {
        while !self.finished() {
            match self.front {
                State::Prefix if self.prefix_len() > 0 => {
                    self.front = State::StartDir;
                    debug_assert!(self.prefix_len() <= self.path.len());
                    let raw = &self.path[..self.prefix_len()];
                    self.path = &self.path[self.prefix_len()..];
                    return Some(Component::Prefix(PrefixComponent {
                        raw: unsafe { u8_slice_as_os_str(raw) },
                        parsed: self.prefix.unwrap(),
                    }));
                }
                State::Prefix => {
                    self.front = State::StartDir;
                }
                State::StartDir => {
                    self.front = State::Body;
                    if self.has_physical_root {
                        debug_assert!(!self.path.is_empty());
                        self.path = &self.path[1..];
                        return Some(Component::RootDir);
                    } else if let Some(p) = self.prefix {
                        if p.has_implicit_root() && !p.is_verbatim() {
                            return Some(Component::RootDir);
                        }
                    } else if self.include_cur_dir() {
                        debug_assert!(!self.path.is_empty());
                        self.path = &self.path[1..];
                        return Some(Component::CurDir);
                    }
                }
                State::Body if !self.path.is_empty() => {
                    let (size, comp) = self.parse_next_component();
                    self.path = &self.path[size..];
                    if comp.is_some() {
                        return comp;
                    }
                }
                State::Body => {
                    self.front = State::Done;
                }
                State::Done => unreachable!(),
            }
        }
        None
    }
}

#[stable(feature = "rust1", since = "1.0.0")]
impl<'a> DoubleEndedIterator for Components<'a> {
    fn next_back(&mut self) -> Option<Component<'a>> {
        while !self.finished() {
            match self.back {
                State::Body if self.path.len() > self.len_before_body() => {
                    let (size, comp) = self.parse_next_component_back();
                    self.path = &self.path[..self.path.len() - size];
                    if comp.is_some() {
                        return comp;
                    }
                }
                State::Body => {
                    self.back = State::StartDir;
                }
                State::StartDir => {
                    self.back = State::Prefix;
                    if self.has_physical_root {
                        self.path = &self.path[..self.path.len() - 1];
                        return Some(Component::RootDir);
                    } else if let Some(p) = self.prefix {
                        if p.has_implicit_root() && !p.is_verbatim() {
                            return Some(Component::RootDir);
                        }
                    } else if self.include_cur_dir() {
                        self.path = &self.path[..self.path.len() - 1];
                        return Some(Component::CurDir);
                    }
                }
                State::Prefix if self.prefix_len() > 0 => {
                    self.back = State::Done;
                    return Some(Component::Prefix(PrefixComponent {
                        raw: unsafe { u8_slice_as_os_str(self.path) },
                        parsed: self.prefix.unwrap(),
                    }));
                }
                State::Prefix => {
                    self.back = State::Done;
                    return None;
                }
                State::Done => unreachable!(),
            }
        }
        None
    }
}

#[stable(feature = "fused", since = "1.26.0")]
impl FusedIterator for Components<'_> {}

#[stable(feature = "rust1", since = "1.0.0")]
impl<'a> cmp::PartialEq for Components<'a> {
    #[inline]
    fn eq(&self, other: &Components<'a>) -> bool {
        let Components { path: _, front: _, back: _, has_physical_root: _, prefix: _ } = self;

        // Fast path for exact matches, e.g. for hashmap lookups.
        // Don't explicitly compare the prefix or has_physical_root fields since they'll
        // either be covered by the `path` buffer or are only relevant for `prefix_verbatim()`.
        if self.path.len() == other.path.len()
            && self.front == other.front
            && self.back == State::Body
            && other.back == State::Body
            && self.prefix_verbatim() == other.prefix_verbatim()
        {
            // possible future improvement: this could bail out earlier if there were a
            // reverse memcmp/bcmp comparing back to front
            if self.path == other.path {
                return true;
            }
        }

        // compare back to front since absolute paths often share long prefixes
        Iterator::eq(self.clone().rev(), other.clone().rev())
    }
}

#[stable(feature = "rust1", since = "1.0.0")]
impl cmp::Eq for Components<'_> {}

#[stable(feature = "rust1", since = "1.0.0")]
impl<'a> cmp::PartialOrd for Components<'a> {
    #[inline]
    fn partial_cmp(&self, other: &Components<'a>) -> Option<cmp::Ordering> {
        Some(compare_components(self.clone(), other.clone()))
    }
}

#[stable(feature = "rust1", since = "1.0.0")]
impl cmp::Ord for Components<'_> {
    #[inline]
    fn cmp(&self, other: &Self) -> cmp::Ordering {
        compare_components(self.clone(), other.clone())
    }
}

fn compare_components(mut left: Components<'_>, mut right: Components<'_>) -> cmp::Ordering {
    // Fast path for long shared prefixes
    //
    // - compare raw bytes to find first mismatch
    // - backtrack to find separator before mismatch to avoid ambiguous parsings of '.' or '..' characters
    // - if found update state to only do a component-wise comparison on the remainder,
    //   otherwise do it on the full path
    //
    // The fast path isn't taken for paths with a PrefixComponent to avoid backtracking into
    // the middle of one
    if left.prefix.is_none() && right.prefix.is_none() && left.front == right.front {
        // possible future improvement: a [u8]::first_mismatch simd implementation
        let first_difference = match left.path.iter().zip(right.path).position(|(&a, &b)| a != b) {
            None if left.path.len() == right.path.len() => return cmp::Ordering::Equal,
            None => left.path.len().min(right.path.len()),
            Some(diff) => diff,
        };

        if let Some(previous_sep) =
            left.path[..first_difference].iter().rposition(|&b| left.is_sep_byte(b))
        {
            let mismatched_component_start = previous_sep + 1;
            left.path = &left.path[mismatched_component_start..];
            left.front = State::Body;
            right.path = &right.path[mismatched_component_start..];
            right.front = State::Body;
        }
    }

    Iterator::cmp(left, right)
}

/// An iterator over [`Path`] and its ancestors.
///
/// This `struct` is created by the [`ancestors`] method on [`Path`].
/// See its documentation for more.
///
/// # Examples
///
/// ```
/// use std::path::Path;
///
/// let path = Path::new("/foo/bar");
///
/// for ancestor in path.ancestors() {
///     println!("{}", ancestor.display());
/// }
/// ```
///
/// [`ancestors`]: Path::ancestors
#[derive(Copy, Clone, Debug)]
#[must_use = "iterators are lazy and do nothing unless consumed"]
#[stable(feature = "path_ancestors", since = "1.28.0")]
pub struct Ancestors<'a> {
    next: Option<&'a Path>,
}

#[stable(feature = "path_ancestors", since = "1.28.0")]
impl<'a> Iterator for Ancestors<'a> {
    type Item = &'a Path;

    #[inline]
    fn next(&mut self) -> Option<Self::Item> {
        let next = self.next;
        self.next = next.and_then(Path::parent);
        next
    }
}

#[stable(feature = "path_ancestors", since = "1.28.0")]
impl FusedIterator for Ancestors<'_> {}

////////////////////////////////////////////////////////////////////////////////
// Basic types and traits
////////////////////////////////////////////////////////////////////////////////

/// An owned, mutable path (akin to [`String`]).
///
/// This type provides methods like [`push`] and [`set_extension`] that mutate
/// the path in place. It also implements [`Deref`] to [`Path`], meaning that
/// all methods on [`Path`] slices are available on `PathBuf` values as well.
///
/// [`push`]: PathBuf::push
/// [`set_extension`]: PathBuf::set_extension
///
/// More details about the overall approach can be found in
/// the [module documentation](self).
///
/// # Examples
///
/// You can use [`push`] to build up a `PathBuf` from
/// components:
///
/// ```
/// use std::path::PathBuf;
///
/// let mut path = PathBuf::new();
///
/// path.push(r"C:\");
/// path.push("windows");
/// path.push("system32");
///
/// path.set_extension("dll");
/// ```
///
/// However, [`push`] is best used for dynamic situations. This is a better way
/// to do this when you know all of the components ahead of time:
///
/// ```
/// use std::path::PathBuf;
///
/// let path: PathBuf = [r"C:\", "windows", "system32.dll"].iter().collect();
/// ```
///
/// We can still do better than this! Since these are all strings, we can use
/// `From::from`:
///
/// ```
/// use std::path::PathBuf;
///
/// let path = PathBuf::from(r"C:\windows\system32.dll");
/// ```
///
/// Which method works best depends on what kind of situation you're in.
#[cfg_attr(not(test), rustc_diagnostic_item = "PathBuf")]
#[stable(feature = "rust1", since = "1.0.0")]
// FIXME:
// `PathBuf::as_mut_vec` current implementation relies
// on `PathBuf` being layout-compatible with `Vec<u8>`.
// When attribute privacy is implemented, `PathBuf` should be annotated as `#[repr(transparent)]`.
// Anyway, `PathBuf` representation and layout are considered implementation detail, are
// not documented and must not be relied upon.
pub struct PathBuf {
    inner: OsString,
}

impl PathBuf {
    #[inline]
    fn as_mut_vec(&mut self) -> &mut Vec<u8> {
        unsafe { &mut *(self as *mut PathBuf as *mut Vec<u8>) }
    }

    /// Allocates an empty `PathBuf`.
    ///
    /// # Examples
    ///
    /// ```
    /// use std::path::PathBuf;
    ///
    /// let path = PathBuf::new();
    /// ```
    #[stable(feature = "rust1", since = "1.0.0")]
    #[must_use]
    #[inline]
    pub fn new() -> PathBuf {
        PathBuf { inner: OsString::new() }
    }

    /// Creates a new `PathBuf` with a given capacity used to create the
    /// internal [`OsString`]. See [`with_capacity`] defined on [`OsString`].
    ///
    /// # Examples
    ///
    /// ```
    /// use std::path::PathBuf;
    ///
    /// let mut path = PathBuf::with_capacity(10);
    /// let capacity = path.capacity();
    ///
    /// // This push is done without reallocating
    /// path.push(r"C:\");
    ///
    /// assert_eq!(capacity, path.capacity());
    /// ```
    ///
    /// [`with_capacity`]: OsString::with_capacity
    #[stable(feature = "path_buf_capacity", since = "1.44.0")]
    #[must_use]
    #[inline]
    pub fn with_capacity(capacity: usize) -> PathBuf {
        PathBuf { inner: OsString::with_capacity(capacity) }
    }

    /// Coerces to a [`Path`] slice.
    ///
    /// # Examples
    ///
    /// ```
    /// use std::path::{Path, PathBuf};
    ///
    /// let p = PathBuf::from("/test");
    /// assert_eq!(Path::new("/test"), p.as_path());
    /// ```
    #[stable(feature = "rust1", since = "1.0.0")]
    #[must_use]
    #[inline]
    pub fn as_path(&self) -> &Path {
        self
    }

    /// Extends `self` with `path`.
    ///
    /// If `path` is absolute, it replaces the current path.
    ///
    /// On Windows:
    ///
    /// * if `path` has a root but no prefix (e.g., `\windows`), it
    ///   replaces everything except for the prefix (if any) of `self`.
    /// * if `path` has a prefix but no root, it replaces `self`.
    /// * if `self` has a verbatim prefix (e.g. `\\?\C:\windows`)
    ///   and `path` is not empty, the new path is normalized: all references
    ///   to `.` and `..` are removed.
    ///
    /// # Examples
    ///
    /// Pushing a relative path extends the existing path:
    ///
    /// ```
    /// use std::path::PathBuf;
    ///
    /// let mut path = PathBuf::from("/tmp");
    /// path.push("file.bk");
    /// assert_eq!(path, PathBuf::from("/tmp/file.bk"));
    /// ```
    ///
    /// Pushing an absolute path replaces the existing path:
    ///
    /// ```
    /// use std::path::PathBuf;
    ///
    /// let mut path = PathBuf::from("/tmp");
    /// path.push("/etc");
    /// assert_eq!(path, PathBuf::from("/etc"));
    /// ```
    #[stable(feature = "rust1", since = "1.0.0")]
    pub fn push<P: AsRef<Path>>(&mut self, path: P) {
        self._push(path.as_ref())
    }

    fn _push(&mut self, path: &Path) {
        // in general, a separator is needed if the rightmost byte is not a separator
        let mut need_sep = self.as_mut_vec().last().map(|c| !is_sep_byte(*c)).unwrap_or(false);

        // in the special case of `C:` on Windows, do *not* add a separator
        let comps = self.components();

        if comps.prefix_len() > 0
            && comps.prefix_len() == comps.path.len()
            && comps.prefix.unwrap().is_drive()
        {
            need_sep = false
        }

        // absolute `path` replaces `self`
        if path.is_absolute() || path.prefix().is_some() {
            self.as_mut_vec().truncate(0);

        // verbatim paths need . and .. removed
        } else if comps.prefix_verbatim() && !path.inner.is_empty() {
            let mut buf: Vec<_> = comps.collect();
            for c in path.components() {
                match c {
                    Component::RootDir => {
                        buf.truncate(1);
                        buf.push(c);
                    }
                    Component::CurDir => (),
                    Component::ParentDir => {
                        if let Some(Component::Normal(_)) = buf.last() {
                            buf.pop();
                        }
                    }
                    _ => buf.push(c),
                }
            }

            let mut res = OsString::new();
            let mut need_sep = false;

            for c in buf {
                if need_sep && c != Component::RootDir {
                    res.push(MAIN_SEP_STR);
                }
                res.push(c.as_os_str());

                need_sep = match c {
                    Component::RootDir => false,
                    Component::Prefix(prefix) => {
                        !prefix.parsed.is_drive() && prefix.parsed.len() > 0
                    }
                    _ => true,
                }
            }

            self.inner = res;
            return;

        // `path` has a root but no prefix, e.g., `\windows` (Windows only)
        } else if path.has_root() {
            let prefix_len = self.components().prefix_remaining();
            self.as_mut_vec().truncate(prefix_len);

        // `path` is a pure relative path
        } else if need_sep {
            self.inner.push(MAIN_SEP_STR);
        }

        self.inner.push(path);
    }

    /// Truncates `self` to [`self.parent`].
    ///
    /// Returns `false` and does nothing if [`self.parent`] is [`None`].
    /// Otherwise, returns `true`.
    ///
    /// [`self.parent`]: Path::parent
    ///
    /// # Examples
    ///
    /// ```
    /// use std::path::{Path, PathBuf};
    ///
    /// let mut p = PathBuf::from("/spirited/away.rs");
    ///
    /// p.pop();
    /// assert_eq!(Path::new("/spirited"), p);
    /// p.pop();
    /// assert_eq!(Path::new("/"), p);
    /// ```
    #[stable(feature = "rust1", since = "1.0.0")]
    pub fn pop(&mut self) -> bool {
        match self.parent().map(|p| p.as_u8_slice().len()) {
            Some(len) => {
                self.as_mut_vec().truncate(len);
                true
            }
            None => false,
        }
    }

    /// Updates [`self.file_name`] to `file_name`.
    ///
    /// If [`self.file_name`] was [`None`], this is equivalent to pushing
    /// `file_name`.
    ///
    /// Otherwise it is equivalent to calling [`pop`] and then pushing
    /// `file_name`. The new path will be a sibling of the original path.
    /// (That is, it will have the same parent.)
    ///
    /// [`self.file_name`]: Path::file_name
    /// [`pop`]: PathBuf::pop
    ///
    /// # Examples
    ///
    /// ```
    /// use std::path::PathBuf;
    ///
    /// let mut buf = PathBuf::from("/");
    /// assert!(buf.file_name() == None);
    /// buf.set_file_name("bar");
    /// assert!(buf == PathBuf::from("/bar"));
    /// assert!(buf.file_name().is_some());
    /// buf.set_file_name("baz.txt");
    /// assert!(buf == PathBuf::from("/baz.txt"));
    /// ```
    #[stable(feature = "rust1", since = "1.0.0")]
    pub fn set_file_name<S: AsRef<OsStr>>(&mut self, file_name: S) {
        self._set_file_name(file_name.as_ref())
    }

    fn _set_file_name(&mut self, file_name: &OsStr) {
        if self.file_name().is_some() {
            let popped = self.pop();
            debug_assert!(popped);
        }
        self.push(file_name);
    }

    /// Updates [`self.extension`] to `extension`.
    ///
    /// Returns `false` and does nothing if [`self.file_name`] is [`None`],
    /// returns `true` and updates the extension otherwise.
    ///
    /// If [`self.extension`] is [`None`], the extension is added; otherwise
    /// it is replaced.
    ///
    /// [`self.file_name`]: Path::file_name
    /// [`self.extension`]: Path::extension
    ///
    /// # Examples
    ///
    /// ```
    /// use std::path::{Path, PathBuf};
    ///
    /// let mut p = PathBuf::from("/feel/the");
    ///
    /// p.set_extension("force");
    /// assert_eq!(Path::new("/feel/the.force"), p.as_path());
    ///
    /// p.set_extension("dark_side");
    /// assert_eq!(Path::new("/feel/the.dark_side"), p.as_path());
    /// ```
    #[stable(feature = "rust1", since = "1.0.0")]
    pub fn set_extension<S: AsRef<OsStr>>(&mut self, extension: S) -> bool {
        self._set_extension(extension.as_ref())
    }

    fn _set_extension(&mut self, extension: &OsStr) -> bool {
        let file_stem = match self.file_stem() {
            None => return false,
            Some(f) => f.bytes(),
        };

        // truncate until right after the file stem
        let end_file_stem = file_stem[file_stem.len()..].as_ptr().addr();
        let start = self.inner.bytes().as_ptr().addr();
        let v = self.as_mut_vec();
        v.truncate(end_file_stem.wrapping_sub(start));

        // add the new extension, if any
        let new = extension.bytes();
        if !new.is_empty() {
            v.reserve_exact(new.len() + 1);
            v.push(b'.');
            v.extend_from_slice(new);
        }

        true
    }

    /// Consumes the `PathBuf`, yielding its internal [`OsString`] storage.
    ///
    /// # Examples
    ///
    /// ```
    /// use std::path::PathBuf;
    ///
    /// let p = PathBuf::from("/the/head");
    /// let os_str = p.into_os_string();
    /// ```
    #[stable(feature = "rust1", since = "1.0.0")]
    #[must_use = "`self` will be dropped if the result is not used"]
    #[inline]
    pub fn into_os_string(self) -> OsString {
        self.inner
    }

    /// Converts this `PathBuf` into a [boxed](Box) [`Path`].
    #[stable(feature = "into_boxed_path", since = "1.20.0")]
    #[must_use = "`self` will be dropped if the result is not used"]
    #[inline]
    pub fn into_boxed_path(self) -> Box<Path> {
        let rw = Box::into_raw(self.inner.into_boxed_os_str()) as *mut Path;
        unsafe { Box::from_raw(rw) }
    }

    /// Invokes [`capacity`] on the underlying instance of [`OsString`].
    ///
    /// [`capacity`]: OsString::capacity
    #[stable(feature = "path_buf_capacity", since = "1.44.0")]
    #[must_use]
    #[inline]
    pub fn capacity(&self) -> usize {
        self.inner.capacity()
    }

    /// Invokes [`clear`] on the underlying instance of [`OsString`].
    ///
    /// [`clear`]: OsString::clear
    #[stable(feature = "path_buf_capacity", since = "1.44.0")]
    #[inline]
    pub fn clear(&mut self) {
        self.inner.clear()
    }

    /// Invokes [`reserve`] on the underlying instance of [`OsString`].
    ///
    /// [`reserve`]: OsString::reserve
    #[stable(feature = "path_buf_capacity", since = "1.44.0")]
    #[inline]
    pub fn reserve(&mut self, additional: usize) {
        self.inner.reserve(additional)
    }

    /// Invokes [`try_reserve`] on the underlying instance of [`OsString`].
    ///
    /// [`try_reserve`]: OsString::try_reserve
<<<<<<< HEAD
    #[stable(feature = "rust1", since = "1.0.0")]
=======
    #[stable(feature = "try_reserve_2", since = "1.63.0")]
>>>>>>> 2b91cbe2
    #[inline]
    pub fn try_reserve(&mut self, additional: usize) -> Result<(), TryReserveError> {
        self.inner.try_reserve(additional)
    }

    /// Invokes [`reserve_exact`] on the underlying instance of [`OsString`].
    ///
    /// [`reserve_exact`]: OsString::reserve_exact
    #[stable(feature = "path_buf_capacity", since = "1.44.0")]
    #[inline]
    pub fn reserve_exact(&mut self, additional: usize) {
        self.inner.reserve_exact(additional)
    }

    /// Invokes [`try_reserve_exact`] on the underlying instance of [`OsString`].
    ///
    /// [`try_reserve_exact`]: OsString::try_reserve_exact
<<<<<<< HEAD
    #[stable(feature = "rust1", since = "1.0.0")]
=======
    #[stable(feature = "try_reserve_2", since = "1.63.0")]
>>>>>>> 2b91cbe2
    #[inline]
    pub fn try_reserve_exact(&mut self, additional: usize) -> Result<(), TryReserveError> {
        self.inner.try_reserve_exact(additional)
    }

    /// Invokes [`shrink_to_fit`] on the underlying instance of [`OsString`].
    ///
    /// [`shrink_to_fit`]: OsString::shrink_to_fit
    #[stable(feature = "path_buf_capacity", since = "1.44.0")]
    #[inline]
    pub fn shrink_to_fit(&mut self) {
        self.inner.shrink_to_fit()
    }

    /// Invokes [`shrink_to`] on the underlying instance of [`OsString`].
    ///
    /// [`shrink_to`]: OsString::shrink_to
    #[stable(feature = "shrink_to", since = "1.56.0")]
    #[inline]
    pub fn shrink_to(&mut self, min_capacity: usize) {
        self.inner.shrink_to(min_capacity)
    }
}

#[stable(feature = "rust1", since = "1.0.0")]
impl Clone for PathBuf {
    #[inline]
    fn clone(&self) -> Self {
        PathBuf { inner: self.inner.clone() }
    }

    #[inline]
    fn clone_from(&mut self, source: &Self) {
        self.inner.clone_from(&source.inner)
    }
}

#[stable(feature = "box_from_path", since = "1.17.0")]
impl From<&Path> for Box<Path> {
    /// Creates a boxed [`Path`] from a reference.
    ///
    /// This will allocate and clone `path` to it.
    fn from(path: &Path) -> Box<Path> {
        let boxed: Box<OsStr> = path.inner.into();
        let rw = Box::into_raw(boxed) as *mut Path;
        unsafe { Box::from_raw(rw) }
    }
}

#[stable(feature = "box_from_cow", since = "1.45.0")]
impl From<Cow<'_, Path>> for Box<Path> {
    /// Creates a boxed [`Path`] from a clone-on-write pointer.
    ///
    /// Converting from a `Cow::Owned` does not clone or allocate.
    #[inline]
    fn from(cow: Cow<'_, Path>) -> Box<Path> {
        match cow {
            Cow::Borrowed(path) => Box::from(path),
            Cow::Owned(path) => Box::from(path),
        }
    }
}

#[stable(feature = "path_buf_from_box", since = "1.18.0")]
impl From<Box<Path>> for PathBuf {
    /// Converts a <code>[Box]&lt;[Path]&gt;</code> into a [`PathBuf`].
    ///
    /// This conversion does not allocate or copy memory.
    #[inline]
    fn from(boxed: Box<Path>) -> PathBuf {
        boxed.into_path_buf()
    }
}

#[stable(feature = "box_from_path_buf", since = "1.20.0")]
impl From<PathBuf> for Box<Path> {
    /// Converts a [`PathBuf`] into a <code>[Box]&lt;[Path]&gt;</code>.
    ///
    /// This conversion currently should not allocate memory,
    /// but this behavior is not guaranteed on all platforms or in all future versions.
    #[inline]
    fn from(p: PathBuf) -> Box<Path> {
        p.into_boxed_path()
    }
}

#[stable(feature = "more_box_slice_clone", since = "1.29.0")]
impl Clone for Box<Path> {
    #[inline]
    fn clone(&self) -> Self {
        self.to_path_buf().into_boxed_path()
    }
}

#[stable(feature = "rust1", since = "1.0.0")]
impl<T: ?Sized + AsRef<OsStr>> From<&T> for PathBuf {
    /// Converts a borrowed [`OsStr`] to a [`PathBuf`].
    ///
    /// Allocates a [`PathBuf`] and copies the data into it.
    #[inline]
    fn from(s: &T) -> PathBuf {
        PathBuf::from(s.as_ref().to_os_string())
    }
}

#[stable(feature = "rust1", since = "1.0.0")]
impl From<OsString> for PathBuf {
    /// Converts an [`OsString`] into a [`PathBuf`]
    ///
    /// This conversion does not allocate or copy memory.
    #[inline]
    fn from(s: OsString) -> PathBuf {
        PathBuf { inner: s }
    }
}

#[stable(feature = "from_path_buf_for_os_string", since = "1.14.0")]
impl From<PathBuf> for OsString {
    /// Converts a [`PathBuf`] into an [`OsString`]
    ///
    /// This conversion does not allocate or copy memory.
    #[inline]
    fn from(path_buf: PathBuf) -> OsString {
        path_buf.inner
    }
}

#[stable(feature = "rust1", since = "1.0.0")]
impl From<String> for PathBuf {
    /// Converts a [`String`] into a [`PathBuf`]
    ///
    /// This conversion does not allocate or copy memory.
    #[inline]
    fn from(s: String) -> PathBuf {
        PathBuf::from(OsString::from(s))
    }
}

#[stable(feature = "path_from_str", since = "1.32.0")]
impl FromStr for PathBuf {
    type Err = core::convert::Infallible;

    #[inline]
    fn from_str(s: &str) -> Result<Self, Self::Err> {
        Ok(PathBuf::from(s))
    }
}

#[stable(feature = "rust1", since = "1.0.0")]
impl<P: AsRef<Path>> iter::FromIterator<P> for PathBuf {
    fn from_iter<I: IntoIterator<Item = P>>(iter: I) -> PathBuf {
        let mut buf = PathBuf::new();
        buf.extend(iter);
        buf
    }
}

#[stable(feature = "rust1", since = "1.0.0")]
impl<P: AsRef<Path>> iter::Extend<P> for PathBuf {
    fn extend<I: IntoIterator<Item = P>>(&mut self, iter: I) {
        iter.into_iter().for_each(move |p| self.push(p.as_ref()));
    }

    #[inline]
    fn extend_one(&mut self, p: P) {
        self.push(p.as_ref());
    }
}

#[stable(feature = "rust1", since = "1.0.0")]
impl fmt::Debug for PathBuf {
    fn fmt(&self, formatter: &mut fmt::Formatter<'_>) -> fmt::Result {
        fmt::Debug::fmt(&**self, formatter)
    }
}

#[stable(feature = "rust1", since = "1.0.0")]
impl ops::Deref for PathBuf {
    type Target = Path;
    #[inline]
    fn deref(&self) -> &Path {
        Path::new(&self.inner)
    }
}

#[stable(feature = "rust1", since = "1.0.0")]
impl Borrow<Path> for PathBuf {
    #[inline]
    fn borrow(&self) -> &Path {
        self.deref()
    }
}

#[stable(feature = "default_for_pathbuf", since = "1.17.0")]
impl Default for PathBuf {
    #[inline]
    fn default() -> Self {
        PathBuf::new()
    }
}

#[stable(feature = "cow_from_path", since = "1.6.0")]
impl<'a> From<&'a Path> for Cow<'a, Path> {
    /// Creates a clone-on-write pointer from a reference to
    /// [`Path`].
    ///
    /// This conversion does not clone or allocate.
    #[inline]
    fn from(s: &'a Path) -> Cow<'a, Path> {
        Cow::Borrowed(s)
    }
}

#[stable(feature = "cow_from_path", since = "1.6.0")]
impl<'a> From<PathBuf> for Cow<'a, Path> {
    /// Creates a clone-on-write pointer from an owned
    /// instance of [`PathBuf`].
    ///
    /// This conversion does not clone or allocate.
    #[inline]
    fn from(s: PathBuf) -> Cow<'a, Path> {
        Cow::Owned(s)
    }
}

#[stable(feature = "cow_from_pathbuf_ref", since = "1.28.0")]
impl<'a> From<&'a PathBuf> for Cow<'a, Path> {
    /// Creates a clone-on-write pointer from a reference to
    /// [`PathBuf`].
    ///
    /// This conversion does not clone or allocate.
    #[inline]
    fn from(p: &'a PathBuf) -> Cow<'a, Path> {
        Cow::Borrowed(p.as_path())
    }
}

#[stable(feature = "pathbuf_from_cow_path", since = "1.28.0")]
impl<'a> From<Cow<'a, Path>> for PathBuf {
    /// Converts a clone-on-write pointer to an owned path.
    ///
    /// Converting from a `Cow::Owned` does not clone or allocate.
    #[inline]
    fn from(p: Cow<'a, Path>) -> Self {
        p.into_owned()
    }
}

#[stable(feature = "shared_from_slice2", since = "1.24.0")]
impl From<PathBuf> for Arc<Path> {
    /// Converts a [`PathBuf`] into an <code>[Arc]<[Path]></code> by moving the [`PathBuf`] data
    /// into a new [`Arc`] buffer.
    #[inline]
    fn from(s: PathBuf) -> Arc<Path> {
        let arc: Arc<OsStr> = Arc::from(s.into_os_string());
        unsafe { Arc::from_raw(Arc::into_raw(arc) as *const Path) }
    }
}

#[stable(feature = "shared_from_slice2", since = "1.24.0")]
impl From<&Path> for Arc<Path> {
    /// Converts a [`Path`] into an [`Arc`] by copying the [`Path`] data into a new [`Arc`] buffer.
    #[inline]
    fn from(s: &Path) -> Arc<Path> {
        let arc: Arc<OsStr> = Arc::from(s.as_os_str());
        unsafe { Arc::from_raw(Arc::into_raw(arc) as *const Path) }
    }
}

#[stable(feature = "shared_from_slice2", since = "1.24.0")]
impl From<PathBuf> for Rc<Path> {
    /// Converts a [`PathBuf`] into an <code>[Rc]<[Path]></code> by moving the [`PathBuf`] data into
    /// a new [`Rc`] buffer.
    #[inline]
    fn from(s: PathBuf) -> Rc<Path> {
        let rc: Rc<OsStr> = Rc::from(s.into_os_string());
        unsafe { Rc::from_raw(Rc::into_raw(rc) as *const Path) }
    }
}

#[stable(feature = "shared_from_slice2", since = "1.24.0")]
impl From<&Path> for Rc<Path> {
    /// Converts a [`Path`] into an [`Rc`] by copying the [`Path`] data into a new [`Rc`] buffer.
    #[inline]
    fn from(s: &Path) -> Rc<Path> {
        let rc: Rc<OsStr> = Rc::from(s.as_os_str());
        unsafe { Rc::from_raw(Rc::into_raw(rc) as *const Path) }
    }
}

#[stable(feature = "rust1", since = "1.0.0")]
impl ToOwned for Path {
    type Owned = PathBuf;
    #[inline]
    fn to_owned(&self) -> PathBuf {
        self.to_path_buf()
    }
    #[inline]
    fn clone_into(&self, target: &mut PathBuf) {
        self.inner.clone_into(&mut target.inner);
    }
}

#[stable(feature = "rust1", since = "1.0.0")]
impl cmp::PartialEq for PathBuf {
    #[inline]
    fn eq(&self, other: &PathBuf) -> bool {
        self.components() == other.components()
    }
}

#[stable(feature = "rust1", since = "1.0.0")]
impl Hash for PathBuf {
    fn hash<H: Hasher>(&self, h: &mut H) {
        self.as_path().hash(h)
    }
}

#[stable(feature = "rust1", since = "1.0.0")]
impl cmp::Eq for PathBuf {}

#[stable(feature = "rust1", since = "1.0.0")]
impl cmp::PartialOrd for PathBuf {
    #[inline]
    fn partial_cmp(&self, other: &PathBuf) -> Option<cmp::Ordering> {
        Some(compare_components(self.components(), other.components()))
    }
}

#[stable(feature = "rust1", since = "1.0.0")]
impl cmp::Ord for PathBuf {
    #[inline]
    fn cmp(&self, other: &PathBuf) -> cmp::Ordering {
        compare_components(self.components(), other.components())
    }
}

#[stable(feature = "rust1", since = "1.0.0")]
impl AsRef<OsStr> for PathBuf {
    #[inline]
    fn as_ref(&self) -> &OsStr {
        &self.inner[..]
    }
}

/// A slice of a path (akin to [`str`]).
///
/// This type supports a number of operations for inspecting a path, including
/// breaking the path into its components (separated by `/` on Unix and by either
/// `/` or `\` on Windows), extracting the file name, determining whether the path
/// is absolute, and so on.
///
/// This is an *unsized* type, meaning that it must always be used behind a
/// pointer like `&` or [`Box`]. For an owned version of this type,
/// see [`PathBuf`].
///
/// More details about the overall approach can be found in
/// the [module documentation](self).
///
/// # Examples
///
/// ```
/// use std::path::Path;
/// use std::ffi::OsStr;
///
/// // Note: this example does work on Windows
/// let path = Path::new("./foo/bar.txt");
///
/// let parent = path.parent();
/// assert_eq!(parent, Some(Path::new("./foo")));
///
/// let file_stem = path.file_stem();
/// assert_eq!(file_stem, Some(OsStr::new("bar")));
///
/// let extension = path.extension();
/// assert_eq!(extension, Some(OsStr::new("txt")));
/// ```
#[cfg_attr(not(test), rustc_diagnostic_item = "Path")]
#[stable(feature = "rust1", since = "1.0.0")]
// FIXME:
// `Path::new` current implementation relies
// on `Path` being layout-compatible with `OsStr`.
// When attribute privacy is implemented, `Path` should be annotated as `#[repr(transparent)]`.
// Anyway, `Path` representation and layout are considered implementation detail, are
// not documented and must not be relied upon.
pub struct Path {
    inner: OsStr,
}

/// An error returned from [`Path::strip_prefix`] if the prefix was not found.
///
/// This `struct` is created by the [`strip_prefix`] method on [`Path`].
/// See its documentation for more.
///
/// [`strip_prefix`]: Path::strip_prefix
#[derive(Debug, Clone, PartialEq, Eq)]
#[stable(since = "1.7.0", feature = "strip_prefix")]
pub struct StripPrefixError(());

impl Path {
    // The following (private!) function allows construction of a path from a u8
    // slice, which is only safe when it is known to follow the OsStr encoding.
    unsafe fn from_u8_slice(s: &[u8]) -> &Path {
        unsafe { Path::new(u8_slice_as_os_str(s)) }
    }
    // The following (private!) function reveals the byte encoding used for OsStr.
    fn as_u8_slice(&self) -> &[u8] {
        self.inner.bytes()
    }

    /// Directly wraps a string slice as a `Path` slice.
    ///
    /// This is a cost-free conversion.
    ///
    /// # Examples
    ///
    /// ```
    /// use std::path::Path;
    ///
    /// Path::new("foo.txt");
    /// ```
    ///
    /// You can create `Path`s from `String`s, or even other `Path`s:
    ///
    /// ```
    /// use std::path::Path;
    ///
    /// let string = String::from("foo.txt");
    /// let from_string = Path::new(&string);
    /// let from_path = Path::new(&from_string);
    /// assert_eq!(from_string, from_path);
    /// ```
    #[stable(feature = "rust1", since = "1.0.0")]
    pub fn new<S: AsRef<OsStr> + ?Sized>(s: &S) -> &Path {
        unsafe { &*(s.as_ref() as *const OsStr as *const Path) }
    }

    /// Yields the underlying [`OsStr`] slice.
    ///
    /// # Examples
    ///
    /// ```
    /// use std::path::Path;
    ///
    /// let os_str = Path::new("foo.txt").as_os_str();
    /// assert_eq!(os_str, std::ffi::OsStr::new("foo.txt"));
    /// ```
    #[stable(feature = "rust1", since = "1.0.0")]
    #[must_use]
    #[inline]
    pub fn as_os_str(&self) -> &OsStr {
        &self.inner
    }

    /// Yields a [`&str`] slice if the `Path` is valid unicode.
    ///
    /// This conversion may entail doing a check for UTF-8 validity.
    /// Note that validation is performed because non-UTF-8 strings are
    /// perfectly valid for some OS.
    ///
    /// [`&str`]: str
    ///
    /// # Examples
    ///
    /// ```
    /// use std::path::Path;
    ///
    /// let path = Path::new("foo.txt");
    /// assert_eq!(path.to_str(), Some("foo.txt"));
    /// ```
    #[stable(feature = "rust1", since = "1.0.0")]
    #[must_use = "this returns the result of the operation, \
                  without modifying the original"]
    #[inline]
    pub fn to_str(&self) -> Option<&str> {
        self.inner.to_str()
    }

    /// Converts a `Path` to a [`Cow<str>`].
    ///
    /// Any non-Unicode sequences are replaced with
    /// [`U+FFFD REPLACEMENT CHARACTER`][U+FFFD].
    ///
    /// [U+FFFD]: super::char::REPLACEMENT_CHARACTER
    ///
    /// # Examples
    ///
    /// Calling `to_string_lossy` on a `Path` with valid unicode:
    ///
    /// ```
    /// use std::path::Path;
    ///
    /// let path = Path::new("foo.txt");
    /// assert_eq!(path.to_string_lossy(), "foo.txt");
    /// ```
    ///
    /// Had `path` contained invalid unicode, the `to_string_lossy` call might
    /// have returned `"fo�.txt"`.
    #[stable(feature = "rust1", since = "1.0.0")]
    #[must_use = "this returns the result of the operation, \
                  without modifying the original"]
    #[inline]
    pub fn to_string_lossy(&self) -> Cow<'_, str> {
        self.inner.to_string_lossy()
    }

    /// Converts a `Path` to an owned [`PathBuf`].
    ///
    /// # Examples
    ///
    /// ```
    /// use std::path::Path;
    ///
    /// let path_buf = Path::new("foo.txt").to_path_buf();
    /// assert_eq!(path_buf, std::path::PathBuf::from("foo.txt"));
    /// ```
    #[rustc_conversion_suggestion]
    #[must_use = "this returns the result of the operation, \
                  without modifying the original"]
    #[stable(feature = "rust1", since = "1.0.0")]
    pub fn to_path_buf(&self) -> PathBuf {
        PathBuf::from(self.inner.to_os_string())
    }

    /// Returns `true` if the `Path` is absolute, i.e., if it is independent of
    /// the current directory.
    ///
    /// * On Unix, a path is absolute if it starts with the root, so
    /// `is_absolute` and [`has_root`] are equivalent.
    ///
    /// * On Windows, a path is absolute if it has a prefix and starts with the
    /// root: `c:\windows` is absolute, while `c:temp` and `\temp` are not.
    ///
    /// # Examples
    ///
    /// ```
    /// use std::path::Path;
    ///
    /// assert!(!Path::new("foo.txt").is_absolute());
    /// ```
    ///
    /// [`has_root`]: Path::has_root
    #[stable(feature = "rust1", since = "1.0.0")]
    #[must_use]
    #[allow(deprecated)]
    pub fn is_absolute(&self) -> bool {
        if cfg!(target_os = "redox") {
            // FIXME: Allow Redox prefixes
            self.has_root() || has_redox_scheme(self.as_u8_slice())
        } else {
            self.has_root() && (cfg!(any(unix, target_os = "wasi")) || self.prefix().is_some())
        }
    }

    /// Returns `true` if the `Path` is relative, i.e., not absolute.
    ///
    /// See [`is_absolute`]'s documentation for more details.
    ///
    /// # Examples
    ///
    /// ```
    /// use std::path::Path;
    ///
    /// assert!(Path::new("foo.txt").is_relative());
    /// ```
    ///
    /// [`is_absolute`]: Path::is_absolute
    #[stable(feature = "rust1", since = "1.0.0")]
    #[must_use]
    #[inline]
    pub fn is_relative(&self) -> bool {
        !self.is_absolute()
    }

    fn prefix(&self) -> Option<Prefix<'_>> {
        self.components().prefix
    }

    /// Returns `true` if the `Path` has a root.
    ///
    /// * On Unix, a path has a root if it begins with `/`.
    ///
    /// * On Windows, a path has a root if it:
    ///     * has no prefix and begins with a separator, e.g., `\windows`
    ///     * has a prefix followed by a separator, e.g., `c:\windows` but not `c:windows`
    ///     * has any non-disk prefix, e.g., `\\server\share`
    ///
    /// # Examples
    ///
    /// ```
    /// use std::path::Path;
    ///
    /// assert!(Path::new("/etc/passwd").has_root());
    /// ```
    #[stable(feature = "rust1", since = "1.0.0")]
    #[must_use]
    #[inline]
    pub fn has_root(&self) -> bool {
        self.components().has_root()
    }

    /// Returns the `Path` without its final component, if there is one.
    ///
    /// Returns [`None`] if the path terminates in a root or prefix.
    ///
    /// # Examples
    ///
    /// ```
    /// use std::path::Path;
    ///
    /// let path = Path::new("/foo/bar");
    /// let parent = path.parent().unwrap();
    /// assert_eq!(parent, Path::new("/foo"));
    ///
    /// let grand_parent = parent.parent().unwrap();
    /// assert_eq!(grand_parent, Path::new("/"));
    /// assert_eq!(grand_parent.parent(), None);
    /// ```
    #[stable(feature = "rust1", since = "1.0.0")]
    #[doc(alias = "dirname")]
    #[must_use]
    pub fn parent(&self) -> Option<&Path> {
        let mut comps = self.components();
        let comp = comps.next_back();
        comp.and_then(|p| match p {
            Component::Normal(_) | Component::CurDir | Component::ParentDir => {
                Some(comps.as_path())
            }
            _ => None,
        })
    }

    /// Produces an iterator over `Path` and its ancestors.
    ///
    /// The iterator will yield the `Path` that is returned if the [`parent`] method is used zero
    /// or more times. That means, the iterator will yield `&self`, `&self.parent().unwrap()`,
    /// `&self.parent().unwrap().parent().unwrap()` and so on. If the [`parent`] method returns
    /// [`None`], the iterator will do likewise. The iterator will always yield at least one value,
    /// namely `&self`.
    ///
    /// # Examples
    ///
    /// ```
    /// use std::path::Path;
    ///
    /// let mut ancestors = Path::new("/foo/bar").ancestors();
    /// assert_eq!(ancestors.next(), Some(Path::new("/foo/bar")));
    /// assert_eq!(ancestors.next(), Some(Path::new("/foo")));
    /// assert_eq!(ancestors.next(), Some(Path::new("/")));
    /// assert_eq!(ancestors.next(), None);
    ///
    /// let mut ancestors = Path::new("../foo/bar").ancestors();
    /// assert_eq!(ancestors.next(), Some(Path::new("../foo/bar")));
    /// assert_eq!(ancestors.next(), Some(Path::new("../foo")));
    /// assert_eq!(ancestors.next(), Some(Path::new("..")));
    /// assert_eq!(ancestors.next(), Some(Path::new("")));
    /// assert_eq!(ancestors.next(), None);
    /// ```
    ///
    /// [`parent`]: Path::parent
    #[stable(feature = "path_ancestors", since = "1.28.0")]
    #[inline]
    pub fn ancestors(&self) -> Ancestors<'_> {
        Ancestors { next: Some(&self) }
    }

    /// Returns the final component of the `Path`, if there is one.
    ///
    /// If the path is a normal file, this is the file name. If it's the path of a directory, this
    /// is the directory name.
    ///
    /// Returns [`None`] if the path terminates in `..`.
    ///
    /// # Examples
    ///
    /// ```
    /// use std::path::Path;
    /// use std::ffi::OsStr;
    ///
    /// assert_eq!(Some(OsStr::new("bin")), Path::new("/usr/bin/").file_name());
    /// assert_eq!(Some(OsStr::new("foo.txt")), Path::new("tmp/foo.txt").file_name());
    /// assert_eq!(Some(OsStr::new("foo.txt")), Path::new("foo.txt/.").file_name());
    /// assert_eq!(Some(OsStr::new("foo.txt")), Path::new("foo.txt/.//").file_name());
    /// assert_eq!(None, Path::new("foo.txt/..").file_name());
    /// assert_eq!(None, Path::new("/").file_name());
    /// ```
    #[stable(feature = "rust1", since = "1.0.0")]
    #[doc(alias = "basename")]
    #[must_use]
    pub fn file_name(&self) -> Option<&OsStr> {
        self.components().next_back().and_then(|p| match p {
            Component::Normal(p) => Some(p),
            _ => None,
        })
    }

    /// Returns a path that, when joined onto `base`, yields `self`.
    ///
    /// # Errors
    ///
    /// If `base` is not a prefix of `self` (i.e., [`starts_with`]
    /// returns `false`), returns [`Err`].
    ///
    /// [`starts_with`]: Path::starts_with
    ///
    /// # Examples
    ///
    /// ```
    /// use std::path::{Path, PathBuf};
    ///
    /// let path = Path::new("/test/haha/foo.txt");
    ///
    /// assert_eq!(path.strip_prefix("/"), Ok(Path::new("test/haha/foo.txt")));
    /// assert_eq!(path.strip_prefix("/test"), Ok(Path::new("haha/foo.txt")));
    /// assert_eq!(path.strip_prefix("/test/"), Ok(Path::new("haha/foo.txt")));
    /// assert_eq!(path.strip_prefix("/test/haha/foo.txt"), Ok(Path::new("")));
    /// assert_eq!(path.strip_prefix("/test/haha/foo.txt/"), Ok(Path::new("")));
    ///
    /// assert!(path.strip_prefix("test").is_err());
    /// assert!(path.strip_prefix("/haha").is_err());
    ///
    /// let prefix = PathBuf::from("/test/");
    /// assert_eq!(path.strip_prefix(prefix), Ok(Path::new("haha/foo.txt")));
    /// ```
    #[stable(since = "1.7.0", feature = "path_strip_prefix")]
    pub fn strip_prefix<P>(&self, base: P) -> Result<&Path, StripPrefixError>
    where
        P: AsRef<Path>,
    {
        self._strip_prefix(base.as_ref())
    }

    fn _strip_prefix(&self, base: &Path) -> Result<&Path, StripPrefixError> {
        iter_after(self.components(), base.components())
            .map(|c| c.as_path())
            .ok_or(StripPrefixError(()))
    }

    /// Determines whether `base` is a prefix of `self`.
    ///
    /// Only considers whole path components to match.
    ///
    /// # Examples
    ///
    /// ```
    /// use std::path::Path;
    ///
    /// let path = Path::new("/etc/passwd");
    ///
    /// assert!(path.starts_with("/etc"));
    /// assert!(path.starts_with("/etc/"));
    /// assert!(path.starts_with("/etc/passwd"));
    /// assert!(path.starts_with("/etc/passwd/")); // extra slash is okay
    /// assert!(path.starts_with("/etc/passwd///")); // multiple extra slashes are okay
    ///
    /// assert!(!path.starts_with("/e"));
    /// assert!(!path.starts_with("/etc/passwd.txt"));
    ///
    /// assert!(!Path::new("/etc/foo.rs").starts_with("/etc/foo"));
    /// ```
    #[stable(feature = "rust1", since = "1.0.0")]
    #[must_use]
    pub fn starts_with<P: AsRef<Path>>(&self, base: P) -> bool {
        self._starts_with(base.as_ref())
    }

    fn _starts_with(&self, base: &Path) -> bool {
        iter_after(self.components(), base.components()).is_some()
    }

    /// Determines whether `child` is a suffix of `self`.
    ///
    /// Only considers whole path components to match.
    ///
    /// # Examples
    ///
    /// ```
    /// use std::path::Path;
    ///
    /// let path = Path::new("/etc/resolv.conf");
    ///
    /// assert!(path.ends_with("resolv.conf"));
    /// assert!(path.ends_with("etc/resolv.conf"));
    /// assert!(path.ends_with("/etc/resolv.conf"));
    ///
    /// assert!(!path.ends_with("/resolv.conf"));
    /// assert!(!path.ends_with("conf")); // use .extension() instead
    /// ```
    #[stable(feature = "rust1", since = "1.0.0")]
    #[must_use]
    pub fn ends_with<P: AsRef<Path>>(&self, child: P) -> bool {
        self._ends_with(child.as_ref())
    }

    fn _ends_with(&self, child: &Path) -> bool {
        iter_after(self.components().rev(), child.components().rev()).is_some()
    }

    /// Extracts the stem (non-extension) portion of [`self.file_name`].
    ///
    /// [`self.file_name`]: Path::file_name
    ///
    /// The stem is:
    ///
    /// * [`None`], if there is no file name;
    /// * The entire file name if there is no embedded `.`;
    /// * The entire file name if the file name begins with `.` and has no other `.`s within;
    /// * Otherwise, the portion of the file name before the final `.`
    ///
    /// # Examples
    ///
    /// ```
    /// use std::path::Path;
    ///
    /// assert_eq!("foo", Path::new("foo.rs").file_stem().unwrap());
    /// assert_eq!("foo.tar", Path::new("foo.tar.gz").file_stem().unwrap());
    /// ```
    ///
    /// # See Also
    /// This method is similar to [`Path::file_prefix`], which extracts the portion of the file name
    /// before the *first* `.`
    ///
    /// [`Path::file_prefix`]: Path::file_prefix
    ///
    #[stable(feature = "rust1", since = "1.0.0")]
    #[must_use]
    pub fn file_stem(&self) -> Option<&OsStr> {
        self.file_name().map(rsplit_file_at_dot).and_then(|(before, after)| before.or(after))
    }

    /// Extracts the prefix of [`self.file_name`].
    ///
    /// The prefix is:
    ///
    /// * [`None`], if there is no file name;
    /// * The entire file name if there is no embedded `.`;
    /// * The portion of the file name before the first non-beginning `.`;
    /// * The entire file name if the file name begins with `.` and has no other `.`s within;
    /// * The portion of the file name before the second `.` if the file name begins with `.`
    ///
    /// [`self.file_name`]: Path::file_name
    ///
    /// # Examples
    ///
    /// ```
    /// # #![feature(path_file_prefix)]
    /// use std::path::Path;
    ///
    /// assert_eq!("foo", Path::new("foo.rs").file_prefix().unwrap());
    /// assert_eq!("foo", Path::new("foo.tar.gz").file_prefix().unwrap());
    /// ```
    ///
    /// # See Also
    /// This method is similar to [`Path::file_stem`], which extracts the portion of the file name
    /// before the *last* `.`
    ///
    /// [`Path::file_stem`]: Path::file_stem
    ///
    #[unstable(feature = "path_file_prefix", issue = "86319")]
    #[must_use]
    pub fn file_prefix(&self) -> Option<&OsStr> {
        self.file_name().map(split_file_at_dot).and_then(|(before, _after)| Some(before))
    }

    /// Extracts the extension (without the leading dot) of [`self.file_name`], if possible.
    ///
    /// The extension is:
    ///
    /// * [`None`], if there is no file name;
    /// * [`None`], if there is no embedded `.`;
    /// * [`None`], if the file name begins with `.` and has no other `.`s within;
    /// * Otherwise, the portion of the file name after the final `.`
    ///
    /// [`self.file_name`]: Path::file_name
    ///
    /// # Examples
    ///
    /// ```
    /// use std::path::Path;
    ///
    /// assert_eq!("rs", Path::new("foo.rs").extension().unwrap());
    /// assert_eq!("gz", Path::new("foo.tar.gz").extension().unwrap());
    /// ```
    #[stable(feature = "rust1", since = "1.0.0")]
    #[must_use]
    pub fn extension(&self) -> Option<&OsStr> {
        self.file_name().map(rsplit_file_at_dot).and_then(|(before, after)| before.and(after))
    }

    /// Creates an owned [`PathBuf`] with `path` adjoined to `self`.
    ///
    /// See [`PathBuf::push`] for more details on what it means to adjoin a path.
    ///
    /// # Examples
    ///
    /// ```
    /// use std::path::{Path, PathBuf};
    ///
    /// assert_eq!(Path::new("/etc").join("passwd"), PathBuf::from("/etc/passwd"));
    /// ```
    #[stable(feature = "rust1", since = "1.0.0")]
    #[must_use]
    pub fn join<P: AsRef<Path>>(&self, path: P) -> PathBuf {
        self._join(path.as_ref())
    }

    fn _join(&self, path: &Path) -> PathBuf {
        let mut buf = self.to_path_buf();
        buf.push(path);
        buf
    }

    /// Creates an owned [`PathBuf`] like `self` but with the given file name.
    ///
    /// See [`PathBuf::set_file_name`] for more details.
    ///
    /// # Examples
    ///
    /// ```
    /// use std::path::{Path, PathBuf};
    ///
    /// let path = Path::new("/tmp/foo.txt");
    /// assert_eq!(path.with_file_name("bar.txt"), PathBuf::from("/tmp/bar.txt"));
    ///
    /// let path = Path::new("/tmp");
    /// assert_eq!(path.with_file_name("var"), PathBuf::from("/var"));
    /// ```
    #[stable(feature = "rust1", since = "1.0.0")]
    #[must_use]
    pub fn with_file_name<S: AsRef<OsStr>>(&self, file_name: S) -> PathBuf {
        self._with_file_name(file_name.as_ref())
    }

    fn _with_file_name(&self, file_name: &OsStr) -> PathBuf {
        let mut buf = self.to_path_buf();
        buf.set_file_name(file_name);
        buf
    }

    /// Creates an owned [`PathBuf`] like `self` but with the given extension.
    ///
    /// See [`PathBuf::set_extension`] for more details.
    ///
    /// # Examples
    ///
    /// ```
    /// use std::path::{Path, PathBuf};
    ///
    /// let path = Path::new("foo.rs");
    /// assert_eq!(path.with_extension("txt"), PathBuf::from("foo.txt"));
    ///
    /// let path = Path::new("foo.tar.gz");
    /// assert_eq!(path.with_extension(""), PathBuf::from("foo.tar"));
    /// assert_eq!(path.with_extension("xz"), PathBuf::from("foo.tar.xz"));
    /// assert_eq!(path.with_extension("").with_extension("txt"), PathBuf::from("foo.txt"));
    /// ```
    #[stable(feature = "rust1", since = "1.0.0")]
    pub fn with_extension<S: AsRef<OsStr>>(&self, extension: S) -> PathBuf {
        self._with_extension(extension.as_ref())
    }

    fn _with_extension(&self, extension: &OsStr) -> PathBuf {
        let mut buf = self.to_path_buf();
        buf.set_extension(extension);
        buf
    }

    /// Produces an iterator over the [`Component`]s of the path.
    ///
    /// When parsing the path, there is a small amount of normalization:
    ///
    /// * Repeated separators are ignored, so `a/b` and `a//b` both have
    ///   `a` and `b` as components.
    ///
    /// * Occurrences of `.` are normalized away, except if they are at the
    ///   beginning of the path. For example, `a/./b`, `a/b/`, `a/b/.` and
    ///   `a/b` all have `a` and `b` as components, but `./a/b` starts with
    ///   an additional [`CurDir`] component.
    ///
    /// * A trailing slash is normalized away, `/a/b` and `/a/b/` are equivalent.
    ///
    /// Note that no other normalization takes place; in particular, `a/c`
    /// and `a/b/../c` are distinct, to account for the possibility that `b`
    /// is a symbolic link (so its parent isn't `a`).
    ///
    /// # Examples
    ///
    /// ```
    /// use std::path::{Path, Component};
    /// use std::ffi::OsStr;
    ///
    /// let mut components = Path::new("/tmp/foo.txt").components();
    ///
    /// assert_eq!(components.next(), Some(Component::RootDir));
    /// assert_eq!(components.next(), Some(Component::Normal(OsStr::new("tmp"))));
    /// assert_eq!(components.next(), Some(Component::Normal(OsStr::new("foo.txt"))));
    /// assert_eq!(components.next(), None)
    /// ```
    ///
    /// [`CurDir`]: Component::CurDir
    #[stable(feature = "rust1", since = "1.0.0")]
    pub fn components(&self) -> Components<'_> {
        let prefix = parse_prefix(self.as_os_str());
        Components {
            path: self.as_u8_slice(),
            prefix,
            has_physical_root: has_physical_root(self.as_u8_slice(), prefix)
                || has_redox_scheme(self.as_u8_slice()),
            front: State::Prefix,
            back: State::Body,
        }
    }

    /// Produces an iterator over the path's components viewed as [`OsStr`]
    /// slices.
    ///
    /// For more information about the particulars of how the path is separated
    /// into components, see [`components`].
    ///
    /// [`components`]: Path::components
    ///
    /// # Examples
    ///
    /// ```
    /// use std::path::{self, Path};
    /// use std::ffi::OsStr;
    ///
    /// let mut it = Path::new("/tmp/foo.txt").iter();
    /// assert_eq!(it.next(), Some(OsStr::new(&path::MAIN_SEPARATOR.to_string())));
    /// assert_eq!(it.next(), Some(OsStr::new("tmp")));
    /// assert_eq!(it.next(), Some(OsStr::new("foo.txt")));
    /// assert_eq!(it.next(), None)
    /// ```
    #[stable(feature = "rust1", since = "1.0.0")]
    #[inline]
    pub fn iter(&self) -> Iter<'_> {
        Iter { inner: self.components() }
    }

    /// Returns an object that implements [`Display`] for safely printing paths
    /// that may contain non-Unicode data. This may perform lossy conversion,
    /// depending on the platform.  If you would like an implementation which
    /// escapes the path please use [`Debug`] instead.
    ///
    /// [`Display`]: fmt::Display
    ///
    /// # Examples
    ///
    /// ```
    /// use std::path::Path;
    ///
    /// let path = Path::new("/tmp/foo.rs");
    ///
    /// println!("{}", path.display());
    /// ```
    #[stable(feature = "rust1", since = "1.0.0")]
    #[must_use = "this does not display the path, \
                  it returns an object that can be displayed"]
    #[inline]
    pub fn display(&self) -> Display<'_> {
        Display { path: self }
    }

    /// Queries the file system to get information about a file, directory, etc.
    ///
    /// This function will traverse symbolic links to query information about the
    /// destination file.
    ///
    /// This is an alias to [`fs::metadata`].
    ///
    /// # Examples
    ///
    /// ```no_run
    /// use std::path::Path;
    ///
    /// let path = Path::new("/Minas/tirith");
    /// let metadata = path.metadata().expect("metadata call failed");
    /// println!("{:?}", metadata.file_type());
    /// ```
    #[stable(feature = "path_ext", since = "1.5.0")]
    #[inline]
    pub fn metadata(&self) -> io::Result<fs::Metadata> {
        fs::metadata(self)
    }

    /// Queries the metadata about a file without following symlinks.
    ///
    /// This is an alias to [`fs::symlink_metadata`].
    ///
    /// # Examples
    ///
    /// ```no_run
    /// use std::path::Path;
    ///
    /// let path = Path::new("/Minas/tirith");
    /// let metadata = path.symlink_metadata().expect("symlink_metadata call failed");
    /// println!("{:?}", metadata.file_type());
    /// ```
    #[stable(feature = "path_ext", since = "1.5.0")]
    #[inline]
    pub fn symlink_metadata(&self) -> io::Result<fs::Metadata> {
        fs::symlink_metadata(self)
    }

    /// Returns the canonical, absolute form of the path with all intermediate
    /// components normalized and symbolic links resolved.
    ///
    /// This is an alias to [`fs::canonicalize`].
    ///
    /// # Examples
    ///
    /// ```no_run
    /// use std::path::{Path, PathBuf};
    ///
    /// let path = Path::new("/foo/test/../test/bar.rs");
    /// assert_eq!(path.canonicalize().unwrap(), PathBuf::from("/foo/test/bar.rs"));
    /// ```
    #[stable(feature = "path_ext", since = "1.5.0")]
    #[inline]
    pub fn canonicalize(&self) -> io::Result<PathBuf> {
        fs::canonicalize(self)
    }

    /// Reads a symbolic link, returning the file that the link points to.
    ///
    /// This is an alias to [`fs::read_link`].
    ///
    /// # Examples
    ///
    /// ```no_run
    /// use std::path::Path;
    ///
    /// let path = Path::new("/laputa/sky_castle.rs");
    /// let path_link = path.read_link().expect("read_link call failed");
    /// ```
    #[stable(feature = "path_ext", since = "1.5.0")]
    #[inline]
    pub fn read_link(&self) -> io::Result<PathBuf> {
        fs::read_link(self)
    }

    /// Returns an iterator over the entries within a directory.
    ///
    /// The iterator will yield instances of <code>[io::Result]<[fs::DirEntry]></code>. New
    /// errors may be encountered after an iterator is initially constructed.
    ///
    /// This is an alias to [`fs::read_dir`].
    ///
    /// # Examples
    ///
    /// ```no_run
    /// use std::path::Path;
    ///
    /// let path = Path::new("/laputa");
    /// for entry in path.read_dir().expect("read_dir call failed") {
    ///     if let Ok(entry) = entry {
    ///         println!("{:?}", entry.path());
    ///     }
    /// }
    /// ```
    #[stable(feature = "path_ext", since = "1.5.0")]
    #[inline]
    pub fn read_dir(&self) -> io::Result<fs::ReadDir> {
        fs::read_dir(self)
    }

    /// Returns `true` if the path points at an existing entity.
    ///
    /// Warning: this method may be error-prone, consider using [`try_exists()`] instead!
    /// It also has a risk of introducing time-of-check to time-of-use (TOCTOU) bugs.
    ///
    /// This function will traverse symbolic links to query information about the
    /// destination file.
    ///
    /// If you cannot access the metadata of the file, e.g. because of a
    /// permission error or broken symbolic links, this will return `false`.
    ///
    /// # Examples
    ///
    /// ```no_run
    /// use std::path::Path;
    /// assert!(!Path::new("does_not_exist.txt").exists());
    /// ```
    ///
    /// # See Also
    ///
    /// This is a convenience function that coerces errors to false. If you want to
    /// check errors, call [`Path::try_exists`].
    ///
    /// [`try_exists()`]: Self::try_exists
    #[stable(feature = "path_ext", since = "1.5.0")]
    #[must_use]
    #[inline]
    pub fn exists(&self) -> bool {
        fs::metadata(self).is_ok()
    }

    /// Returns `Ok(true)` if the path points at an existing entity.
    ///
    /// This function will traverse symbolic links to query information about the
    /// destination file. In case of broken symbolic links this will return `Ok(false)`.
    ///
    /// As opposed to the [`exists()`] method, this one doesn't silently ignore errors
    /// unrelated to the path not existing. (E.g. it will return `Err(_)` in case of permission
    /// denied on some of the parent directories.)
    ///
    /// Note that while this avoids some pitfalls of the `exists()` method, it still can not
    /// prevent time-of-check to time-of-use (TOCTOU) bugs. You should only use it in scenarios
    /// where those bugs are not an issue.
    ///
    /// # Examples
    ///
    /// ```no_run
    /// use std::path::Path;
    /// assert!(!Path::new("does_not_exist.txt").try_exists().expect("Can't check existence of file does_not_exist.txt"));
    /// assert!(Path::new("/root/secret_file.txt").try_exists().is_err());
    /// ```
    ///
    /// [`exists()`]: Self::exists
    #[stable(feature = "path_try_exists", since = "1.63.0")]
    #[inline]
    pub fn try_exists(&self) -> io::Result<bool> {
        fs::try_exists(self)
    }

    /// Returns `true` if the path exists on disk and is pointing at a regular file.
    ///
    /// This function will traverse symbolic links to query information about the
    /// destination file.
    ///
    /// If you cannot access the metadata of the file, e.g. because of a
    /// permission error or broken symbolic links, this will return `false`.
    ///
    /// # Examples
    ///
    /// ```no_run
    /// use std::path::Path;
    /// assert_eq!(Path::new("./is_a_directory/").is_file(), false);
    /// assert_eq!(Path::new("a_file.txt").is_file(), true);
    /// ```
    ///
    /// # See Also
    ///
    /// This is a convenience function that coerces errors to false. If you want to
    /// check errors, call [`fs::metadata`] and handle its [`Result`]. Then call
    /// [`fs::Metadata::is_file`] if it was [`Ok`].
    ///
    /// When the goal is simply to read from (or write to) the source, the most
    /// reliable way to test the source can be read (or written to) is to open
    /// it. Only using `is_file` can break workflows like `diff <( prog_a )` on
    /// a Unix-like system for example. See [`fs::File::open`] or
    /// [`fs::OpenOptions::open`] for more information.
    #[stable(feature = "path_ext", since = "1.5.0")]
    #[must_use]
    pub fn is_file(&self) -> bool {
        fs::metadata(self).map(|m| m.is_file()).unwrap_or(false)
    }

    /// Returns `true` if the path exists on disk and is pointing at a directory.
    ///
    /// This function will traverse symbolic links to query information about the
    /// destination file.
    ///
    /// If you cannot access the metadata of the file, e.g. because of a
    /// permission error or broken symbolic links, this will return `false`.
    ///
    /// # Examples
    ///
    /// ```no_run
    /// use std::path::Path;
    /// assert_eq!(Path::new("./is_a_directory/").is_dir(), true);
    /// assert_eq!(Path::new("a_file.txt").is_dir(), false);
    /// ```
    ///
    /// # See Also
    ///
    /// This is a convenience function that coerces errors to false. If you want to
    /// check errors, call [`fs::metadata`] and handle its [`Result`]. Then call
    /// [`fs::Metadata::is_dir`] if it was [`Ok`].
    #[stable(feature = "path_ext", since = "1.5.0")]
    #[must_use]
    pub fn is_dir(&self) -> bool {
        fs::metadata(self).map(|m| m.is_dir()).unwrap_or(false)
    }

    /// Returns `true` if the path exists on disk and is pointing at a symbolic link.
    ///
    /// This function will not traverse symbolic links.
    /// In case of a broken symbolic link this will also return true.
    ///
    /// If you cannot access the directory containing the file, e.g., because of a
    /// permission error, this will return false.
    ///
    /// # Examples
    ///
    #[cfg_attr(unix, doc = "```no_run")]
    #[cfg_attr(not(unix), doc = "```ignore")]
    /// use std::path::Path;
    /// use std::os::unix::fs::symlink;
    ///
    /// let link_path = Path::new("link");
    /// symlink("/origin_does_not_exist/", link_path).unwrap();
    /// assert_eq!(link_path.is_symlink(), true);
    /// assert_eq!(link_path.exists(), false);
    /// ```
    ///
    /// # See Also
    ///
    /// This is a convenience function that coerces errors to false. If you want to
    /// check errors, call [`fs::symlink_metadata`] and handle its [`Result`]. Then call
    /// [`fs::Metadata::is_symlink`] if it was [`Ok`].
    #[must_use]
    #[stable(feature = "is_symlink", since = "1.58.0")]
    pub fn is_symlink(&self) -> bool {
        fs::symlink_metadata(self).map(|m| m.is_symlink()).unwrap_or(false)
    }

    /// Converts a [`Box<Path>`](Box) into a [`PathBuf`] without copying or
    /// allocating.
    #[stable(feature = "into_boxed_path", since = "1.20.0")]
    #[must_use = "`self` will be dropped if the result is not used"]
    pub fn into_path_buf(self: Box<Path>) -> PathBuf {
        let rw = Box::into_raw(self) as *mut OsStr;
        let inner = unsafe { Box::from_raw(rw) };
        PathBuf { inner: OsString::from(inner) }
    }
}

#[stable(feature = "rust1", since = "1.0.0")]
impl AsRef<OsStr> for Path {
    #[inline]
    fn as_ref(&self) -> &OsStr {
        &self.inner
    }
}

#[stable(feature = "rust1", since = "1.0.0")]
impl fmt::Debug for Path {
    fn fmt(&self, formatter: &mut fmt::Formatter<'_>) -> fmt::Result {
        fmt::Debug::fmt(&self.inner, formatter)
    }
}

/// Helper struct for safely printing paths with [`format!`] and `{}`.
///
/// A [`Path`] might contain non-Unicode data. This `struct` implements the
/// [`Display`] trait in a way that mitigates that. It is created by the
/// [`display`](Path::display) method on [`Path`]. This may perform lossy
/// conversion, depending on the platform. If you would like an implementation
/// which escapes the path please use [`Debug`] instead.
///
/// # Examples
///
/// ```
/// use std::path::Path;
///
/// let path = Path::new("/tmp/foo.rs");
///
/// println!("{}", path.display());
/// ```
///
/// [`Display`]: fmt::Display
/// [`format!`]: crate::format
#[stable(feature = "rust1", since = "1.0.0")]
pub struct Display<'a> {
    path: &'a Path,
}

#[stable(feature = "rust1", since = "1.0.0")]
impl fmt::Debug for Display<'_> {
    fn fmt(&self, f: &mut fmt::Formatter<'_>) -> fmt::Result {
        fmt::Debug::fmt(&self.path, f)
    }
}

#[stable(feature = "rust1", since = "1.0.0")]
impl fmt::Display for Display<'_> {
    fn fmt(&self, f: &mut fmt::Formatter<'_>) -> fmt::Result {
        self.path.inner.display(f)
    }
}

#[stable(feature = "rust1", since = "1.0.0")]
impl cmp::PartialEq for Path {
    #[inline]
    fn eq(&self, other: &Path) -> bool {
        self.components() == other.components()
    }
}

#[stable(feature = "rust1", since = "1.0.0")]
impl Hash for Path {
    fn hash<H: Hasher>(&self, h: &mut H) {
        let bytes = self.as_u8_slice();
        let (prefix_len, verbatim) = match parse_prefix(&self.inner) {
            Some(prefix) => {
                prefix.hash(h);
                (prefix.len(), prefix.is_verbatim())
            }
            None => (0, false),
        };
        let bytes = &bytes[prefix_len..];

        let mut component_start = 0;
        let mut bytes_hashed = 0;

        for i in 0..bytes.len() {
            let is_sep = if verbatim { is_verbatim_sep(bytes[i]) } else { is_sep_byte(bytes[i]) };
            if is_sep {
                if i > component_start {
                    let to_hash = &bytes[component_start..i];
                    h.write(to_hash);
                    bytes_hashed += to_hash.len();
                }

                // skip over separator and optionally a following CurDir item
                // since components() would normalize these away.
                component_start = i + 1;

                let tail = &bytes[component_start..];

                if !verbatim {
                    component_start += match tail {
                        [b'.'] => 1,
                        [b'.', sep @ _, ..] if is_sep_byte(*sep) => 1,
                        _ => 0,
                    };
                }
            }
        }

        if component_start < bytes.len() {
            let to_hash = &bytes[component_start..];
            h.write(to_hash);
            bytes_hashed += to_hash.len();
        }

        h.write_usize(bytes_hashed);
    }
}

#[stable(feature = "rust1", since = "1.0.0")]
impl cmp::Eq for Path {}

#[stable(feature = "rust1", since = "1.0.0")]
impl cmp::PartialOrd for Path {
    #[inline]
    fn partial_cmp(&self, other: &Path) -> Option<cmp::Ordering> {
        Some(compare_components(self.components(), other.components()))
    }
}

#[stable(feature = "rust1", since = "1.0.0")]
impl cmp::Ord for Path {
    #[inline]
    fn cmp(&self, other: &Path) -> cmp::Ordering {
        compare_components(self.components(), other.components())
    }
}

#[stable(feature = "rust1", since = "1.0.0")]
impl AsRef<Path> for Path {
    #[inline]
    fn as_ref(&self) -> &Path {
        self
    }
}

#[stable(feature = "rust1", since = "1.0.0")]
impl AsRef<Path> for OsStr {
    #[inline]
    fn as_ref(&self) -> &Path {
        Path::new(self)
    }
}

#[stable(feature = "cow_os_str_as_ref_path", since = "1.8.0")]
impl AsRef<Path> for Cow<'_, OsStr> {
    #[inline]
    fn as_ref(&self) -> &Path {
        Path::new(self)
    }
}

#[stable(feature = "rust1", since = "1.0.0")]
impl AsRef<Path> for OsString {
    #[inline]
    fn as_ref(&self) -> &Path {
        Path::new(self)
    }
}

#[stable(feature = "rust1", since = "1.0.0")]
impl AsRef<Path> for str {
    #[inline]
    fn as_ref(&self) -> &Path {
        Path::new(self)
    }
}

#[stable(feature = "rust1", since = "1.0.0")]
impl AsRef<Path> for String {
    #[inline]
    fn as_ref(&self) -> &Path {
        Path::new(self)
    }
}

#[stable(feature = "rust1", since = "1.0.0")]
impl AsRef<Path> for PathBuf {
    #[inline]
    fn as_ref(&self) -> &Path {
        self
    }
}

#[stable(feature = "path_into_iter", since = "1.6.0")]
impl<'a> IntoIterator for &'a PathBuf {
    type Item = &'a OsStr;
    type IntoIter = Iter<'a>;
    #[inline]
    fn into_iter(self) -> Iter<'a> {
        self.iter()
    }
}

#[stable(feature = "path_into_iter", since = "1.6.0")]
impl<'a> IntoIterator for &'a Path {
    type Item = &'a OsStr;
    type IntoIter = Iter<'a>;
    #[inline]
    fn into_iter(self) -> Iter<'a> {
        self.iter()
    }
}

macro_rules! impl_cmp {
    ($lhs:ty, $rhs: ty) => {
        #[stable(feature = "partialeq_path", since = "1.6.0")]
        impl<'a, 'b> PartialEq<$rhs> for $lhs {
            #[inline]
            fn eq(&self, other: &$rhs) -> bool {
                <Path as PartialEq>::eq(self, other)
            }
        }

        #[stable(feature = "partialeq_path", since = "1.6.0")]
        impl<'a, 'b> PartialEq<$lhs> for $rhs {
            #[inline]
            fn eq(&self, other: &$lhs) -> bool {
                <Path as PartialEq>::eq(self, other)
            }
        }

        #[stable(feature = "cmp_path", since = "1.8.0")]
        impl<'a, 'b> PartialOrd<$rhs> for $lhs {
            #[inline]
            fn partial_cmp(&self, other: &$rhs) -> Option<cmp::Ordering> {
                <Path as PartialOrd>::partial_cmp(self, other)
            }
        }

        #[stable(feature = "cmp_path", since = "1.8.0")]
        impl<'a, 'b> PartialOrd<$lhs> for $rhs {
            #[inline]
            fn partial_cmp(&self, other: &$lhs) -> Option<cmp::Ordering> {
                <Path as PartialOrd>::partial_cmp(self, other)
            }
        }
    };
}

impl_cmp!(PathBuf, Path);
impl_cmp!(PathBuf, &'a Path);
impl_cmp!(Cow<'a, Path>, Path);
impl_cmp!(Cow<'a, Path>, &'b Path);
impl_cmp!(Cow<'a, Path>, PathBuf);

macro_rules! impl_cmp_os_str {
    ($lhs:ty, $rhs: ty) => {
        #[stable(feature = "cmp_path", since = "1.8.0")]
        impl<'a, 'b> PartialEq<$rhs> for $lhs {
            #[inline]
            fn eq(&self, other: &$rhs) -> bool {
                <Path as PartialEq>::eq(self, other.as_ref())
            }
        }

        #[stable(feature = "cmp_path", since = "1.8.0")]
        impl<'a, 'b> PartialEq<$lhs> for $rhs {
            #[inline]
            fn eq(&self, other: &$lhs) -> bool {
                <Path as PartialEq>::eq(self.as_ref(), other)
            }
        }

        #[stable(feature = "cmp_path", since = "1.8.0")]
        impl<'a, 'b> PartialOrd<$rhs> for $lhs {
            #[inline]
            fn partial_cmp(&self, other: &$rhs) -> Option<cmp::Ordering> {
                <Path as PartialOrd>::partial_cmp(self, other.as_ref())
            }
        }

        #[stable(feature = "cmp_path", since = "1.8.0")]
        impl<'a, 'b> PartialOrd<$lhs> for $rhs {
            #[inline]
            fn partial_cmp(&self, other: &$lhs) -> Option<cmp::Ordering> {
                <Path as PartialOrd>::partial_cmp(self.as_ref(), other)
            }
        }
    };
}

impl_cmp_os_str!(PathBuf, OsStr);
impl_cmp_os_str!(PathBuf, &'a OsStr);
impl_cmp_os_str!(PathBuf, Cow<'a, OsStr>);
impl_cmp_os_str!(PathBuf, OsString);
impl_cmp_os_str!(Path, OsStr);
impl_cmp_os_str!(Path, &'a OsStr);
impl_cmp_os_str!(Path, Cow<'a, OsStr>);
impl_cmp_os_str!(Path, OsString);
impl_cmp_os_str!(&'a Path, OsStr);
impl_cmp_os_str!(&'a Path, Cow<'b, OsStr>);
impl_cmp_os_str!(&'a Path, OsString);
impl_cmp_os_str!(Cow<'a, Path>, OsStr);
impl_cmp_os_str!(Cow<'a, Path>, &'b OsStr);
impl_cmp_os_str!(Cow<'a, Path>, OsString);

#[stable(since = "1.7.0", feature = "strip_prefix")]
impl fmt::Display for StripPrefixError {
    #[allow(deprecated, deprecated_in_future)]
    fn fmt(&self, f: &mut fmt::Formatter<'_>) -> fmt::Result {
        self.description().fmt(f)
    }
}

#[stable(since = "1.7.0", feature = "strip_prefix")]
impl Error for StripPrefixError {
    #[allow(deprecated)]
    fn description(&self) -> &str {
        "prefix not found"
    }
}

/// Makes the path absolute without accessing the filesystem.
///
/// If the path is relative, the current directory is used as the base directory.
/// All intermediate components will be resolved according to platforms-specific
/// rules but unlike [`canonicalize`][crate::fs::canonicalize] this does not
/// resolve symlinks and may succeed even if the path does not exist.
///
/// If the `path` is empty or getting the
/// [current directory][crate::env::current_dir] fails then an error will be
/// returned.
///
/// # Examples
///
/// ## Posix paths
///
/// ```
/// #![feature(absolute_path)]
/// # #[cfg(unix)]
/// fn main() -> std::io::Result<()> {
///   use std::path::{self, Path};
///
///   // Relative to absolute
///   let absolute = path::absolute("foo/./bar")?;
///   assert!(absolute.ends_with("foo/bar"));
///
///   // Absolute to absolute
///   let absolute = path::absolute("/foo//test/.././bar.rs")?;
///   assert_eq!(absolute, Path::new("/foo/test/../bar.rs"));
///   Ok(())
/// }
/// # #[cfg(not(unix))]
/// # fn main() {}
/// ```
///
/// The path is resolved using [POSIX semantics][posix-semantics] except that
/// it stops short of resolving symlinks. This means it will keep `..`
/// components and trailing slashes.
///
/// ## Windows paths
///
/// ```
/// #![feature(absolute_path)]
/// # #[cfg(windows)]
/// fn main() -> std::io::Result<()> {
///   use std::path::{self, Path};
///
///   // Relative to absolute
///   let absolute = path::absolute("foo/./bar")?;
///   assert!(absolute.ends_with(r"foo\bar"));
///
///   // Absolute to absolute
///   let absolute = path::absolute(r"C:\foo//test\..\./bar.rs")?;
///
///   assert_eq!(absolute, Path::new(r"C:\foo\bar.rs"));
///   Ok(())
/// }
/// # #[cfg(not(windows))]
/// # fn main() {}
/// ```
///
/// For verbatim paths this will simply return the path as given. For other
/// paths this is currently equivalent to calling [`GetFullPathNameW`][windows-path]
/// This may change in the future.
///
/// [posix-semantics]: https://pubs.opengroup.org/onlinepubs/9699919799/basedefs/V1_chap04.html#tag_04_13
/// [windows-path]: https://docs.microsoft.com/en-us/windows/win32/api/fileapi/nf-fileapi-getfullpathnamew
#[unstable(feature = "absolute_path", issue = "92750")]
pub fn absolute<P: AsRef<Path>>(path: P) -> io::Result<PathBuf> {
    let path = path.as_ref();
    if path.as_os_str().is_empty() {
        Err(io::const_io_error!(io::ErrorKind::InvalidInput, "cannot make an empty path absolute",))
    } else {
        sys::path::absolute(path)
    }
}<|MERGE_RESOLUTION|>--- conflicted
+++ resolved
@@ -1520,11 +1520,7 @@
     /// Invokes [`try_reserve`] on the underlying instance of [`OsString`].
     ///
     /// [`try_reserve`]: OsString::try_reserve
-<<<<<<< HEAD
-    #[stable(feature = "rust1", since = "1.0.0")]
-=======
     #[stable(feature = "try_reserve_2", since = "1.63.0")]
->>>>>>> 2b91cbe2
     #[inline]
     pub fn try_reserve(&mut self, additional: usize) -> Result<(), TryReserveError> {
         self.inner.try_reserve(additional)
@@ -1542,11 +1538,7 @@
     /// Invokes [`try_reserve_exact`] on the underlying instance of [`OsString`].
     ///
     /// [`try_reserve_exact`]: OsString::try_reserve_exact
-<<<<<<< HEAD
-    #[stable(feature = "rust1", since = "1.0.0")]
-=======
     #[stable(feature = "try_reserve_2", since = "1.63.0")]
->>>>>>> 2b91cbe2
     #[inline]
     pub fn try_reserve_exact(&mut self, additional: usize) -> Result<(), TryReserveError> {
         self.inner.try_reserve_exact(additional)
